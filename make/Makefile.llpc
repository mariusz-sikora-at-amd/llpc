
ifndef LLPC_VULKAN_INCLUDE
    LLPC_VULKAN_INCLUDE = $(VK_SDK_PATH)/Include/vulkan
endif

LCXXINCS += -I$(LLPC_VULKAN_INCLUDE)
LCXXINCS += -I$(LLPC_DEPTH)/imported/chip/gfx6
LCXXINCS += -I$(LLPC_DEPTH)/imported/chip/gfx9
LCXXINCS += -I$(LLPC_DEPTH)/include
LCXXINCS += -I$(LLPC_DEPTH)/patch
LCXXINCS += -I$(LLPC_DEPTH)/patch/gfx9
LCXXINCS += -I$(LLPC_DEPTH)/patch/gfx6/chip
LCXXINCS += -I$(LLPC_DEPTH)/patch/gfx9/chip
LCXXINCS += -I$(LLPC_DEPTH)/util
LCXXINCS += -I$(LLPC_DEPTH)/translator/lib/SPIRV/libSPIRV

ifeq ($(LLPC_BUILD_VEGA20), 1)
    LCXXDEFS += -DLLPC_BUILD_VEGA20=1 -DCHIP_HDR_VEGA20=1
endif

ifeq ($(LLPC_BUILD_RAVEN2), 1)
    LCXXDEFS += -DLLPC_BUILD_RAVEN2=1 -DCHIP_HDR_RAVEN2=1
endif

#if LLPC_BUILD_GFX10
ifeq ($(LLPC_BUILD_GFX10), 1)
    LCXXDEFS += -DLLPC_BUILD_GFX10=1 -DCHIP_HDR_GFX10=1
endif
#endif

ifeq ($(LLPC_BUILD_NAVI14), 1)
    LCXXDEFS += -DLLPC_BUILD_NAVI14=1 -DCHIP_HDR_NAVI14=1
endif

ifeq ($(ICD_BUILD_LLPC), 1)
    LCXXINCS += -I$(LLVM_DEPTH)/include
    LCXXINCS += -I$(LLVM_BUILD_DIR)/include

    LLVM_BIN_DIR = $(LLVM_BUILD_DIR)/bin/

    ifeq ($(XGL_LLVM_UPSTREAM), 1)
        LCXXDEFS += -DXGL_LLVM_UPSTREAM
    endif

    ifeq ($(LLPC_ENABLE_SPIRV_OPT), 1)
        LCXXDEFS += -DLLPC_ENABLE_SPIRV_OPT
    endif

    LCXXINCS += -I$(LLPC_DEPTH)/context

    LCXXINCS += -I$(LLPC_DEPTH)/builder
    LCXXINCS += -I$(LLPC_DEPTH)/imported/spirv
    LCXXINCS += -I$(LLPC_DEPTH)/lower
    LCXXINCS += -I$(LLPC_DEPTH)/patch/generate
    LCXXINCS += -I$(LLPC_DEPTH)/translator/include
    LCXXINCS += -I$(LLPC_DEPTH)/translator/lib/SPIRV
    LCXXINCS += -I$(LLPC_DEPTH)/translator/lib/SPIRV/Mangler

    vpath %.cpp $(LLPC_DEPTH)/builder
    vpath %.cpp $(LLPC_DEPTH)/context
    vpath %.cpp $(LLPC_DEPTH)/lower
    vpath %.cpp $(LLPC_DEPTH)/patch
    vpath %.cpp $(LLPC_DEPTH)/patch/gfx6
    vpath %.cpp $(LLPC_DEPTH)/patch/gfx6/chip
    vpath %.cpp $(LLPC_DEPTH)/patch/gfx9
    vpath %.cpp $(LLPC_DEPTH)/patch/gfx9/chip
    vpath %.cpp $(LLPC_DEPTH)/translator/lib/SPIRV
    vpath %.cpp $(LLPC_DEPTH)/translator/lib/SPIRV/libSPIRV
    vpath %.cpp $(LLPC_DEPTH)/translator/lib/SPIRV/Mangler
    vpath %.cpp $(LLPC_DEPTH)/util

    # llpc/builder
    CPPFILES +=                             \
        llpcBuilder.cpp                     \
        llpcBuilderContext.cpp              \
        llpcBuilderImpl.cpp                 \
        llpcBuilderImplArith.cpp            \
        llpcBuilderImplDesc.cpp             \
        llpcBuilderImplImage.cpp            \
        llpcBuilderImplInOut.cpp            \
        llpcBuilderImplMatrix.cpp           \
        llpcBuilderImplMisc.cpp             \
        llpcBuilderImplSubgroup.cpp         \
        llpcBuilderRecorder.cpp             \
        llpcBuilderReplayer.cpp             \
        llpcPipelineState.cpp               \
<<<<<<< HEAD
        llpcShaderModes.cpp                 \
        llpcTargetInfo.cpp
=======
        llpcShaderModes.cpp
>>>>>>> 2efe4181

    # llpc/context
    CPPFILES +=                             \
        llpcCompiler.cpp                    \
        llpcContext.cpp                     \
        llpcComputeContext.cpp              \
        llpcGraphicsContext.cpp             \
        llpcPipelineContext.cpp             \
        llpcShaderCache.cpp                 \
        llpcShaderCacheManager.cpp

    # llpc/lower
    CPPFILES +=                                 \
        llpcSpirvLower.cpp                      \
        llpcSpirvLowerAccessChain.cpp           \
        llpcSpirvLowerAlgebraTransform.cpp      \
        llpcSpirvLowerConstImmediateStore.cpp   \
        llpcSpirvLowerGlobal.cpp                \
        llpcSpirvLowerInstMetaRemove.cpp        \
        llpcSpirvLowerLoopUnrollControl.cpp     \
        llpcSpirvLowerMemoryOp.cpp              \
        llpcSpirvLowerResourceCollect.cpp       \
        llpcSpirvLowerTranslator.cpp

    # llpc/patch
    CPPFILES +=                             \
        llpcGfx6Chip.cpp                    \
        llpcGfx6ConfigBuilder.cpp           \
        llpcGfx9Chip.cpp                    \
        llpcGfx9ConfigBuilder.cpp           \
        llpcShaderMerger.cpp                \
        \
        llpcCodeGenManager.cpp              \
        llpcConfigBuilderBase.cpp           \
        llpcFragColorExport.cpp             \
        llpcPatch.cpp                       \
        llpcPatchBufferOp.cpp               \
        llpcPatchCheckShaderCache.cpp       \
        llpcPatchCopyShader.cpp             \
        llpcPatchDescriptorLoad.cpp         \
        llpcPatchEntryPointMutate.cpp       \
        llpcPatchInOutImportExport.cpp      \
        llpcPatchLlvmIrInclusion.cpp        \
        llpcPatchLoadScalarizer.cpp         \
        llpcPatchNullFragShader.cpp         \
        llpcPatchPeepholeOpt.cpp            \
        llpcPatchPreparePipelineAbi.cpp     \
        llpcPatchPushConstOp.cpp            \
        llpcPatchResourceCollect.cpp        \
        llpcPatchSetupTargetFeatures.cpp    \
        llpcSystemValues.cpp                \
        llpcVertexFetch.cpp

    # llpc/translator
    CPPFILES +=                             \
        SPIRVBasicBlock.cpp                 \
        SPIRVDebug.cpp                      \
        SPIRVDecorate.cpp                   \
        SPIRVEntry.cpp                      \
        SPIRVFunction.cpp                   \
        SPIRVInstruction.cpp                \
        SPIRVModule.cpp                     \
        SPIRVStream.cpp                     \
        SPIRVType.cpp                       \
        SPIRVValue.cpp                      \
        \
        FunctionDescriptor.cpp              \
        Mangler.cpp                         \
        ManglingUtils.cpp                   \
        ParameterType.cpp                   \
        \
        SPIRVReader.cpp                     \
        SPIRVUtil.cpp

    # llpc/util
    CPPFILES +=                             \
        llpcDebug.cpp                       \
        llpcElfReader.cpp                   \
        llpcElfWriter.cpp                   \
        llpcEmuLib.cpp                      \
        llpcFile.cpp                        \
        llpcInternal.cpp                    \
        llpcPassDeadFuncRemove.cpp          \
        llpcPassManager.cpp                 \
        llpcPipelineDumper.cpp              \
        llpcPipelineShaders.cpp             \
        llpcShaderModuleHelper.cpp          \
        llpcStartStopTimer.cpp              \
        llpcTimerProfiler.cpp               \
        llpcUtil.cpp

    #if LLPC_BUILD_GFX10
    ifeq ($(LLPC_BUILD_GFX10), 1)
        # llpc/patch/gfx9
        CPPFILES +=                         \
            llpcNggLdsManager.cpp           \
            llpcNggPrimShader.cpp
    endif
    #endif

    ifeq ($(LLPC_PLATFORM), win)
        LCXXDEFS += -D_SCL_SECURE_NO_WARNINGS       \
                    -DNOMINMAX                      \
                    -DUNICODE                       \
                    -D_UNICODE
    endif

    ifeq ($(LLPC_ENABLE_EXCEPTION), 1)
        LCXXDEFS += -DLLPC_ENABLE_EXCEPTION=1

        ifneq ($(LLPC_PLATFORM), win)
            # Non-windows: gcc-style options.
            LCXXOPTS += -fexceptions
        endif
    endif

    LCXXDEFS += -D_SPIRV_LLVM_API       \
                -DLITTLEENDIAN_CPU

    ifeq ($(LLPC_PLATFORM), win)
        LCXXOPTS += /wd4267 \
                    /wd4800 \
                    /wd6246 \
                    /wd4389 \
                    /wd4141 \
                    /wd4146 \
                    /wd4244 \
                    /wd4245 \
                    /wd4250 \
                    /wd4291 \
                    /wd4296 \
                    /wd4503 \
                    /wd4624 \
                    /wd4706 \
                    /wd6001 \
                    /wd6102 \
                    /wd6239 \
                    /wd6244 \
                    /wd6246 \
                    /wd6269 \
                    /wd6294 \
                    /wd6295 \
                    /wd6297 \
                    /wd6323 \
                    /wd6326 \
                    /wd6330 \
                    /wd28183 \
                    /wd28196 \
                    /bigobj

        # Remove DEBUG macro definition as LLVM header files redefine it for a
        # different purpose.
        GCXXDEFS := $(filter-out /DDEBUG,$(GCXXDEFS))
    endif

    ifneq ($(LLPC_PLATFORM), win)
        # Non-windows: gcc-style options.
        # disable link time optimization in LLPC to fix build failure of standalone compiler.
        LCXXOPTS := $(filter-out -flto,$(LCXXOPTS))
        LCXXOPTS := $(filter-out -fuse-linker-plugin,$(LCXXOPTS))
        LCXXOPTS := $(filter-out -Wno-odr,$(LCXXOPTS))
        LCOPTS   := $(filter-out -flto,$(LCOPTS))
        LCOPTS   := $(filter-out -fuse-linker-plugin,$(LCOPTS))
        LCOPTS   := $(filter-out -Wno-odr,$(LCOPTS))
        # Remove DEBUG macro definition as LLVM header files redefine it for a
        # different purpose.
        GCXXDEFS := $(filter-out -DDEBUG,$(GCXXDEFS))

        LCXXOPTS += -Wno-error=switch                  \
                    -fno-strict-aliasing               \
                    -Wno-error=sign-compare            \
                    -Wno-error=parentheses             \
                    -Wno-delete-non-virtual-dtor       \
                    -Wno-invalid-offsetof              \
                    -Wno-sign-compare                  \
                    -Wno-delete-incomplete             \
                    -Wunused-function                  \
                    -Wunused-variable                  \
                    -Wno-error=deprecated-declarations
        ifeq ($(USING_CLANG),)
            LCXXOPTS += -Wno-maybe-uninitialized
        else
            LCXXOPTS += -Wno-conditional-uninitialized
            # Extra warning/error suppression when using clang.
            LCXXOPTS += -Wno-missing-braces                \
                        -Wno-parentheses-equality          \
                        -Wno-pessimizing-move              \
                        -Wno-inconsistent-missing-override \
                        -Wno-dynamic-class-memaccess
        endif

        # LLVM headers require C++14 language features.
        LCXXOPTS += -std=c++1y
    endif

    # Replace calling convention /Gr (__fastcall) with /Gd (__cdecl) to link LLVM.
    ifeq ($(LLPC_PLATFORM), win)
        LCXXOPTS := $(filter-out /Gr, $(LCXXOPTS))
        LCXXOPTS += /Gd
    endif

    # LLPC uses the __DATE__ and __TIME__ macros to generate a simple LLPC version identifier. This identifier is
    # stored with shader cache and verified on cache file load to ensure compatibility. The following rule
    # forces llpcShaderCache.cpp (the file that creates this identifier) to be re-compiled on every build, so that
    # an up-to-date time/date is always used regardless of which files were touched since the last build.
    ifeq ($(LLPC_PLATFORM), win)
        llpcShaderCache.obj: .FORCE
    else
        llpcShaderCache.o: .FORCE
    endif

else

    vpath %.cpp $(LLPC_DEPTH)/patch/gfx6
    vpath %.cpp $(LLPC_DEPTH)/patch/gfx6/chip
    vpath %.cpp $(LLPC_DEPTH)/patch/gfx9
    vpath %.cpp $(LLPC_DEPTH)/patch/gfx9/chip

    # llpc/patch
    CPPFILES +=                             \
        llpcGfx6Chip.cpp                    \
        llpcGfx9Chip.cpp

    vpath %.cpp $(LLPC_DEPTH)/util
    # llpc/util
    CPPFILES +=                             \
        llpcPipelineDumper.cpp              \
        llpcElfReader.cpp                   \
        llpcUtil.cpp

    ifneq ($(LLPC_PLATFORM), win)
        # Non-windows: gcc-style options.
        LCXXOPTS += -fno-strict-aliasing               \
                    -Wno-invalid-offsetof              \
                    -Wno-sign-compare
        ifeq ($(USING_CLANG),)
            LCXXOPTS += -Wno-maybe-uninitialized
        else
            LCXXOPTS += -Wno-conditional-uninitialized
        endif
    endif

endif

# MetroHash
# If define METROHASH_PATH, llpc use the external single Metrohash.
# Otherwise build the imported Metrohash copy.
ifdef METROHASH_PATH
    LCXXINCS += -I$(METROHASH_DEPTH)/src
    LCXXDEFS += -DSINGLE_EXTERNAL_METROHASH
else
    METROHASH_DEPTH = $(LLPC_DEPTH)/imported/metrohash
    include $(METROHASH_DEPTH)/make/Makefile.metrohash
endif

.FORCE:
<|MERGE_RESOLUTION|>--- conflicted
+++ resolved
@@ -84,12 +84,8 @@
         llpcBuilderRecorder.cpp             \
         llpcBuilderReplayer.cpp             \
         llpcPipelineState.cpp               \
-<<<<<<< HEAD
         llpcShaderModes.cpp                 \
         llpcTargetInfo.cpp
-=======
-        llpcShaderModes.cpp
->>>>>>> 2efe4181
 
     # llpc/context
     CPPFILES +=                             \
