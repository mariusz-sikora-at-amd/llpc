/*
 ***********************************************************************************************************************
 *
 *  Copyright (c) 2017-2023 Advanced Micro Devices, Inc. All Rights Reserved.
 *
 *  Permission is hereby granted, free of charge, to any person obtaining a copy
 *  of this software and associated documentation files (the "Software"), to deal
 *  in the Software without restriction, including without limitation the rights
 *  to use, copy, modify, merge, publish, distribute, sublicense, and/or sell
 *  copies of the Software, and to permit persons to whom the Software is
 *  furnished to do so, subject to the following conditions:
 *
 *  The above copyright notice and this permission notice shall be included in all
 *  copies or substantial portions of the Software.
 *
 *  THE SOFTWARE IS PROVIDED "AS IS", WITHOUT WARRANTY OF ANY KIND, EXPRESS OR
 *  IMPLIED, INCLUDING BUT NOT LIMITED TO THE WARRANTIES OF MERCHANTABILITY,
 *  FITNESS FOR A PARTICULAR PURPOSE AND NONINFRINGEMENT. IN NO EVENT SHALL THE
 *  AUTHORS OR COPYRIGHT HOLDERS BE LIABLE FOR ANY CLAIM, DAMAGES OR OTHER
 *  LIABILITY, WHETHER IN AN ACTION OF CONTRACT, TORT OR OTHERWISE, ARISING FROM,
 *  OUT OF OR IN CONNECTION WITH THE SOFTWARE OR THE USE OR OTHER DEALINGS IN THE
 *  SOFTWARE.
 *
 **********************************************************************************************************************/
/**
***********************************************************************************************************************
* @file  vfx.h
* @brief Header file of vfxParser interface declaration
***********************************************************************************************************************
*/

#pragma once

#include <assert.h>
#include <map>
#include <stdint.h>
#include <stdio.h>
#include <stdlib.h>

#define VFX_VERSION 0x10000
#define VFX_REVISION 1

// Enable VFX_SUPPORT_VK_PIPELINE in default
#if !defined(VFX_SUPPORT_VK_PIPELINE)
#define VFX_SUPPORT_VK_PIPELINE 1
#endif

#if VFX_SUPPORT_VK_PIPELINE
#include "vkgcDefs.h"
#endif

#ifdef _WIN32
#define VFXAPI __cdecl
#else
#define VFXAPI
#endif

extern int Snprintf(char *pOutput, size_t bufSize, const char *pFormat, ...);

namespace Vfx {

#if VFX_SUPPORT_VK_PIPELINE
typedef Vkgc::ShaderStage ShaderStage;
#else
#error Not implemented!
#endif

// =====================================================================================================================
// Common definition of VfxParser

static const unsigned NativeShaderStageCount = 8;        // Number of native shader stages in Vulkan
static const unsigned MaxRenderSectionCount = 16;        // Max render document section count
static const unsigned MaxBindingCount = 16;              // Max binding count
static const unsigned MaxResultCount = 16;               // Max result count
static const unsigned MaxPushConstRangCount = 16;        // Max push const range count
static const unsigned MaxVertexBufferBindingCount = 16;  // Max vertex buffer binding count
static const unsigned MaxVertexAttributeCount = 32;      // Max vertex attribute count
static const unsigned MaxSpecConstantCount = 32;         // Max spec constant count
static const unsigned VfxSizeOfVec4 = 16;                // Ehe size of vec4
static const unsigned VfxInvalidValue = 0xFFFFFFFF;      // Invalid value
static const unsigned VfxVertexBufferSetId = 0xFFFFFFFE; // Vertex buffer set id
static const unsigned VfxIndexBufferSetId = 0xFFFFFFFD;  // Index buffer set id
static const unsigned VfxDynamicArrayId = 0xFFFFFFFC;    // Dynamic array id
static const size_t MaxKeyBufSize = 256;                 // Buffer size to parse a key-value pair key in VFX file.
static const size_t MaxLineBufSize = 65536;              // Buffer size to parse a line in VFX file.

#define VFX_ASSERT(...) assert(__VA_ARGS__);
#define VFX_NEW new
#define VFX_DELETE delete
#define VFX_DELETE_ARRAY delete[]

#define VFX_NEVER_CALLED()                                                                                             \
  { VFX_ASSERT(0); }
#define VFX_NOT_IMPLEMENTED()                                                                                          \
  { VFX_ASSERT(0); }

#define _STRING(x) #x
#define STRING(x) _STRING(x)

#define SIZE_OF_ARRAY(ary) (sizeof(ary) / sizeof(ary[0]))

namespace Math {
inline unsigned Absu(int number) {
  return static_cast<unsigned>(abs(number));
}
} // namespace Math

// =====================================================================================================================
// Represents binary form of IEEE 32-bit floating point type.
union Float32Bits {
  struct {
#ifdef qLittleEndian
    unsigned mantissa : 23;
    unsigned exp : 8;
    unsigned sign : 1;
#else
    unsigned sign : 1;
    unsigned exp : 8;
    unsigned mantissa : 23;
#endif
  }; // Bit fields

  unsigned u32All; // 32-bit binary value
};

// =====================================================================================================================
// Represents binary form of IEEE 16-bit floating point type.
union Float16Bits {
  struct {
#ifdef qLittleEndian
    uint16_t mantissa : 10;
    uint16_t exp : 5;
    uint16_t sign : 1;
#else
    uint16_t sign : 1;
    uint16_t exp : 5;
    uint16_t mantissa : 10;
#endif
  }; // Bit fields

  uint16_t u16All; // 16-bit binary value
};

// =====================================================================================================================
// Represents IEEE 32-bit floating point type.
class Float32 {
public:
  // Default constructor
  Float32() { m_bits.u32All = 0; }

  // Constructor, initializes our VfxFloat32 with numeric float value
  Float32(float value) { m_bits.u32All = *reinterpret_cast<unsigned *>(&value); }

  // Constructor, initializes our VfxFloat32 with another VfxFloat32
  Float32(const Float32 &other) : m_bits(other.m_bits) {}

  // Destructor
  ~Float32() {}

  // Gets the numeric value
  float GetValue() const { return *reinterpret_cast<const float *>(&m_bits.u32All); }

  // Flush denormalized value to zero
  void FlushDenormToZero() {
    if (m_bits.exp == 0 && m_bits.mantissa != 0)
      m_bits.mantissa = 0;
  }

  // Whether the value is NaN
  bool IsNaN() const { return m_bits.exp == 0xFF && m_bits.mantissa != 0; }

  // Whether the value is infinity
  bool IsInf() const { return m_bits.exp == 0xFF && m_bits.mantissa == 0; }

  // Gets bits
  Float32Bits GetBits() const { return m_bits; }

private:
  Float32Bits m_bits; // Value
};

// =====================================================================================================================
// Represents IEEE 16-bit floating point type.
class Float16 {
public:
  // Initializes VfxFloat16 from numeric float value
  void FromFloat32(float value) {
    const Float32 f32(value);
    const int exp = f32.GetBits().exp - 127 + 1;

    m_bits.sign = f32.GetBits().sign;

    if (value == 0.0f) {
      // Zero
      m_bits.exp = 0;
      m_bits.mantissa = 0;
    } else if (f32.IsNaN()) {
      // NaN
      m_bits.exp = 0x1F;
      m_bits.mantissa = 0x3FF;
    } else if (f32.IsInf()) {
      // Infinity
      m_bits.exp = 0x1F;
      m_bits.mantissa = 0;
    } else if (exp > 16) {
      // Value is too large, -> infinity
      m_bits.exp = 0x1F;
      m_bits.mantissa = 0;
    } else {
      if (exp < -13) {
        // Denormalized (exponent = 0, mantissa = abs(int(value * 2^24))
        m_bits.exp = 0;
        m_bits.mantissa = Math::Absu(static_cast<int>(value * (1u << 24)));
      } else {
        // Normalized (exponent = exp + 14, mantissa = abs(int(value * 2^(11 - exp))))
        m_bits.exp = exp + 14;
        if (exp <= 11)
          m_bits.mantissa = Math::Absu(static_cast<int>(value * (1u << (11 - exp))));
        else
          m_bits.mantissa = Math::Absu(static_cast<int>(value / (1u << (exp - 11))));
      }
    }
  }

  // Gets the numeric value
  float GetValue() const {
    float value = 0.0f;

    if (m_bits.exp == 0 && m_bits.mantissa == 0) {
      // Zero
      value = 0.0f;
    } else if (IsNaN()) {
      // NaN
      Float32Bits nan = {};
      nan.exp = 0xFF;
      nan.mantissa = 0x3FF;
      value = *reinterpret_cast<float *>(&nan.u32All);
    } else if (IsInf()) {
      // Infinity
      Float32Bits infinity = {};
      infinity.exp = 0xFF;
      infinity.mantissa = 0;
      value = *reinterpret_cast<float *>(&infinity.u32All);
    } else {
      if (m_bits.exp != 0) {
        // Normalized (value = (mantissa | 0x400) * 2^(exponent - 25))
        if (m_bits.exp >= 25)
          value = (m_bits.mantissa | 0x400) * static_cast<float>(1u << (m_bits.exp - 25));
        else
          value = (m_bits.mantissa | 0x400) / static_cast<float>(1u << (25 - m_bits.exp));
      } else {
        // Denormalized (value = mantissa * 2^-24)
        value = m_bits.mantissa / static_cast<float>(1u << 24);
      }
    }

    return m_bits.sign ? -value : value;
  }

  // Flush denormalized value to zero
  void FlushDenormToZero() {
    if (m_bits.exp == 0 && m_bits.mantissa != 0)
      m_bits.mantissa = 0;
  }

  // Whether the value is NaN
  bool IsNaN() const { return m_bits.exp == 0x1F && m_bits.mantissa != 0; }

  // Whether the value is infinity
  bool IsInf() const { return m_bits.exp == 0x1F && m_bits.mantissa == 0; }

  // Gets bits
  Float16Bits GetBits() const { return m_bits; }

private:
  Float16Bits m_bits; // Bits
};

// =====================================================================================================================
// Represents the combination union of vec4 values.
typedef struct IUFValue_ {
  union {
    int iVec4[4];
    unsigned uVec4[4];
    int64_t i64Vec2[2];
    float fVec4[4];
    Float16 f16Vec4[4];
    double dVec2[2];
  };
  struct {
    unsigned length : 16;
    bool isInt64 : 1;
    bool isFloat : 1;
    bool isFloat16 : 1;
    bool isDouble : 1;
    bool isHex : 1;
  } props;
} IUFValue;

// =====================================================================================================================
// Represents the shader binary data
struct ShaderSource {
  ShaderStage stage; // Shader stage
  unsigned dataSize; // Size of the shader binary data
  uint8_t *pData;    // Shader binary data
};

// =====================================================================================================================
// Enumerates the type of ResultItem's resultSource
enum ResultSource : unsigned {
  ResultSourceColor = 0,
  ResultSourceDepthStencil = 1,
  ResultSourceBuffer = 2,
  ResultSourceMaxEnum = VfxInvalidValue,
};

// =====================================================================================================================
// Enumerates the type of ResultItem's compareMethod
enum ResultCompareMethod : unsigned {
  ResultCompareMethodEqual = 0,
  ResultCompareMethodNotEqual = 1,
  ResultCompareMethodMaxEnum = VfxInvalidValue,
};

// =====================================================================================================================
// Enumerates the type of Sampler's dataPattern
enum SamplerPattern : unsigned {
  SamplerNearest,
  SamplerLinear,
  SamplerNearestMipNearest,
  SamplerLinearMipLinear,
};

// =====================================================================================================================
// Enumerates the type of ImageView's dataPattern
enum ImagePattern : unsigned {
  ImageCheckBoxUnorm,
  ImageCheckBoxFloat,
  ImageCheckBoxDepth,
  ImageLinearUnorm,
  ImageLinearFloat,
  ImageLinearDepth,
  ImageSolidUnorm,
  ImageSolidFloat,
  ImageSolidDepth,
};

// =====================================================================================================================
// Represents a result item in Result section.
struct ResultItem {
  ResultSource resultSource; // Where to get the result value (Color, DepthStencil, Buffer)
  IUFValue bufferBinding;    // Buffer binding if resultSource is buffer
  IUFValue offset;           // Offset of result value
  union {
    IUFValue iVec4Value;   // Int      expected result value
    IUFValue i64Vec2Value; // Int      expected result value
    IUFValue fVec4Value;   // Uint     expected result value
    IUFValue f16Vec4Value; // Float16  expected result value
    IUFValue dVec2Value;   // Double   expected result value
  };
  ResultCompareMethod compareMethod; // How to compare result to expected value
};

// =====================================================================================================================
// Represents Result section.
struct TestResult {
  unsigned numResult;                // Number of valid result items
  ResultItem result[MaxResultCount]; // Whole test results
};

// =====================================================================================================================
// Represents one specialization constant
struct SpecConstItem {
  union {
    IUFValue i; // Int constant
    IUFValue f; // Float constant
    IUFValue d; // Double constant
  };
};

// =====================================================================================================================
// Represents specialization constants for one shader stage.
struct SpecConst {
  unsigned numSpecConst;                         // Number of specialization constants
  SpecConstItem specConst[MaxSpecConstantCount]; // All specialization constants
};

// =====================================================================================================================
// Represents one vertex binding
//
// NOTE: deprecated!!
struct VertrexBufferBinding {
  unsigned binding;           // Where to get the result value (Color, DepthStencil, Buffer)
  unsigned strideInBytes;     // Buffer binding if resultSource is buffer
  VkVertexInputRate stepRate; // Offset of result value
};

// =====================================================================================================================
// Represents one vertex attribute
//
// NOTE: deprecated!!
struct VertexAttribute {
  unsigned binding;       // Attribute binding
  VkFormat format;        // Attribute format
  unsigned location;      // Attribute location
  unsigned offsetInBytes; // Attribute offset
};

// =====================================================================================================================
// Represents vertex input state
//
// NOTE: deprecated!!
struct VertexState {
  unsigned numVbBinding;                                       // Number of vertex input bindings
  VertrexBufferBinding vbBinding[MaxVertexBufferBindingCount]; // All vertex input bindings
  unsigned numAttribute;                                       // Number of vertex input attributes
  VertexAttribute attribute[MaxVertexAttributeCount];          // All vertex input attributes
};

// =====================================================================================================================
// Represents uniform constant information in one pipeline.
struct UniformConstantState {
  unsigned numUniformConstantMaps;        // Number of default uniform maps
  Vkgc::UniformConstantMap **uniformMaps; // Pointer to array of pointers to the default uniform maps
};

// =====================================================================================================================
// Represents one BufferView section.
struct BufferView {
  IUFValue binding;                // Binding of this view, consist of set, binding, arrayIndex
  VkDescriptorType descriptorType; // Descriptor type of this view
  unsigned size;                   // Size of this buffer view, assume same size for the buffer
  VkFormat format;                 // VkFormat of this view
  unsigned dataSize;               // Data size in bytes
  uint8_t *pData;                  // Buffer data
};

// =====================================================================================================================
// Represents one ImageView section.
struct ImageView {
  IUFValue binding;                // Binding of this view, consist of set, binding, arrayIndex.
  VkDescriptorType descriptorType; // Descriptor type of this view. enum type is VkDescriptorType
  IUFValue size;                   // Size of this image
  VkImageViewType viewType;        // Image view type, enum type is VkImageViewType
  ImagePattern dataPattern;        // Image data pattern
  unsigned samples;                // Number of image samples, only 1 is supported now
  unsigned mipmap;                 // Whether this image has mipmap
};

// =====================================================================================================================
// Represents one Sampler section.
struct Sampler {
  IUFValue binding;                // Binding of this view, consist of set, binding, arrayIndex
  VkDescriptorType descriptorType; // Descriptor type of this view
  SamplerPattern dataPattern;      // Sampler pattern
};

// =====================================================================================================================
// Represents one push constant range
struct PushConstRange {
  unsigned start;    // Push constant range start
  unsigned length;   // Push constant range length
  unsigned dataSize; // Data size in byte
  unsigned *pData;   // Push constant data
};

// =====================================================================================================================
// Represents DrawState section
struct DrawState {
  unsigned instance;                                    // Instance count for draw array
  unsigned vertex;                                      // Vertex count for draw array
  unsigned firstInstance;                               // First instance in draw array
  unsigned firstVertex;                                 // First vertex in draw array
  unsigned index;                                       // Index count for draw index
  unsigned firstIndex;                                  // First index in draw index
  unsigned vertexOffset;                                // Vertex offset in draw index
  VkPrimitiveTopology topology;                         // Primitive topology
  unsigned patchControlPoints;                          // Patch control points
  IUFValue dispatch;                                    // Dispatch dimension
  unsigned width;                                       // Window width
  unsigned height;                                      // Window height
  float lineWidth;                                      // Line width
  IUFValue viewport;                                    // Viewport dimension
  SpecConst vs;                                         // Vertex shader's spec constant
  SpecConst tcs;                                        // Tessellation control shader's spec constant
  SpecConst tes;                                        // Tessellation evaluation shader's spec constant
  SpecConst gs;                                         // Geometry shader's spec constant
  SpecConst fs;                                         // Fragment shader's spec constant
  SpecConst cs;                                         // Compute shader shader's spec constant
  unsigned numPushConstRange;                           // Number of push constant range
  PushConstRange pushConstRange[MaxPushConstRangCount]; // Pipeline push constant ranges
};

// =====================================================================================================================
// Represents the state of ColorBuffer.
struct ColorBuffer {
  unsigned channelWriteMask;     // Write mask to specify destination channels
  VkFormat format;               // The format of color buffer
  const char *palFormat;         // The PAL format of color buffer
  unsigned blendEnable;          // Whether the blend is enabled on this color buffer
  unsigned blendSrcAlphaToColor; // Whether source alpha is blended to color channels for this target at draw time
};

#if VFX_SUPPORT_VK_PIPELINE
// =====================================================================================================================
// Represents GraphicsPipelineState section.
struct GraphicsPipelineState {
  VkPrimitiveTopology topology;                 // Primitive type
  VkProvokingVertexModeEXT provokingVertexMode; // Provoking vertex mode
  unsigned patchControlPoints;                  // Patch control points
  unsigned deviceIndex;                         // Device index for device group
  unsigned disableVertexReuse;                  // Disable reusing vertex shader output for indexed draws
  unsigned depthClipEnable;                     // Enable clipping based on Z coordinate
  unsigned rasterizerDiscardEnable;             // Kill all rasterized pixels
  unsigned perSampleShading;                    // Enable per sample shading
  unsigned numSamples;                          // Number of coverage samples used when rendering with this pipeline
  unsigned pixelShaderSamples;                  // Controls the pixel shader execution rate
  unsigned samplePatternIdx;                    // Index into the currently bound MSAA sample pattern table
  unsigned rasterStream;                        // Which vertex stream to rasterize
  unsigned usrClipPlaneMask;                    // Mask to indicate the enabled user defined clip planes
  unsigned alphaToCoverageEnable;               // Enable alpha to coverage
  unsigned dualSourceBlendEnable;               // Blend state bound at draw time will use a dual source blend mode
  unsigned dualSourceBlendDynamic;              // Dual source blend mode is dynamically set
  unsigned switchWinding;                       // reverse the TCS declared output primitive vertex order
  unsigned enableMultiView;                     // Whether to enable multi-view support
  Vkgc::PipelineOptions options;                // Pipeline options

  Vkgc::NggState nggState; // NGG state

  ColorBuffer colorBuffer[Vkgc::MaxColorTargets]; // Color target state.
<<<<<<< HEAD
#if VKI_RAY_TRACING
#if LLPC_CLIENT_INTERFACE_MAJOR_VERSION < 62
  Vkgc::BinaryData shaderLibrary; // Shader library SPIR-V binary
#endif
  Vkgc::RtState rtState; // Ray tracing state
#endif
  bool dynamicVertexStride;   // Dynamic Vertex input Stride is enabled.
  bool enableUberFetchShader; // Use uber fetch shader
  bool enableEarlyCompile;    // Enable early compile
=======
  Vkgc::BinaryData shaderLibrary;                 // Shader library SPIR-V binary
  Vkgc::RtState rtState;                          // Ray tracing state
  bool dynamicVertexStride;                       // Dynamic Vertex input Stride is enabled.
  bool enableUberFetchShader;                     // Use uber fetch shader
  bool enableEarlyCompile;                        // Enable early compile
>>>>>>> f44e737f
};

// =====================================================================================================================
// Represents ComputePipelineState section.
struct ComputePipelineState {
<<<<<<< HEAD
  unsigned deviceIndex;          // Device index for device group
  Vkgc::PipelineOptions options; // Pipeline options
#if VKI_RAY_TRACING
#if LLPC_CLIENT_INTERFACE_MAJOR_VERSION < 62
  Vkgc::BinaryData shaderLibrary; // Shader library SPIR-V binary
#endif
  Vkgc::RtState rtState; // Ray tracing state
#endif
=======
  unsigned deviceIndex;           // Device index for device group
  Vkgc::PipelineOptions options;  // Pipeline options
  Vkgc::BinaryData shaderLibrary; // Shader library SPIR-V binary
  Vkgc::RtState rtState;          // Ray tracing state
>>>>>>> f44e737f
};

// =====================================================================================================================
// Represents RayTracingPipelineState section.
struct RayTracingPipelineState {
  unsigned deviceIndex;                                // Device index for device group
  Vkgc::PipelineOptions options;                       // Pipeline options
  unsigned shaderGroupCount;                           // Count of shader groups
  VkRayTracingShaderGroupCreateInfoKHR *pShaderGroups; // An array of shader groups
<<<<<<< HEAD
#if LLPC_CLIENT_INTERFACE_MAJOR_VERSION < 62
  Vkgc::BinaryData shaderTraceRay; // Trace-ray SPIR-V binary
#endif
  unsigned maxRecursionDepth;     // Ray tracing max recursion depth
  unsigned indirectStageMask;     // Trace-ray indirect stage mask
  Vkgc::RtState rtState;          // Ray tracing state
  unsigned payloadSizeMaxInLib;   // Pipeline library maxPayloadSize
  unsigned attributeSizeMaxInLib; // Pipeline library maxAttributeSize
  bool hasPipelineLibrary;        // Whether has pipeline library
  unsigned pipelineLibStageMask;  // Pipeline library stage mask

  /// Combination of GpuRt::ShaderLibraryFeatureFlag
  unsigned gpurtFeatureFlags;
=======
  Vkgc::BinaryData shaderTraceRay;                     // Trace-ray SPIR-V binary
  unsigned maxRecursionDepth;                          // Ray tracing max recursion depth
  unsigned indirectStageMask;                          // Trace-ray indirect stage mask
  Vkgc::LlpcRaytracingMode mode;                       // Raytracing Compiling mode
  Vkgc::RtState rtState;                               // Ray tracing state
  unsigned payloadSizeMaxInLib;                        // Pipeline library maxPayloadSize
  unsigned attributeSizeMaxInLib;                      // Pipeline library maxAttributeSize
  bool hasPipelineLibrary;                             // Whether has pipeline library
  unsigned pipelineLibStageMask;                       // Pipeline library stage mask
>>>>>>> f44e737f
};

#endif

}; // namespace Vfx

#if VFX_SUPPORT_VK_PIPELINE
// =====================================================================================================================
// Represents the kind of vkgc pipeline
enum VfxPipelineType : unsigned {
  VfxPipelineTypeGraphics = 0,
  VfxPipelineTypeCompute,
  VfxPipelineTypeRayTracing,
};

// =====================================================================================================================
// Represents the content of PipelineDocument.
struct VfxPipelineState {
  unsigned version;                                  // Pipeline state version
  VfxPipelineType pipelineType;                      // Pipeline type
  Vkgc::GraphicsPipelineBuildInfo gfxPipelineInfo;   // Vkgc graphics pipeline build info
  Vkgc::ComputePipelineBuildInfo compPipelineInfo;   // Vkgc compute pipeline build info
  Vkgc::RayTracingPipelineBuildInfo rayPipelineInfo; // Vkgc ray tracing pipeline build info
  unsigned numStages;                                // Number of shader source sections
  Vfx::ShaderSource *stages;                         // Shader source sections
};

typedef struct VfxPipelineState *VfxPipelineStatePtr;
#else
typedef void *VfxPipelineStatePtr;
#endif

// =====================================================================================================================
// Types used in VFX library public entry points.
enum VfxDocType { VfxDocTypeRender, VfxDocTypePipeline, VfxDocTypeGlPipeline };

// =====================================================================================================================
// Public entry points of VFX library. Use these functions (in namespace Vfx) when linking to VFX as a static library.
namespace Vfx {

bool VFXAPI vfxParseFile(const char *pFilename, unsigned int numMacro, const char *pMacros[], VfxDocType type,
                         void **ppDoc, const char **ppErrorMsg);

void VFXAPI vfxCloseDoc(void *pDoc);

#if VFX_SUPPORT_VK_PIPELINE
void VFXAPI vfxGetPipelineDoc(void *pDoc, VfxPipelineStatePtr *pPipelineState);
#endif

void VFXAPI vfxPrintDoc(void *pDoc);

} // namespace Vfx<|MERGE_RESOLUTION|>--- conflicted
+++ resolved
@@ -418,13 +418,6 @@
 };
 
 // =====================================================================================================================
-// Represents uniform constant information in one pipeline.
-struct UniformConstantState {
-  unsigned numUniformConstantMaps;        // Number of default uniform maps
-  Vkgc::UniformConstantMap **uniformMaps; // Pointer to array of pointers to the default uniform maps
-};
-
-// =====================================================================================================================
 // Represents one BufferView section.
 struct BufferView {
   IUFValue binding;                // Binding of this view, consist of set, binding, arrayIndex
@@ -528,43 +521,24 @@
   Vkgc::NggState nggState; // NGG state
 
   ColorBuffer colorBuffer[Vkgc::MaxColorTargets]; // Color target state.
-<<<<<<< HEAD
-#if VKI_RAY_TRACING
 #if LLPC_CLIENT_INTERFACE_MAJOR_VERSION < 62
   Vkgc::BinaryData shaderLibrary; // Shader library SPIR-V binary
 #endif
-  Vkgc::RtState rtState; // Ray tracing state
-#endif
+  Vkgc::RtState rtState;      // Ray tracing state
   bool dynamicVertexStride;   // Dynamic Vertex input Stride is enabled.
   bool enableUberFetchShader; // Use uber fetch shader
   bool enableEarlyCompile;    // Enable early compile
-=======
-  Vkgc::BinaryData shaderLibrary;                 // Shader library SPIR-V binary
-  Vkgc::RtState rtState;                          // Ray tracing state
-  bool dynamicVertexStride;                       // Dynamic Vertex input Stride is enabled.
-  bool enableUberFetchShader;                     // Use uber fetch shader
-  bool enableEarlyCompile;                        // Enable early compile
->>>>>>> f44e737f
 };
 
 // =====================================================================================================================
 // Represents ComputePipelineState section.
 struct ComputePipelineState {
-<<<<<<< HEAD
   unsigned deviceIndex;          // Device index for device group
   Vkgc::PipelineOptions options; // Pipeline options
-#if VKI_RAY_TRACING
 #if LLPC_CLIENT_INTERFACE_MAJOR_VERSION < 62
   Vkgc::BinaryData shaderLibrary; // Shader library SPIR-V binary
 #endif
   Vkgc::RtState rtState; // Ray tracing state
-#endif
-=======
-  unsigned deviceIndex;           // Device index for device group
-  Vkgc::PipelineOptions options;  // Pipeline options
-  Vkgc::BinaryData shaderLibrary; // Shader library SPIR-V binary
-  Vkgc::RtState rtState;          // Ray tracing state
->>>>>>> f44e737f
 };
 
 // =====================================================================================================================
@@ -574,7 +548,6 @@
   Vkgc::PipelineOptions options;                       // Pipeline options
   unsigned shaderGroupCount;                           // Count of shader groups
   VkRayTracingShaderGroupCreateInfoKHR *pShaderGroups; // An array of shader groups
-<<<<<<< HEAD
 #if LLPC_CLIENT_INTERFACE_MAJOR_VERSION < 62
   Vkgc::BinaryData shaderTraceRay; // Trace-ray SPIR-V binary
 #endif
@@ -588,19 +561,7 @@
 
   /// Combination of GpuRt::ShaderLibraryFeatureFlag
   unsigned gpurtFeatureFlags;
-=======
-  Vkgc::BinaryData shaderTraceRay;                     // Trace-ray SPIR-V binary
-  unsigned maxRecursionDepth;                          // Ray tracing max recursion depth
-  unsigned indirectStageMask;                          // Trace-ray indirect stage mask
-  Vkgc::LlpcRaytracingMode mode;                       // Raytracing Compiling mode
-  Vkgc::RtState rtState;                               // Ray tracing state
-  unsigned payloadSizeMaxInLib;                        // Pipeline library maxPayloadSize
-  unsigned attributeSizeMaxInLib;                      // Pipeline library maxAttributeSize
-  bool hasPipelineLibrary;                             // Whether has pipeline library
-  unsigned pipelineLibStageMask;                       // Pipeline library stage mask
->>>>>>> f44e737f
-};
-
+};
 #endif
 
 }; // namespace Vfx
