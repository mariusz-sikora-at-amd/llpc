--- conflicted
+++ resolved
@@ -184,11 +184,7 @@
   bool canUseRelocatableGraphicsShaderElf(const llvm::ArrayRef<const PipelineShaderInfo *> &shaderInfo,
                                           const GraphicsPipelineBuildInfo *pipelineInfo);
   bool canUseRelocatableComputeShaderElf(const ComputePipelineBuildInfo *pipelineInfo);
-<<<<<<< HEAD
   std::unique_ptr<llvm::Module> createGpurtShaderLibrary(Context *context);
-#if VKI_RAY_TRACING
-=======
->>>>>>> f44e737f
   Result buildRayTracingPipelineInternal(RayTracingContext &rtContext,
                                          llvm::ArrayRef<const PipelineShaderInfo *> shaderInfo, bool unlinked,
                                          std::vector<ElfPackage> &pipelineElfs,
