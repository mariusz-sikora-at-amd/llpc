/*
 ***********************************************************************************************************************
 *
 *  Copyright (c) 2017-2023 Advanced Micro Devices, Inc. All Rights Reserved.
 *
 *  Permission is hereby granted, free of charge, to any person obtaining a copy
 *  of this software and associated documentation files (the "Software"), to deal
 *  in the Software without restriction, including without limitation the rights
 *  to use, copy, modify, merge, publish, distribute, sublicense, and/or sell
 *  copies of the Software, and to permit persons to whom the Software is
 *  furnished to do so, subject to the following conditions:
 *
 *  The above copyright notice and this permission notice shall be included in all
 *  copies or substantial portions of the Software.
 *
 *  THE SOFTWARE IS PROVIDED "AS IS", WITHOUT WARRANTY OF ANY KIND, EXPRESS OR
 *  IMPLIED, INCLUDING BUT NOT LIMITED TO THE WARRANTIES OF MERCHANTABILITY,
 *  FITNESS FOR A PARTICULAR PURPOSE AND NONINFRINGEMENT. IN NO EVENT SHALL THE
 *  AUTHORS OR COPYRIGHT HOLDERS BE LIABLE FOR ANY CLAIM, DAMAGES OR OTHER
 *  LIABILITY, WHETHER IN AN ACTION OF CONTRACT, TORT OR OTHERWISE, ARISING FROM,
 *  OUT OF OR IN CONNECTION WITH THE SOFTWARE OR THE USE OR OTHER DEALINGS IN THE
 *  SOFTWARE.
 *
 **********************************************************************************************************************/
/**
 ***********************************************************************************************************************
 * @file  llpcPipelineContext.cpp
 * @brief LLPC source file: contains implementation of class Llpc::PipelineContext.
 ***********************************************************************************************************************
 */
#include "llpcPipelineContext.h"
#include "SPIRVInternal.h"
#include "llpcCompiler.h"
#include "llpcDebug.h"
#include "llpcUtil.h"
#include "vkgcGpurtShim.h"
#include "vkgcPipelineDumper.h"
#include "lgc/Builder.h"
#include "lgc/LgcContext.h"
#include "lgc/Pipeline.h"
#include "llvm/ADT/STLExtras.h"
#include "llvm/IR/DerivedTypes.h"
#include "llvm/IR/Module.h"
#include "llvm/Support/CommandLine.h"
#include "llvm/Support/VersionTuple.h"

#define DEBUG_TYPE "llpc-pipeline-context"

namespace llvm {

namespace cl {

extern opt<bool> EnablePipelineDump;

} // namespace cl

} // namespace llvm

using namespace lgc;
using namespace llvm;
using namespace Vkgc;

// -include-llvm-ir: include LLVM IR as a separate section in the ELF binary
static cl::opt<bool> IncludeLlvmIr("include-llvm-ir",
                                   cl::desc("Include LLVM IR as a separate section in the ELF binary"),
                                   cl::init(false));

// -vgpr-limit: maximum VGPR limit for this shader
static cl::opt<unsigned> VgprLimit("vgpr-limit", cl::desc("Maximum VGPR limit for this shader"), cl::init(0));

// -sgpr-limit: maximum SGPR limit for this shader
static cl::opt<unsigned> SgprLimit("sgpr-limit", cl::desc("Maximum SGPR limit for this shader"), cl::init(0));

// -waves-per-eu: the maximum number of waves per EU for this shader
static cl::opt<unsigned> WavesPerEu("waves-per-eu", cl::desc("Maximum number of waves per EU for this shader"),
                                    cl::init(0));

// -enable-load-scalarizer: Enable the optimization for load scalarizer.
static cl::opt<bool> EnableScalarLoad("enable-load-scalarizer",
                                      cl::desc("Enable the optimization for load scalarizer."), cl::init(true));

// The max threshold of load scalarizer.
static const unsigned MaxScalarThreshold = 0xFFFFFFFF;

// -scalar-threshold: Set the vector size threshold for load scalarizer.
static cl::opt<unsigned> ScalarThreshold("scalar-threshold", cl::desc("The threshold for load scalarizer"),
                                         cl::init(3));

// -enable-si-scheduler: enable target option si-scheduler
static cl::opt<bool> EnableSiScheduler("enable-si-scheduler", cl::desc("Enable target option si-scheduler"),
                                       cl::init(false));

// -disable-licm: annotate loops with metadata to disable the LLVM LICM pass (this is now an alias
// for -disable-licm-threshold=1 which remains for backwards compatibility)
static cl::opt<bool> DisableLicm("disable-licm", cl::desc("Disable LLVM LICM pass"), cl::init(false));

// -subgroup-size: subgroup size exposed via Vulkan API.
static cl::opt<int> SubgroupSize("subgroup-size", cl::desc("Subgroup size exposed via Vulkan API"), cl::init(64));

// -enable-shadow-desc: enable shadow descriptor table
static cl::opt<bool> EnableShadowDescriptorTable("enable-shadow-desc", cl::desc("Enable shadow descriptor table"));

// -shadow-desc-table-ptr-high: high part of VA for shadow descriptor table pointer.
// Default of 2 is for use by standalone amdllpc.
static cl::opt<unsigned> ShadowDescTablePtrHigh("shadow-desc-table-ptr-high",
                                                cl::desc("High part of VA for shadow descriptor table pointer"),
                                                cl::init(2));

// -force-loop-unroll-count: Force to set the loop unroll count.
static cl::opt<int> ForceLoopUnrollCount("force-loop-unroll-count", cl::desc("Force loop unroll count"), cl::init(0));

// -disable-licm-threshold: disable LICM for loops with at least the specified number of blocks
static cl::opt<int>
    DisableLicmThreshold("disable-licm-threshold",
                         cl::desc("Disable LICM for loops with at least the specified number of blocks"), cl::init(20));

// -unroll-hint-threshold: loop unroll threshold to use for loops with Unroll hint
static cl::opt<int> UnrollHintThreshold("unroll-hint-threshold",
                                        cl::desc("loop unroll threshold to use for loops with Unroll hint"),
                                        cl::init(1800));

// -dontunroll-hint-threshold: loop unroll threshold to use for loops with DontUnroll hint
static cl::opt<int> DontUnrollHintThreshold("dontunroll-hint-threshold",
                                            cl::desc("loop unroll threshold to use for loops with DontUnroll hint"),
                                            cl::init(0));

// -lds-spill-limit-dwords: Maximum amount of LDS space to be used for spilling. The value of 0 disables LDS spilling.
static cl::opt<unsigned> LdsSpillLimitDwords("lds-spill-limit-dwords",
                                             cl::desc("Maximum amount of LDS space to be used for spilling"),
                                             cl::init(0));

// -scalarize-waterfall-descriptor-loads: try to scalarize loads for non-uniform image sample descriptors
static cl::opt<bool> ScalarizeWaterfallDescriptorLoads("scalarize-waterfall-descriptor-loads",
                                                       cl::desc("Try to scalarize non-uniform descriptor loads"),
                                                       cl::init(false));
namespace Llpc {

// =====================================================================================================================
//
// @param gfxIp : Graphics IP version info
// @param pipelineHash : Pipeline hash code
// @param cacheHash : Cache hash code
<<<<<<< HEAD
PipelineContext::PipelineContext(GfxIpVersion gfxIp, MetroHash::Hash *pipelineHash, MetroHash::Hash *cacheHash)
    : m_gfxIp(gfxIp), m_pipelineHash(*pipelineHash), m_cacheHash(*cacheHash) {
=======
PipelineContext::PipelineContext(GfxIpVersion gfxIp, MetroHash::Hash *pipelineHash, MetroHash::Hash *cacheHash,
                                 const Vkgc::RtState *rtState)
    : m_gfxIp(gfxIp), m_pipelineHash(*pipelineHash), m_cacheHash(*cacheHash), m_rtState(rtState) {
>>>>>>> f44e737f
}

// =====================================================================================================================
PipelineContext::~PipelineContext() {
}

// =====================================================================================================================
// Gets the name string of the abbreviation for GPU target according to graphics IP version info.
//
// @param gfxIp : Graphics IP version info
const char *PipelineContext::getGpuNameAbbreviation(GfxIpVersion gfxIp) {
  const char *nameAbbr = nullptr;
  switch (gfxIp.major) {
  case 6:
    nameAbbr = "SI";
    break;
  case 7:
    nameAbbr = "CI";
    break;
  case 8:
    nameAbbr = "VI";
    break;
  case 9:
    nameAbbr = "GFX9";
    break;
  default:
    nameAbbr = "UNKNOWN";
    break;
  }

  return nameAbbr;
}

// =====================================================================================================================
// Gets the hash code of input shader with specified shader stage.
//
// @param stage : Shader stage
ShaderHash PipelineContext::getShaderHashCode(const PipelineShaderInfo &shaderInfo) const {

  if (shaderInfo.options.clientHash.upper != 0 && shaderInfo.options.clientHash.lower != 0)
    return shaderInfo.options.clientHash;
  ShaderHash hash = {};
  const ShaderModuleData *moduleData = reinterpret_cast<const ShaderModuleData *>(shaderInfo.pModuleData);

  if (moduleData) {
    hash.lower = MetroHash::compact64(reinterpret_cast<const MetroHash::Hash *>(&moduleData->hash));
    hash.upper = 0;
  }
  return hash;
}

// =====================================================================================================================
// Return ray tracing/ray query entry function names
//
// This may return null, e.g. when compiling from an older pipeline dump
//
// @param funcType : function type
StringRef PipelineContext::getRayTracingFunctionName(unsigned funcType) {
  assert(funcType < Vkgc::RT_ENTRY_FUNC_COUNT);
  return m_rtState.gpurtFuncTable.pFunc[funcType];
}

// =====================================================================================================================
// Set the raytracing state
//
// @param rtState : the raytracing state configured by the driver
// @param shaderLibrary : [interface major version < 62 only] the GPURT shader library passed in by the driver via
//                        the old interface
void PipelineContext::setRayTracingState(const Vkgc::RtState &rtState, const Vkgc::BinaryData *shaderLibrary) {
  m_rtState = rtState;

#if LLPC_CLIENT_INTERFACE_MAJOR_VERSION >= 62
  assert(!shaderLibrary);
#else
  assert(shaderLibrary);

  m_rtState.gpurtOverride = true;
  m_rtState.rtIpOverride = true;
  m_rtState.gpurtShaderLibrary = *shaderLibrary;
#endif

#if HAVE_GPURT_SHIM
  if (!m_rtState.rtIpOverride)
    m_rtState.rtIpVersion = Vkgc::gpurt::getRtIpVersion(m_gfxIp);

  if (m_rtState.rtIpVersion.major != 0 && !m_rtState.gpurtOverride) {
    gpurt::getShaderLibrarySpirv(m_rtState.gpurtFeatureFlags, m_rtState.gpurtShaderLibrary.pCode,
                                 m_rtState.gpurtShaderLibrary.codeSize);
    gpurt::getFuncTable(m_rtState.rtIpVersion, m_rtState.gpurtFuncTable);
  }
#endif
}

// =====================================================================================================================
// Set pipeline state in Pipeline object for middle-end and/or calculate the hash for the state to be added.
// Doing both these things in the same code ensures that we hash and use the same pipeline state in all situations.
// For graphics, we use the shader stage mask to decide which parts of graphics state to use, omitting
// pre-rasterization state if there are no pre-rasterization shaders, and omitting fragment state if there is
// no FS.
//
// @param [in/out] pipeline : Middle-end pipeline object; nullptr if only hashing pipeline state
// @param [in/out] hasher : Hasher object; nullptr if only setting LGC pipeline state
// @param unlinked : Do not provide some state to LGC, so offsets are generated as relocs, and a fetch shader
//                   is needed
void PipelineContext::setPipelineState(Pipeline *pipeline, Util::MetroHash64 *hasher, bool unlinked) const {
  if (pipeline) {
    pipeline->set128BitCacheHash(get128BitCacheHashCode(),
                                 VersionTuple(LLPC_INTERFACE_MAJOR_VERSION, LLPC_INTERFACE_MINOR_VERSION));
    pipeline->setClient("Vulkan");
    if (getPreRasterHasGs())
      pipeline->setPreRasterHasGs(true);
  }
  if (!unlinked) {
    // Give the shader stage mask to the middle-end. We need to translate the Vkgc::ShaderStage bit numbers
    // to lgc::ShaderStage bit numbers. We only process native shader stages, ignoring the CopyShader stage.
    unsigned stageMask = getShaderStageMask();
<<<<<<< HEAD
#if VKI_RAY_TRACING
    if (hasRayTracingShaderStage(stageMask))
      stageMask = ShaderStageComputeBit;
#endif
=======
    if (hasRayTracingShaderStage(stageMask))
      stageMask = ShaderStageComputeBit;

>>>>>>> f44e737f
    // Give the user data nodes to the middle-end, and/or hash them.
    setUserDataInPipeline(pipeline, hasher, stageMask);
  }

  // Give the pipeline options to the middle-end, and/or hash them.
  Options options = computePipelineOptions();

  if (pipeline)
    pipeline->setOptions(options);
  if (hasher)
    hasher->Update(options);

  if (pipeline)
    pipeline->setClientMetadata(getClientMetadata());
}

// =====================================================================================================================
// Give the pipeline options to the middle-end and/or hash them. Shader options are not added to the hash, as they
// are hashed elsewhere.
//
// @param [in/out] pipeline : Middle-end pipeline object; nullptr if only hashing
// @param [in/out] hasher : Hasher object; nullptr if only setting LGC pipeline state
Options PipelineContext::computePipelineOptions() const {
  Options options = {};
  options.hash[0] = getPipelineHashCode();
  options.hash[1] = get64BitCacheHashCode();

  options.includeDisassembly = (cl::EnablePipelineDump || EnableOuts() || getPipelineOptions()->includeDisassembly);
  options.reconfigWorkgroupLayout = getPipelineOptions()->reconfigWorkgroupLayout;
  options.forceCsThreadIdSwizzling = getPipelineOptions()->forceCsThreadIdSwizzling;
  options.overrideThreadGroupSizeX = getPipelineOptions()->overrideThreadGroupSizeX;
  options.overrideThreadGroupSizeY = getPipelineOptions()->overrideThreadGroupSizeY;
  options.overrideThreadGroupSizeZ = getPipelineOptions()->overrideThreadGroupSizeZ;
  options.includeIr = (IncludeLlvmIr || getPipelineOptions()->includeIr);

  options.threadGroupSwizzleMode =
      static_cast<lgc::ThreadGroupSwizzleMode>(getPipelineOptions()->threadGroupSwizzleMode);

  if (getPipelineOptions()->reverseThreadGroup) {
    options.reverseThreadGroupBufferDescSet = Vkgc::InternalDescriptorSetId;
    options.reverseThreadGroupBufferBinding = Vkgc::ReverseThreadGroupControlBinding;
  }

  switch (getPipelineOptions()->shadowDescriptorTableUsage) {
  case Vkgc::ShadowDescriptorTableUsage::Auto:
    // Use default of 2 for standalone amdllpc.
    options.highAddrOfFmask = ShadowDescTablePtrHigh;
    options.enableFmask = true;
    break;
  case Vkgc::ShadowDescriptorTableUsage::Enable:
    options.highAddrOfFmask = getPipelineOptions()->shadowDescriptorTablePtrHigh;
    options.enableFmask = true;
    break;
  case Vkgc::ShadowDescriptorTableUsage::Disable:
    options.highAddrOfFmask = ShadowDescriptorTableDisable;
    options.enableFmask = false;
    break;
  }

  // Shadow descriptor command line options override pipeline options.
  if (EnableShadowDescriptorTable.getNumOccurrences() > 0) {
    if (!EnableShadowDescriptorTable) {
      options.highAddrOfFmask = ShadowDescriptorTableDisable;
      options.enableFmask = false;
    } else {
      options.highAddrOfFmask = ShadowDescTablePtrHigh;
      options.enableFmask = true;
    }
  }

  options.allowNullDescriptor = getPipelineOptions()->extendedRobustness.nullDescriptor;
  options.disableImageResourceCheck = getPipelineOptions()->disableImageResourceCheck;
  options.optimizeTessFactor = getPipelineOptions()->optimizeTessFactor;
  options.enableInterpModePatch = getPipelineOptions()->enableInterpModePatch;
  options.pageMigrationEnabled = getPipelineOptions()->pageMigrationEnabled;
  options.resourceLayoutScheme = static_cast<lgc::ResourceLayoutScheme>(getPipelineOptions()->resourceLayoutScheme);

  // Driver report full subgroup lanes for compute shader, here we just set fullSubgroups as default options
  options.fullSubgroups = true;
  options.internalRtShaders = getPipelineOptions()->internalRtShaders;

  return options;
}

// =====================================================================================================================
// Give the user data nodes and descriptor range values to the middle-end.
// The user data nodes have been merged so they are the same in each shader stage. Get them from
// the first active stage.
//
// @param [in/out] pipeline : Middle-end pipeline object; nullptr if only hashing
// @param [in/out] hasher : Hasher object; nullptr if only setting LGC pipeline state
// @param stageMask : Bitmap of shader stages
void PipelineContext::setUserDataInPipeline(Pipeline *pipeline, Util::MetroHash64 *hasher, unsigned stageMask) const {
  auto resourceMapping = getResourceMapping();
  auto pipelineLayoutApiHash = getPipelineLayoutApiHash();

  if (hasher) {
    // If there is only a single shader in stageMask (the common cases of just FS and just VS), then specify that
    // single shader to updateHashForResourceMappingInfo. Otherwise, tell it to use all shader stages
    // (ShaderStageInvalid).
    // TODO: Improve the API here to let us pass the mask.
    const auto shaderStages = maskToShaderStages(stageMask);
    ShaderStage userDataStage = shaderStages.size() == 1 ? shaderStages[0] : ShaderStageInvalid;
    PipelineDumper::updateHashForResourceMappingInfo(resourceMapping, pipelineLayoutApiHash, hasher, userDataStage);
  }
  if (!pipeline)
    return; // Only hashing

  auto allocNodes = std::make_unique<ResourceMappingNode[]>(resourceMapping->userDataNodeCount);

  for (unsigned idx = 0; idx < resourceMapping->userDataNodeCount; ++idx)
    allocNodes[idx] = resourceMapping->pUserDataNodes[idx].node;

  // Translate the resource nodes into the LGC format expected by Pipeline::SetUserDataNodes.
  ArrayRef<ResourceMappingNode> nodes(allocNodes.get(), resourceMapping->userDataNodeCount);
  ArrayRef<StaticDescriptorValue> descriptorRangeValues(resourceMapping->pStaticDescriptorValues,
                                                        resourceMapping->staticDescriptorValueCount);

  // First, create a map of immutable nodes.
  ImmutableNodesMap immutableNodesMap;
  for (auto &rangeValue : descriptorRangeValues)
    immutableNodesMap[{rangeValue.set, rangeValue.binding}] = &rangeValue;

  // Count how many user data nodes we have, and allocate the buffer.
  unsigned nodeCount = nodes.size();
  for (auto &node : nodes) {
    if (node.type == ResourceMappingNodeType::DescriptorTableVaPtr)
      nodeCount += node.tablePtr.nodeCount;
  }
  auto allocUserDataNodes = std::make_unique<ResourceNode[]>(nodeCount);

  // Copy nodes in.
  ResourceNode *destTable = allocUserDataNodes.get();
  ResourceNode *destInnerTable = destTable + nodeCount;
  auto userDataNodes = ArrayRef<ResourceNode>(destTable, nodes.size());
  setUserDataNodesTable(pipeline, nodes, immutableNodesMap, /*isRoot=*/true, destTable, destInnerTable);
  assert(destInnerTable == destTable + nodes.size());

  // Give the table to the LGC Pipeline interface.
  pipeline->setUserDataNodes(userDataNodes);
}

// =====================================================================================================================
// Set one user data table, and its inner tables. Used by SetUserDataInPipeline above, and recursively calls
// itself for an inner table. This translates from a Vkgc ResourceMappingNode to an LGC ResourceNode.
//
// @param context : LLVM context
// @param nodes : The resource mapping nodes
// @param immutableNodesMap : Map of immutable nodes
// @param isRoot : Whether this is the root table
// @param [out] destTable : Where to write nodes
// @param [in/out] destInnerTable : End of space available for inner tables
void PipelineContext::setUserDataNodesTable(Pipeline *pipeline, ArrayRef<ResourceMappingNode> nodes,
                                            const ImmutableNodesMap &immutableNodesMap, bool isRoot,
                                            ResourceNode *destTable, ResourceNode *&destInnerTable) const {
  for (unsigned idx = 0; idx != nodes.size(); ++idx) {
    auto &node = nodes[idx];
    auto &destNode = destTable[idx];

    destNode.sizeInDwords = node.sizeInDwords;
    destNode.offsetInDwords = node.offsetInDwords;
    destNode.abstractType = ResourceNodeType::Unknown;

    switch (node.type) {
    case ResourceMappingNodeType::DescriptorTableVaPtr: {
      // Process an inner table.
      destNode.concreteType = ResourceNodeType::DescriptorTableVaPtr;
      destNode.abstractType = ResourceNodeType::DescriptorTableVaPtr;
      destInnerTable -= node.tablePtr.nodeCount;
      destNode.innerTable = ArrayRef<ResourceNode>(destInnerTable, node.tablePtr.nodeCount);
      setUserDataNodesTable(pipeline, ArrayRef<ResourceMappingNode>(node.tablePtr.pNext, node.tablePtr.nodeCount),
                            immutableNodesMap, /*isRoot=*/false, destInnerTable, destInnerTable);
      break;
    }
    case ResourceMappingNodeType::IndirectUserDataVaPtr: {
      // Process an indirect pointer.
      destNode.concreteType = ResourceNodeType::IndirectUserDataVaPtr;
      destNode.abstractType = ResourceNodeType::IndirectUserDataVaPtr;
      destNode.indirectSizeInDwords = node.userDataPtr.sizeInDwords;
      break;
    }
    case ResourceMappingNodeType::StreamOutTableVaPtr: {
      // Process an indirect pointer.
      destNode.concreteType = ResourceNodeType::StreamOutTableVaPtr;
      destNode.abstractType = ResourceNodeType::StreamOutTableVaPtr;
      destNode.indirectSizeInDwords = node.userDataPtr.sizeInDwords;
      break;
    }
    default: {
      // Process an SRD. First check that a static_cast works to convert a Vkgc ResourceMappingNodeType
      // to an LGC ResourceNodeType (with the exception of DescriptorCombinedBvhBuffer, whose value
      // accidentally depends on LLPC version).
      static_assert(ResourceNodeType::DescriptorResource ==
                        static_cast<ResourceNodeType>(ResourceMappingNodeType::DescriptorResource),
                    "Mismatch");
      static_assert(ResourceNodeType::DescriptorSampler ==
                        static_cast<ResourceNodeType>(ResourceMappingNodeType::DescriptorSampler),
                    "Mismatch");
      static_assert(ResourceNodeType::DescriptorCombinedTexture ==
                        static_cast<ResourceNodeType>(ResourceMappingNodeType::DescriptorCombinedTexture),
                    "Mismatch");
      static_assert(ResourceNodeType::DescriptorTexelBuffer ==
                        static_cast<ResourceNodeType>(ResourceMappingNodeType::DescriptorTexelBuffer),
                    "Mismatch");
      static_assert(ResourceNodeType::DescriptorFmask ==
                        static_cast<ResourceNodeType>(ResourceMappingNodeType::DescriptorFmask),
                    "Mismatch");
      static_assert(ResourceNodeType::DescriptorBuffer ==
                        static_cast<ResourceNodeType>(ResourceMappingNodeType::DescriptorBuffer),
                    "Mismatch");
      static_assert(ResourceNodeType::PushConst == static_cast<ResourceNodeType>(ResourceMappingNodeType::PushConst),
                    "Mismatch");
      static_assert(ResourceNodeType::DescriptorBufferCompact ==
                        static_cast<ResourceNodeType>(ResourceMappingNodeType::DescriptorBufferCompact),
                    "Mismatch");

      if (node.type == ResourceMappingNodeType::InlineBuffer)
        destNode.concreteType = ResourceNodeType::InlineBuffer;
      else if (node.type == ResourceMappingNodeType::DescriptorYCbCrSampler)
        destNode.concreteType = ResourceNodeType::DescriptorResource;
      else if (node.type == ResourceMappingNodeType::DescriptorImage)
        destNode.concreteType = ResourceNodeType::DescriptorResource;
      else if (node.type == ResourceMappingNodeType::DescriptorConstTexelBuffer)
        destNode.concreteType = ResourceNodeType::DescriptorTexelBuffer;
      else if (node.type == Vkgc::ResourceMappingNodeType::DescriptorConstBufferCompact)
        destNode.concreteType = ResourceNodeType::DescriptorBufferCompact;
      else if (node.type == Vkgc::ResourceMappingNodeType::DescriptorConstBuffer)
        destNode.concreteType = ResourceNodeType::DescriptorBuffer;
#if LLPC_CLIENT_INTERFACE_MAJOR_VERSION >= 61
      else if (node.type == Vkgc::ResourceMappingNodeType::DescriptorMutable)
        destNode.concreteType = ResourceNodeType::DescriptorMutable;
#endif
      else
        destNode.concreteType = static_cast<ResourceNodeType>(node.type);

      destNode.set = node.srdRange.set;
      destNode.binding = node.srdRange.binding;
      destNode.abstractType = destNode.concreteType;
      destNode.immutableValue = nullptr;
      destNode.immutableSize = 0;

#if LLPC_CLIENT_INTERFACE_MAJOR_VERSION >= 61
      // Normally we know the stride of items in a descriptor array. However in specific circumstances
      // the type is not known by llpc. This is the case with mutable descriptors where we need the
      // stride to be explicitly specified.
      if (node.srdRange.strideInDwords > 0) {
        destNode.stride = node.srdRange.strideInDwords;
      } else {
#endif
        switch (node.type) {
        case ResourceMappingNodeType::DescriptorImage:
        case ResourceMappingNodeType::DescriptorResource:
        case ResourceMappingNodeType::DescriptorFmask:
          destNode.stride = DescriptorSizeResource / sizeof(uint32_t);
          break;
        case ResourceMappingNodeType::DescriptorSampler:
          destNode.stride = DescriptorSizeSampler / sizeof(uint32_t);
          break;
        case ResourceMappingNodeType::DescriptorCombinedTexture:
          destNode.stride = (DescriptorSizeResource + DescriptorSizeSampler) / sizeof(uint32_t);
          break;
        case ResourceMappingNodeType::InlineBuffer:
        case ResourceMappingNodeType::DescriptorYCbCrSampler:
          // Current node.sizeInDwords = resourceDescSizeInDwords * M * N (M means plane count, N means array count)
          // TODO: Desired destNode.stride = resourceDescSizeInDwords * M
          //
          // Temporary set stride to be node.sizeInDwords, for that the stride varies from different plane
          // counts, and we don't know the real plane count currently.
          // Thus, set stride to sizeInDwords, and just divide array count when it is available in handling immutable
          // sampler descriptor (For YCbCrSampler, immutable sampler is always accessible)
          destNode.stride = node.sizeInDwords;
          break;
        case ResourceMappingNodeType::DescriptorBufferCompact:
        case ResourceMappingNodeType::DescriptorConstBufferCompact:
          destNode.stride = 2;
          break;
        default:
          destNode.stride = DescriptorSizeBuffer / sizeof(uint32_t);
          break;
        }
#if LLPC_CLIENT_INTERFACE_MAJOR_VERSION >= 61
      }
#endif

      // Only check for an immutable value if the resource is or contains a sampler. This specifically excludes
      // YCbCrSampler; that was handled in the SPIR-V reader.
      if (node.type != ResourceMappingNodeType::DescriptorSampler &&
          node.type != ResourceMappingNodeType::DescriptorCombinedTexture &&
          node.type != ResourceMappingNodeType::DescriptorYCbCrSampler)
        break;

      auto it = immutableNodesMap.find(std::pair<unsigned, unsigned>(node.srdRange.set, node.srdRange.binding));
      if (it != immutableNodesMap.end()) {
        // This set/binding is (or contains) an immutable value. The value can only be a sampler, so we
        // can assume it is four dwords.
        auto &immutableNode = *it->second;

        IRBuilder<> builder(pipeline->getContext());
        SmallVector<Constant *, 8> values;

        if (immutableNode.arraySize != 0) {
          if (node.type == ResourceMappingNodeType::DescriptorYCbCrSampler) {
            // TODO: Remove the statement when destNode.stride is per array size
            // Update destNode.stride = node.sizeInDwords / immutableNode.arraySize
            destNode.stride /= immutableNode.arraySize;
          }

          destNode.immutableSize = immutableNode.arraySize;
          destNode.immutableValue = immutableNode.pValue;
        }
      }
      break;
    }
    }
  }
}

// =====================================================================================================================
// Gets ShaderOptions of the specified shader stage.
// @param shaderInfo : Shader stage
ShaderOptions PipelineContext::computeShaderOptions(const PipelineShaderInfo &shaderInfo) const {
  ShaderOptions shaderOptions = {};
  ShaderHash hash = getShaderHashCode(shaderInfo);
  // 128-bit hash
  shaderOptions.hash[0] = hash.lower;
  shaderOptions.hash[1] = hash.upper;

  shaderOptions.trapPresent = shaderInfo.options.trapPresent;
  shaderOptions.debugMode = shaderInfo.options.debugMode;
  shaderOptions.allowReZ = shaderInfo.options.allowReZ;
  shaderOptions.forceLateZ = shaderInfo.options.forceLateZ;

  shaderOptions.vgprLimit = shaderInfo.options.vgprLimit;

  if (shaderOptions.vgprLimit == UINT_MAX)
    shaderOptions.vgprLimit = 0;

  if (VgprLimit != 0) {
    if (VgprLimit < shaderOptions.vgprLimit || shaderOptions.vgprLimit == 0) {
      shaderOptions.vgprLimit = VgprLimit;
    }
  }

  if (ScalarizeWaterfallDescriptorLoads.getNumOccurrences() > 0) {
    shaderOptions.scalarizeWaterfallLoads = ScalarizeWaterfallDescriptorLoads;
  } else {
    shaderOptions.scalarizeWaterfallLoads = shaderInfo.options.scalarizeWaterfallLoads;
    // Enable waterfall load scalarization when vgpr limit is set.
    if (shaderOptions.vgprLimit != 0 && shaderOptions.vgprLimit != UINT_MAX)
      shaderOptions.scalarizeWaterfallLoads = true;
  }

  shaderOptions.sgprLimit = shaderInfo.options.sgprLimit;

  if (shaderOptions.sgprLimit == UINT_MAX)
    shaderOptions.sgprLimit = 0;

  if (SgprLimit != 0) {
    if (SgprLimit < shaderOptions.sgprLimit || shaderOptions.sgprLimit == 0) {
      shaderOptions.sgprLimit = SgprLimit;
    }
  }

  if (shaderInfo.options.maxThreadGroupsPerComputeUnit != 0)
    shaderOptions.maxThreadGroupsPerComputeUnit = shaderInfo.options.maxThreadGroupsPerComputeUnit;
  else
    shaderOptions.maxThreadGroupsPerComputeUnit = WavesPerEu;

  shaderOptions.waveSize = shaderInfo.options.waveSize;
  shaderOptions.wgpMode = shaderInfo.options.wgpMode;

  // If subgroupSize is specified, we should use the specified value.
  if (shaderInfo.options.subgroupSize != 0)
    shaderOptions.subgroupSize = shaderInfo.options.subgroupSize;
  else if (!shaderInfo.options.allowVaryWaveSize) {
    // allowVaryWaveSize is disabled, so use -subgroup-size (default 64) to override the wave
    // size for a shader that uses gl_SubgroupSize.
    shaderOptions.subgroupSize = SubgroupSize;
  }

  // NOTE: WaveSize of raytracing usually be 32
  bool useRayTracingWaveSize = false;
  if (getPipelineType() == PipelineType::RayTracing) {
    useRayTracingWaveSize = true;
  } else {
    const auto *moduleData = reinterpret_cast<const ShaderModuleData *>(shaderInfo.pModuleData);
    if (moduleData->usage.enableRayQuery)
      useRayTracingWaveSize = true;
  }
  if (useRayTracingWaveSize)
    shaderOptions.waveSize = getRayTracingWaveSize();

  // Use a static cast from Vkgc WaveBreakSize to LGC WaveBreak, and static assert that
  // that is valid.
  static_assert(static_cast<WaveBreak>(WaveBreakSize::None) == WaveBreak::None, "Mismatch");
  static_assert(static_cast<WaveBreak>(WaveBreakSize::_8x8) == WaveBreak::_8x8, "Mismatch");
  static_assert(static_cast<WaveBreak>(WaveBreakSize::_16x16) == WaveBreak::_16x16, "Mismatch");
  static_assert(static_cast<WaveBreak>(WaveBreakSize::_32x32) == WaveBreak::_32x32, "Mismatch");
  shaderOptions.waveBreakSize = static_cast<WaveBreak>(shaderInfo.options.waveBreakSize);

  shaderOptions.loadScalarizerThreshold = 0;
  if (EnableScalarLoad)
    shaderOptions.loadScalarizerThreshold = ScalarThreshold;

  if (shaderInfo.options.enableLoadScalarizer) {
    if (shaderInfo.options.scalarThreshold != 0)
      shaderOptions.loadScalarizerThreshold = shaderInfo.options.scalarThreshold;
    else
      shaderOptions.loadScalarizerThreshold = MaxScalarThreshold;
  }

  shaderOptions.useSiScheduler = EnableSiScheduler || shaderInfo.options.useSiScheduler;
  shaderOptions.disableCodeSinking = shaderInfo.options.disableCodeSinking;
  shaderOptions.favorLatencyHiding = shaderInfo.options.favorLatencyHiding;
  shaderOptions.updateDescInElf = shaderInfo.options.updateDescInElf;
  shaderOptions.unrollThreshold = shaderInfo.options.unrollThreshold;
  // A non-zero command line -force-loop-unroll-count value overrides the shaderInfo option value.
  shaderOptions.forceLoopUnrollCount =
      ForceLoopUnrollCount ? ForceLoopUnrollCount : shaderInfo.options.forceLoopUnrollCount;

  static_assert(static_cast<lgc::DenormalMode>(Vkgc::DenormalMode::Auto) == lgc::DenormalMode::Auto, "Mismatch");
  static_assert(static_cast<lgc::DenormalMode>(Vkgc::DenormalMode::FlushToZero) == lgc::DenormalMode::FlushToZero,
                "Mismatch");
  static_assert(static_cast<lgc::DenormalMode>(Vkgc::DenormalMode::Preserve) == lgc::DenormalMode::Preserve,
                "Mismatch");
  shaderOptions.fp32DenormalMode = static_cast<lgc::DenormalMode>(shaderInfo.options.fp32DenormalMode);
  shaderOptions.adjustDepthImportVrs = shaderInfo.options.adjustDepthImportVrs;
  // disableLicmThreshold is set to the first of:
  // - a non-zero value from the corresponding shaderInfo option
  // - a value of 1 if DisableLicm or the disableLicm shaderInfo option is true
  // - the value of DisableLicmThreshold
  // Default is 0, which does not disable LICM
  if (shaderInfo.options.disableLicmThreshold > 0)
    shaderOptions.disableLicmThreshold = shaderInfo.options.disableLicmThreshold;
  else if (DisableLicm || shaderInfo.options.disableLicm)
    shaderOptions.disableLicmThreshold = 1;
  else
    shaderOptions.disableLicmThreshold = DisableLicmThreshold;
  if (shaderInfo.options.unrollHintThreshold > 0)
    shaderOptions.unrollHintThreshold = shaderInfo.options.unrollHintThreshold;
  else
    shaderOptions.unrollHintThreshold = UnrollHintThreshold;
  if (shaderInfo.options.dontUnrollHintThreshold > 0)
    shaderOptions.dontUnrollHintThreshold = shaderInfo.options.dontUnrollHintThreshold;
  else
    shaderOptions.dontUnrollHintThreshold = DontUnrollHintThreshold;
  if (shaderInfo.options.ldsSpillLimitDwords > 0)
    shaderOptions.ldsSpillLimitDwords = shaderInfo.options.ldsSpillLimitDwords;
  else
    shaderOptions.ldsSpillLimitDwords = LdsSpillLimitDwords;

  shaderOptions.overrideShaderThreadGroupSizeX = shaderInfo.options.overrideShaderThreadGroupSizeX;
  shaderOptions.overrideShaderThreadGroupSizeY = shaderInfo.options.overrideShaderThreadGroupSizeY;
  shaderOptions.overrideShaderThreadGroupSizeZ = shaderInfo.options.overrideShaderThreadGroupSizeZ;

  shaderOptions.nsaThreshold = shaderInfo.options.nsaThreshold;

  static_assert(static_cast<InvariantLoadsOption>(InvariantLoads::Auto) == InvariantLoadsOption::Auto, "Mismatch");
  static_assert(static_cast<InvariantLoadsOption>(InvariantLoads::EnableOptimization) ==
                    InvariantLoadsOption::EnableOptimization,
                "Mismatch");
  static_assert(static_cast<InvariantLoadsOption>(InvariantLoads::DisableOptimization) ==
                    InvariantLoadsOption::DisableOptimization,
                "Mismatch");
  static_assert(static_cast<InvariantLoadsOption>(InvariantLoads::ClearInvariants) ==
                    InvariantLoadsOption::ClearInvariants,
                "Mismatch");
  shaderOptions.aggressiveInvariantLoads =
      static_cast<InvariantLoadsOption>(shaderInfo.options.aggressiveInvariantLoads);

  return shaderOptions;
}

// =====================================================================================================================
// Get wave size used for raytracing
unsigned PipelineContext::getRayTracingWaveSize() const {
  if ((m_gfxIp.major >= 10) && getPipelineType() != PipelineType::Graphics)
    return 32;
  return 64;
}

// =====================================================================================================================
// Map a VkFormat to a {BufDataFormat, BufNumFormat}. Returns BufDataFormatInvalid if the
// VkFormat is not supported for vertex input.
//
// @param format : Vulkan API format code
// @param isColorExport : True for looking up color export format, false for vertex input format
std::pair<BufDataFormat, BufNumFormat> PipelineContext::mapVkFormat(VkFormat format, bool isColorExport) {
  struct FormatEntry {
#ifndef NDEBUG
    VkFormat format;
#endif
    BufDataFormat dfmt;
    BufNumFormat nfmt;
    unsigned validVertexFormat : 1;
    unsigned validExportFormat : 1;
  };

  static const FormatEntry FormatTable[] = {
#ifndef NDEBUG
#define INVALID_FORMAT_ENTRY(format)                                                                                   \
  { format, BufDataFormatInvalid, BufNumFormatUnorm, false, false }
#define VERTEX_FORMAT_ENTRY(format, dfmt, nfmt)                                                                        \
  { format, dfmt, nfmt, true, false }
#define COLOR_FORMAT_ENTRY(format, dfmt, nfmt)                                                                         \
  { format, dfmt, nfmt, false, true }
#define BOTH_FORMAT_ENTRY(format, dfmt, nfmt)                                                                          \
  { format, dfmt, nfmt, true, true }
#else
#define INVALID_FORMAT_ENTRY(format)                                                                                   \
  { BufDataFormatInvalid, BufNumFormatUnorm, false, false }
#define VERTEX_FORMAT_ENTRY(format, dfmt, nfmt)                                                                        \
  { dfmt, nfmt, true, false }
#define COLOR_FORMAT_ENTRY(format, dfmt, nfmt)                                                                         \
  { dfmt, nfmt, false, true }
#define BOTH_FORMAT_ENTRY(format, dfmt, nfmt)                                                                          \
  { dfmt, nfmt, true, true }
#endif
      INVALID_FORMAT_ENTRY(VK_FORMAT_UNDEFINED),
      COLOR_FORMAT_ENTRY(VK_FORMAT_R4G4_UNORM_PACK8, BufDataFormat4_4, BufNumFormatUnorm),
      COLOR_FORMAT_ENTRY(VK_FORMAT_R4G4B4A4_UNORM_PACK16, BufDataFormat4_4_4_4, BufNumFormatUnorm),
      COLOR_FORMAT_ENTRY(VK_FORMAT_B4G4R4A4_UNORM_PACK16, BufDataFormat4_4_4_4_Bgra, BufNumFormatUnorm),
      COLOR_FORMAT_ENTRY(VK_FORMAT_R5G6B5_UNORM_PACK16, BufDataFormat5_6_5, BufNumFormatUnorm),
      COLOR_FORMAT_ENTRY(VK_FORMAT_B5G6R5_UNORM_PACK16, BufDataFormat5_6_5_Bgr, BufNumFormatUnorm),
      COLOR_FORMAT_ENTRY(VK_FORMAT_R5G5B5A1_UNORM_PACK16, BufDataFormat5_6_5_1, BufNumFormatUnorm),
      COLOR_FORMAT_ENTRY(VK_FORMAT_B5G5R5A1_UNORM_PACK16, BufDataFormat5_6_5_1_Bgra, BufNumFormatUnorm),
      COLOR_FORMAT_ENTRY(VK_FORMAT_A1R5G5B5_UNORM_PACK16, BufDataFormat1_5_6_5, BufNumFormatUnorm),
      BOTH_FORMAT_ENTRY(VK_FORMAT_R8_UNORM, BufDataFormat8, BufNumFormatUnorm),
      BOTH_FORMAT_ENTRY(VK_FORMAT_R8_SNORM, BufDataFormat8, BufNumFormatSnorm),
      BOTH_FORMAT_ENTRY(VK_FORMAT_R8_USCALED, BufDataFormat8, BufNumFormatUscaled),
      BOTH_FORMAT_ENTRY(VK_FORMAT_R8_SSCALED, BufDataFormat8, BufNumFormatSscaled),
      BOTH_FORMAT_ENTRY(VK_FORMAT_R8_UINT, BufDataFormat8, BufNumFormatUint),
      BOTH_FORMAT_ENTRY(VK_FORMAT_R8_SINT, BufDataFormat8, BufNumFormatSint),
      COLOR_FORMAT_ENTRY(VK_FORMAT_R8_SRGB, BufDataFormat8, BufNumFormatSrgb),
      BOTH_FORMAT_ENTRY(VK_FORMAT_R8G8_UNORM, BufDataFormat8_8, BufNumFormatUnorm),
      BOTH_FORMAT_ENTRY(VK_FORMAT_R8G8_SNORM, BufDataFormat8_8, BufNumFormatSnorm),
      BOTH_FORMAT_ENTRY(VK_FORMAT_R8G8_USCALED, BufDataFormat8_8, BufNumFormatUscaled),
      BOTH_FORMAT_ENTRY(VK_FORMAT_R8G8_SSCALED, BufDataFormat8_8, BufNumFormatSscaled),
      BOTH_FORMAT_ENTRY(VK_FORMAT_R8G8_UINT, BufDataFormat8_8, BufNumFormatUint),
      BOTH_FORMAT_ENTRY(VK_FORMAT_R8G8_SINT, BufDataFormat8_8, BufNumFormatSint),
      COLOR_FORMAT_ENTRY(VK_FORMAT_R8G8_SRGB, BufDataFormat8_8, BufNumFormatSrgb),
      BOTH_FORMAT_ENTRY(VK_FORMAT_R8G8B8_UNORM, BufDataFormat8_8_8, BufNumFormatUnorm),
      BOTH_FORMAT_ENTRY(VK_FORMAT_R8G8B8_SNORM, BufDataFormat8_8_8, BufNumFormatSnorm),
      BOTH_FORMAT_ENTRY(VK_FORMAT_R8G8B8_USCALED, BufDataFormat8_8_8, BufNumFormatUscaled),
      BOTH_FORMAT_ENTRY(VK_FORMAT_R8G8B8_SSCALED, BufDataFormat8_8_8, BufNumFormatSscaled),
      BOTH_FORMAT_ENTRY(VK_FORMAT_R8G8B8_UINT, BufDataFormat8_8_8, BufNumFormatUint),
      BOTH_FORMAT_ENTRY(VK_FORMAT_R8G8B8_SINT, BufDataFormat8_8_8, BufNumFormatSint),
      COLOR_FORMAT_ENTRY(VK_FORMAT_R8G8B8_SRGB, BufDataFormat8_8_8, BufNumFormatSrgb),
      COLOR_FORMAT_ENTRY(VK_FORMAT_B8G8R8_UNORM, BufDataFormat8_8_8_Bgr, BufNumFormatUnorm),
      COLOR_FORMAT_ENTRY(VK_FORMAT_B8G8R8_SNORM, BufDataFormat8_8_8_Bgr, BufNumFormatSnorm),
      COLOR_FORMAT_ENTRY(VK_FORMAT_B8G8R8_USCALED, BufDataFormat8_8_8_Bgr, BufNumFormatUscaled),
      COLOR_FORMAT_ENTRY(VK_FORMAT_B8G8R8_SSCALED, BufDataFormat8_8_8_Bgr, BufNumFormatSscaled),
      COLOR_FORMAT_ENTRY(VK_FORMAT_B8G8R8_UINT, BufDataFormat8_8_8_Bgr, BufNumFormatUint),
      COLOR_FORMAT_ENTRY(VK_FORMAT_B8G8R8_SINT, BufDataFormat8_8_8_Bgr, BufNumFormatSint),
      COLOR_FORMAT_ENTRY(VK_FORMAT_B8G8R8_SRGB, BufDataFormat8_8_8_Bgr, BufNumFormatSrgb),
      BOTH_FORMAT_ENTRY(VK_FORMAT_R8G8B8A8_UNORM, BufDataFormat8_8_8_8, BufNumFormatUnorm),
      BOTH_FORMAT_ENTRY(VK_FORMAT_R8G8B8A8_SNORM, BufDataFormat8_8_8_8, BufNumFormatSnorm),
      BOTH_FORMAT_ENTRY(VK_FORMAT_R8G8B8A8_USCALED, BufDataFormat8_8_8_8, BufNumFormatUscaled),
      BOTH_FORMAT_ENTRY(VK_FORMAT_R8G8B8A8_SSCALED, BufDataFormat8_8_8_8, BufNumFormatSscaled),
      BOTH_FORMAT_ENTRY(VK_FORMAT_R8G8B8A8_UINT, BufDataFormat8_8_8_8, BufNumFormatUint),
      BOTH_FORMAT_ENTRY(VK_FORMAT_R8G8B8A8_SINT, BufDataFormat8_8_8_8, BufNumFormatSint),
      COLOR_FORMAT_ENTRY(VK_FORMAT_R8G8B8A8_SRGB, BufDataFormat8_8_8_8, BufNumFormatSrgb),
      BOTH_FORMAT_ENTRY(VK_FORMAT_B8G8R8A8_UNORM, BufDataFormat8_8_8_8_Bgra, BufNumFormatUnorm),
      BOTH_FORMAT_ENTRY(VK_FORMAT_B8G8R8A8_SNORM, BufDataFormat8_8_8_8_Bgra, BufNumFormatSnorm),
      BOTH_FORMAT_ENTRY(VK_FORMAT_B8G8R8A8_USCALED, BufDataFormat8_8_8_8_Bgra, BufNumFormatUscaled),
      BOTH_FORMAT_ENTRY(VK_FORMAT_B8G8R8A8_SSCALED, BufDataFormat8_8_8_8_Bgra, BufNumFormatSscaled),
      BOTH_FORMAT_ENTRY(VK_FORMAT_B8G8R8A8_UINT, BufDataFormat8_8_8_8_Bgra, BufNumFormatUint),
      BOTH_FORMAT_ENTRY(VK_FORMAT_B8G8R8A8_SINT, BufDataFormat8_8_8_8_Bgra, BufNumFormatSint),
      COLOR_FORMAT_ENTRY(VK_FORMAT_B8G8R8A8_SRGB, BufDataFormat8_8_8_8_Bgra, BufNumFormatSrgb),
      BOTH_FORMAT_ENTRY(VK_FORMAT_A8B8G8R8_UNORM_PACK32, BufDataFormat8_8_8_8, BufNumFormatUnorm),
      BOTH_FORMAT_ENTRY(VK_FORMAT_A8B8G8R8_SNORM_PACK32, BufDataFormat8_8_8_8, BufNumFormatSnorm),
      BOTH_FORMAT_ENTRY(VK_FORMAT_A8B8G8R8_USCALED_PACK32, BufDataFormat8_8_8_8, BufNumFormatUscaled),
      BOTH_FORMAT_ENTRY(VK_FORMAT_A8B8G8R8_SSCALED_PACK32, BufDataFormat8_8_8_8, BufNumFormatSscaled),
      BOTH_FORMAT_ENTRY(VK_FORMAT_A8B8G8R8_UINT_PACK32, BufDataFormat8_8_8_8, BufNumFormatUint),
      BOTH_FORMAT_ENTRY(VK_FORMAT_A8B8G8R8_SINT_PACK32, BufDataFormat8_8_8_8, BufNumFormatSint),
      COLOR_FORMAT_ENTRY(VK_FORMAT_A8B8G8R8_SRGB_PACK32, BufDataFormat8_8_8_8, BufNumFormatSrgb),
      BOTH_FORMAT_ENTRY(VK_FORMAT_A2R10G10B10_UNORM_PACK32, BufDataFormat2_10_10_10_Bgra, BufNumFormatUnorm),
      BOTH_FORMAT_ENTRY(VK_FORMAT_A2R10G10B10_SNORM_PACK32, BufDataFormat2_10_10_10_Bgra, BufNumFormatSnorm),
      BOTH_FORMAT_ENTRY(VK_FORMAT_A2R10G10B10_USCALED_PACK32, BufDataFormat2_10_10_10_Bgra, BufNumFormatUscaled),
      BOTH_FORMAT_ENTRY(VK_FORMAT_A2R10G10B10_SSCALED_PACK32, BufDataFormat2_10_10_10_Bgra, BufNumFormatSscaled),
      BOTH_FORMAT_ENTRY(VK_FORMAT_A2R10G10B10_UINT_PACK32, BufDataFormat2_10_10_10_Bgra, BufNumFormatUint),
      BOTH_FORMAT_ENTRY(VK_FORMAT_A2R10G10B10_SINT_PACK32, BufDataFormat2_10_10_10_Bgra, BufNumFormatSint),
      BOTH_FORMAT_ENTRY(VK_FORMAT_A2B10G10R10_UNORM_PACK32, BufDataFormat2_10_10_10, BufNumFormatUnorm),
      VERTEX_FORMAT_ENTRY(VK_FORMAT_A2B10G10R10_SNORM_PACK32, BufDataFormat2_10_10_10, BufNumFormatSnorm),
      BOTH_FORMAT_ENTRY(VK_FORMAT_A2B10G10R10_USCALED_PACK32, BufDataFormat2_10_10_10, BufNumFormatUscaled),
      VERTEX_FORMAT_ENTRY(VK_FORMAT_A2B10G10R10_SSCALED_PACK32, BufDataFormat2_10_10_10, BufNumFormatSscaled),
      BOTH_FORMAT_ENTRY(VK_FORMAT_A2B10G10R10_UINT_PACK32, BufDataFormat2_10_10_10, BufNumFormatUint),
      VERTEX_FORMAT_ENTRY(VK_FORMAT_A2B10G10R10_SINT_PACK32, BufDataFormat2_10_10_10, BufNumFormatSint),
      BOTH_FORMAT_ENTRY(VK_FORMAT_R16_UNORM, BufDataFormat16, BufNumFormatUnorm),
      BOTH_FORMAT_ENTRY(VK_FORMAT_R16_SNORM, BufDataFormat16, BufNumFormatSnorm),
      BOTH_FORMAT_ENTRY(VK_FORMAT_R16_USCALED, BufDataFormat16, BufNumFormatUscaled),
      BOTH_FORMAT_ENTRY(VK_FORMAT_R16_SSCALED, BufDataFormat16, BufNumFormatSscaled),
      BOTH_FORMAT_ENTRY(VK_FORMAT_R16_UINT, BufDataFormat16, BufNumFormatUint),
      BOTH_FORMAT_ENTRY(VK_FORMAT_R16_SINT, BufDataFormat16, BufNumFormatSint),
      BOTH_FORMAT_ENTRY(VK_FORMAT_R16_SFLOAT, BufDataFormat16, BufNumFormatFloat),
      BOTH_FORMAT_ENTRY(VK_FORMAT_R16G16_UNORM, BufDataFormat16_16, BufNumFormatUnorm),
      BOTH_FORMAT_ENTRY(VK_FORMAT_R16G16_SNORM, BufDataFormat16_16, BufNumFormatSnorm),
      BOTH_FORMAT_ENTRY(VK_FORMAT_R16G16_USCALED, BufDataFormat16_16, BufNumFormatUscaled),
      BOTH_FORMAT_ENTRY(VK_FORMAT_R16G16_SSCALED, BufDataFormat16_16, BufNumFormatSscaled),
      BOTH_FORMAT_ENTRY(VK_FORMAT_R16G16_UINT, BufDataFormat16_16, BufNumFormatUint),
      BOTH_FORMAT_ENTRY(VK_FORMAT_R16G16_SINT, BufDataFormat16_16, BufNumFormatSint),
      BOTH_FORMAT_ENTRY(VK_FORMAT_R16G16_SFLOAT, BufDataFormat16_16, BufNumFormatFloat),
      INVALID_FORMAT_ENTRY(VK_FORMAT_R16G16B16_UNORM),
      INVALID_FORMAT_ENTRY(VK_FORMAT_R16G16B16_SNORM),
      INVALID_FORMAT_ENTRY(VK_FORMAT_R16G16B16_USCALED),
      INVALID_FORMAT_ENTRY(VK_FORMAT_R16G16B16_SSCALED),
      INVALID_FORMAT_ENTRY(VK_FORMAT_R16G16B16_UINT),
      INVALID_FORMAT_ENTRY(VK_FORMAT_R16G16B16_SINT),
      INVALID_FORMAT_ENTRY(VK_FORMAT_R16G16B16_SFLOAT),
      BOTH_FORMAT_ENTRY(VK_FORMAT_R16G16B16A16_UNORM, BufDataFormat16_16_16_16, BufNumFormatUnorm),
      BOTH_FORMAT_ENTRY(VK_FORMAT_R16G16B16A16_SNORM, BufDataFormat16_16_16_16, BufNumFormatSnorm),
      BOTH_FORMAT_ENTRY(VK_FORMAT_R16G16B16A16_USCALED, BufDataFormat16_16_16_16, BufNumFormatUscaled),
      BOTH_FORMAT_ENTRY(VK_FORMAT_R16G16B16A16_SSCALED, BufDataFormat16_16_16_16, BufNumFormatSscaled),
      BOTH_FORMAT_ENTRY(VK_FORMAT_R16G16B16A16_UINT, BufDataFormat16_16_16_16, BufNumFormatUint),
      BOTH_FORMAT_ENTRY(VK_FORMAT_R16G16B16A16_SINT, BufDataFormat16_16_16_16, BufNumFormatSint),
      BOTH_FORMAT_ENTRY(VK_FORMAT_R16G16B16A16_SFLOAT, BufDataFormat16_16_16_16, BufNumFormatFloat),
      BOTH_FORMAT_ENTRY(VK_FORMAT_R32_UINT, BufDataFormat32, BufNumFormatUint),
      BOTH_FORMAT_ENTRY(VK_FORMAT_R32_SINT, BufDataFormat32, BufNumFormatSint),
      BOTH_FORMAT_ENTRY(VK_FORMAT_R32_SFLOAT, BufDataFormat32, BufNumFormatFloat),
      BOTH_FORMAT_ENTRY(VK_FORMAT_R32G32_UINT, BufDataFormat32_32, BufNumFormatUint),
      BOTH_FORMAT_ENTRY(VK_FORMAT_R32G32_SINT, BufDataFormat32_32, BufNumFormatSint),
      BOTH_FORMAT_ENTRY(VK_FORMAT_R32G32_SFLOAT, BufDataFormat32_32, BufNumFormatFloat),
      BOTH_FORMAT_ENTRY(VK_FORMAT_R32G32B32_UINT, BufDataFormat32_32_32, BufNumFormatUint),
      BOTH_FORMAT_ENTRY(VK_FORMAT_R32G32B32_SINT, BufDataFormat32_32_32, BufNumFormatSint),
      BOTH_FORMAT_ENTRY(VK_FORMAT_R32G32B32_SFLOAT, BufDataFormat32_32_32, BufNumFormatFloat),
      BOTH_FORMAT_ENTRY(VK_FORMAT_R32G32B32A32_UINT, BufDataFormat32_32_32_32, BufNumFormatUint),
      BOTH_FORMAT_ENTRY(VK_FORMAT_R32G32B32A32_SINT, BufDataFormat32_32_32_32, BufNumFormatSint),
      BOTH_FORMAT_ENTRY(VK_FORMAT_R32G32B32A32_SFLOAT, BufDataFormat32_32_32_32, BufNumFormatFloat),
      VERTEX_FORMAT_ENTRY(VK_FORMAT_R64_UINT, BufDataFormat64, BufNumFormatUint),
      VERTEX_FORMAT_ENTRY(VK_FORMAT_R64_SINT, BufDataFormat64, BufNumFormatSint),
      VERTEX_FORMAT_ENTRY(VK_FORMAT_R64_SFLOAT, BufDataFormat64, BufNumFormatFloat),
      VERTEX_FORMAT_ENTRY(VK_FORMAT_R64G64_UINT, BufDataFormat64_64, BufNumFormatUint),
      VERTEX_FORMAT_ENTRY(VK_FORMAT_R64G64_SINT, BufDataFormat64_64, BufNumFormatSint),
      VERTEX_FORMAT_ENTRY(VK_FORMAT_R64G64_SFLOAT, BufDataFormat64_64, BufNumFormatFloat),
      VERTEX_FORMAT_ENTRY(VK_FORMAT_R64G64B64_UINT, BufDataFormat64_64_64, BufNumFormatUint),
      VERTEX_FORMAT_ENTRY(VK_FORMAT_R64G64B64_SINT, BufDataFormat64_64_64, BufNumFormatSint),
      VERTEX_FORMAT_ENTRY(VK_FORMAT_R64G64B64_SFLOAT, BufDataFormat64_64_64, BufNumFormatFloat),
      VERTEX_FORMAT_ENTRY(VK_FORMAT_R64G64B64A64_UINT, BufDataFormat64_64_64_64, BufNumFormatUint),
      VERTEX_FORMAT_ENTRY(VK_FORMAT_R64G64B64A64_SINT, BufDataFormat64_64_64_64, BufNumFormatSint),
      VERTEX_FORMAT_ENTRY(VK_FORMAT_R64G64B64A64_SFLOAT, BufDataFormat64_64_64_64, BufNumFormatFloat),
      BOTH_FORMAT_ENTRY(VK_FORMAT_B10G11R11_UFLOAT_PACK32, BufDataFormat10_11_11, BufNumFormatFloat),
      COLOR_FORMAT_ENTRY(VK_FORMAT_E5B9G9R9_UFLOAT_PACK32, BufDataFormat5_9_9_9, BufNumFormatFloat),
      COLOR_FORMAT_ENTRY(VK_FORMAT_D16_UNORM, BufDataFormat16, BufNumFormatUnorm),
      INVALID_FORMAT_ENTRY(VK_FORMAT_X8_D24_UNORM_PACK32),
      COLOR_FORMAT_ENTRY(VK_FORMAT_D32_SFLOAT, BufDataFormat32, BufNumFormatFloat),
      COLOR_FORMAT_ENTRY(VK_FORMAT_S8_UINT, BufDataFormat8, BufNumFormatUint),
      COLOR_FORMAT_ENTRY(VK_FORMAT_D16_UNORM_S8_UINT, BufDataFormat16, BufNumFormatFloat),
      INVALID_FORMAT_ENTRY(VK_FORMAT_D24_UNORM_S8_UINT),
      COLOR_FORMAT_ENTRY(VK_FORMAT_D32_SFLOAT_S8_UINT, BufDataFormat32, BufNumFormatFloat),
      INVALID_FORMAT_ENTRY(VK_FORMAT_BC1_RGB_UNORM_BLOCK),
      INVALID_FORMAT_ENTRY(VK_FORMAT_BC1_RGB_SRGB_BLOCK),
      INVALID_FORMAT_ENTRY(VK_FORMAT_BC1_RGBA_UNORM_BLOCK),
      INVALID_FORMAT_ENTRY(VK_FORMAT_BC1_RGBA_SRGB_BLOCK),
      INVALID_FORMAT_ENTRY(VK_FORMAT_BC2_UNORM_BLOCK),
      INVALID_FORMAT_ENTRY(VK_FORMAT_BC2_SRGB_BLOCK),
      INVALID_FORMAT_ENTRY(VK_FORMAT_BC3_UNORM_BLOCK),
      INVALID_FORMAT_ENTRY(VK_FORMAT_BC3_SRGB_BLOCK),
      INVALID_FORMAT_ENTRY(VK_FORMAT_BC4_UNORM_BLOCK),
      INVALID_FORMAT_ENTRY(VK_FORMAT_BC4_SNORM_BLOCK),
      INVALID_FORMAT_ENTRY(VK_FORMAT_BC5_UNORM_BLOCK),
      INVALID_FORMAT_ENTRY(VK_FORMAT_BC5_SNORM_BLOCK),
      INVALID_FORMAT_ENTRY(VK_FORMAT_BC6H_UFLOAT_BLOCK),
      INVALID_FORMAT_ENTRY(VK_FORMAT_BC6H_SFLOAT_BLOCK),
      INVALID_FORMAT_ENTRY(VK_FORMAT_BC7_UNORM_BLOCK),
      INVALID_FORMAT_ENTRY(VK_FORMAT_BC7_SRGB_BLOCK),
      INVALID_FORMAT_ENTRY(VK_FORMAT_ETC2_R8G8B8_UNORM_BLOCK),
      INVALID_FORMAT_ENTRY(VK_FORMAT_ETC2_R8G8B8_SRGB_BLOCK),
      INVALID_FORMAT_ENTRY(VK_FORMAT_ETC2_R8G8B8A1_UNORM_BLOCK),
      INVALID_FORMAT_ENTRY(VK_FORMAT_ETC2_R8G8B8A1_SRGB_BLOCK),
      INVALID_FORMAT_ENTRY(VK_FORMAT_ETC2_R8G8B8A8_UNORM_BLOCK),
      INVALID_FORMAT_ENTRY(VK_FORMAT_ETC2_R8G8B8A8_SRGB_BLOCK),
      INVALID_FORMAT_ENTRY(VK_FORMAT_EAC_R11_UNORM_BLOCK),
      INVALID_FORMAT_ENTRY(VK_FORMAT_EAC_R11_SNORM_BLOCK),
      INVALID_FORMAT_ENTRY(VK_FORMAT_EAC_R11G11_UNORM_BLOCK),
      INVALID_FORMAT_ENTRY(VK_FORMAT_EAC_R11G11_SNORM_BLOCK),
      INVALID_FORMAT_ENTRY(VK_FORMAT_ASTC_4x4_UNORM_BLOCK),
      INVALID_FORMAT_ENTRY(VK_FORMAT_ASTC_4x4_SRGB_BLOCK),
      INVALID_FORMAT_ENTRY(VK_FORMAT_ASTC_5x4_UNORM_BLOCK),
      INVALID_FORMAT_ENTRY(VK_FORMAT_ASTC_5x4_SRGB_BLOCK),
      INVALID_FORMAT_ENTRY(VK_FORMAT_ASTC_5x5_UNORM_BLOCK),
      INVALID_FORMAT_ENTRY(VK_FORMAT_ASTC_5x5_SRGB_BLOCK),
      INVALID_FORMAT_ENTRY(VK_FORMAT_ASTC_6x5_UNORM_BLOCK),
      INVALID_FORMAT_ENTRY(VK_FORMAT_ASTC_6x5_SRGB_BLOCK),
      INVALID_FORMAT_ENTRY(VK_FORMAT_ASTC_6x6_UNORM_BLOCK),
      INVALID_FORMAT_ENTRY(VK_FORMAT_ASTC_6x6_SRGB_BLOCK),
      INVALID_FORMAT_ENTRY(VK_FORMAT_ASTC_8x5_UNORM_BLOCK),
      INVALID_FORMAT_ENTRY(VK_FORMAT_ASTC_8x5_SRGB_BLOCK),
      INVALID_FORMAT_ENTRY(VK_FORMAT_ASTC_8x6_UNORM_BLOCK),
      INVALID_FORMAT_ENTRY(VK_FORMAT_ASTC_8x6_SRGB_BLOCK),
      INVALID_FORMAT_ENTRY(VK_FORMAT_ASTC_8x8_UNORM_BLOCK),
      INVALID_FORMAT_ENTRY(VK_FORMAT_ASTC_8x8_SRGB_BLOCK),
      INVALID_FORMAT_ENTRY(VK_FORMAT_ASTC_10x5_UNORM_BLOCK),
      INVALID_FORMAT_ENTRY(VK_FORMAT_ASTC_10x5_SRGB_BLOCK),
      INVALID_FORMAT_ENTRY(VK_FORMAT_ASTC_10x6_UNORM_BLOCK),
      INVALID_FORMAT_ENTRY(VK_FORMAT_ASTC_10x6_SRGB_BLOCK),
      INVALID_FORMAT_ENTRY(VK_FORMAT_ASTC_10x8_UNORM_BLOCK),
      INVALID_FORMAT_ENTRY(VK_FORMAT_ASTC_10x8_SRGB_BLOCK),
      INVALID_FORMAT_ENTRY(VK_FORMAT_ASTC_10x10_UNORM_BLOCK),
      INVALID_FORMAT_ENTRY(VK_FORMAT_ASTC_10x10_SRGB_BLOCK),
      INVALID_FORMAT_ENTRY(VK_FORMAT_ASTC_12x10_UNORM_BLOCK),
      INVALID_FORMAT_ENTRY(VK_FORMAT_ASTC_12x10_SRGB_BLOCK),
      INVALID_FORMAT_ENTRY(VK_FORMAT_ASTC_12x12_UNORM_BLOCK),
      INVALID_FORMAT_ENTRY(VK_FORMAT_ASTC_12x12_SRGB_BLOCK),
  };

  static const DenseMap<unsigned, FormatEntry> FormatTableExt = {
#ifndef NDEBUG
#define INVALID_FORMAT_ENTRY_EXT(format)                                                                               \
  {                                                                                                                    \
    format, { format, BufDataFormatInvalid, BufNumFormatUnorm, false, false }                                          \
  }
#define VERTEX_FORMAT_ENTRY_EXT(format, dfmt, nfmt)                                                                    \
  {                                                                                                                    \
    format, { format, dfmt, nfmt, true, false }                                                                        \
  }
#define COLOR_FORMAT_ENTRY_EXT(format, dfmt, nfmt)                                                                     \
  {                                                                                                                    \
    format, { format, dfmt, nfmt, false, true }                                                                        \
  }
#define BOTH_FORMAT_ENTRY_EXT(format, dfmt, nfmt)                                                                      \
  {                                                                                                                    \
    format, { format, dfmt, nfmt, true, true }                                                                         \
  }
#else
#define INVALID_FORMAT_ENTRY_EXT(format)                                                                               \
  {                                                                                                                    \
    format, { BufDataFormatInvalid, BufNumFormatUnorm, false, false }                                                  \
  }
#define VERTEX_FORMAT_ENTRY_EXT(format, dfmt, nfmt)                                                                    \
  {                                                                                                                    \
    format, { dfmt, nfmt, true, false }                                                                                \
  }
#define COLOR_FORMAT_ENTRY_EXT(format, dfmt, nfmt)                                                                     \
  {                                                                                                                    \
    format, { dfmt, nfmt, false, true }                                                                                \
  }
#define BOTH_FORMAT_ENTRY_EXT(format, dfmt, nfmt)                                                                      \
  {                                                                                                                    \
    format, { dfmt, nfmt, true, true }                                                                                 \
  }
#endif
      COLOR_FORMAT_ENTRY_EXT(VK_FORMAT_A4R4G4B4_UNORM_PACK16_EXT, BufDataFormat4_4_4_4, BufNumFormatUnorm),
      COLOR_FORMAT_ENTRY_EXT(VK_FORMAT_A4B4G4R4_UNORM_PACK16_EXT, BufDataFormat4_4_4_4, BufNumFormatUnorm),
  };

  BufDataFormat dfmt = BufDataFormatInvalid;
  BufNumFormat nfmt = BufNumFormatUnorm;
  if (format < ArrayRef<FormatEntry>(FormatTable).size()) {
    assert(format == FormatTable[format].format);
    if ((isColorExport && FormatTable[format].validExportFormat) ||
        (!isColorExport && FormatTable[format].validVertexFormat)) {
      dfmt = FormatTable[format].dfmt;
      nfmt = FormatTable[format].nfmt;
    }
  } else {
    // Formats defined by Vulkan extensions
    if (FormatTableExt.count(format) != 0) {
      auto formatEntry = FormatTableExt.lookup(format);
      if ((isColorExport && formatEntry.validExportFormat) || (!isColorExport && formatEntry.validVertexFormat)) {
        dfmt = formatEntry.dfmt;
        nfmt = formatEntry.nfmt;
      }
    }
  }
  return {dfmt, nfmt};
}

} // namespace Llpc<|MERGE_RESOLUTION|>--- conflicted
+++ resolved
@@ -140,14 +140,8 @@
 // @param gfxIp : Graphics IP version info
 // @param pipelineHash : Pipeline hash code
 // @param cacheHash : Cache hash code
-<<<<<<< HEAD
 PipelineContext::PipelineContext(GfxIpVersion gfxIp, MetroHash::Hash *pipelineHash, MetroHash::Hash *cacheHash)
     : m_gfxIp(gfxIp), m_pipelineHash(*pipelineHash), m_cacheHash(*cacheHash) {
-=======
-PipelineContext::PipelineContext(GfxIpVersion gfxIp, MetroHash::Hash *pipelineHash, MetroHash::Hash *cacheHash,
-                                 const Vkgc::RtState *rtState)
-    : m_gfxIp(gfxIp), m_pipelineHash(*pipelineHash), m_cacheHash(*cacheHash), m_rtState(rtState) {
->>>>>>> f44e737f
 }
 
 // =====================================================================================================================
@@ -264,16 +258,8 @@
     // Give the shader stage mask to the middle-end. We need to translate the Vkgc::ShaderStage bit numbers
     // to lgc::ShaderStage bit numbers. We only process native shader stages, ignoring the CopyShader stage.
     unsigned stageMask = getShaderStageMask();
-<<<<<<< HEAD
-#if VKI_RAY_TRACING
     if (hasRayTracingShaderStage(stageMask))
       stageMask = ShaderStageComputeBit;
-#endif
-=======
-    if (hasRayTracingShaderStage(stageMask))
-      stageMask = ShaderStageComputeBit;
-
->>>>>>> f44e737f
     // Give the user data nodes to the middle-end, and/or hash them.
     setUserDataInPipeline(pipeline, hasher, stageMask);
   }
