/*
 ***********************************************************************************************************************
 *
 *  Copyright (c) 2016-2020 Advanced Micro Devices, Inc. All Rights Reserved.
 *
 *  Permission is hereby granted, free of charge, to any person obtaining a copy
 *  of this software and associated documentation files (the "Software"), to deal
 *  in the Software without restriction, including without limitation the rights
 *  to use, copy, modify, merge, publish, distribute, sublicense, and/or sell
 *  copies of the Software, and to permit persons to whom the Software is
 *  furnished to do so, subject to the following conditions:
 *
 *  The above copyright notice and this permission notice shall be included in all
 *  copies or substantial portions of the Software.
 *
 *  THE SOFTWARE IS PROVIDED "AS IS", WITHOUT WARRANTY OF ANY KIND, EXPRESS OR
 *  IMPLIED, INCLUDING BUT NOT LIMITED TO THE WARRANTIES OF MERCHANTABILITY,
 *  FITNESS FOR A PARTICULAR PURPOSE AND NONINFRINGEMENT. IN NO EVENT SHALL THE
 *  AUTHORS OR COPYRIGHT HOLDERS BE LIABLE FOR ANY CLAIM, DAMAGES OR OTHER
 *  LIABILITY, WHETHER IN AN ACTION OF CONTRACT, TORT OR OTHERWISE, ARISING FROM,
 *  OUT OF OR IN CONNECTION WITH THE SOFTWARE OR THE USE OR OTHER DEALINGS IN THE
 *  SOFTWARE.
 *
 **********************************************************************************************************************/
/**
 ***********************************************************************************************************************
 * @file  llpcCompiler.cpp
 * @brief LLPC source file: contains implementation of class Llpc::Compiler.
 ***********************************************************************************************************************
 */
#include "llpcCompiler.h"
#include "LLVMSPIRVLib.h"
#include "SPIRVInternal.h"
#include "llpcComputeContext.h"
#include "llpcContext.h"
#include "llpcDebug.h"
#include "llpcElfWriter.h"
#include "llpcFile.h"
#include "llpcGraphicsContext.h"
#include "llpcShaderModuleHelper.h"
#include "llpcSpirvLower.h"
#include "llpcSpirvLowerResourceCollect.h"
#include "llpcSpirvLowerUtil.h"
#include "llpcTimerProfiler.h"
#include "spirvExt.h"
#include "vkgcElfReader.h"
#include "vkgcPipelineDumper.h"
#include "lgc/Builder.h"
#include "lgc/ElfLinker.h"
#include "lgc/PassManager.h"
#include "llvm/BinaryFormat/MsgPackDocument.h"
#include "llvm/Bitcode/BitcodeWriterPass.h"
#include "llvm/IR/DiagnosticInfo.h"
#include "llvm/IR/DiagnosticPrinter.h"
#include "llvm/IR/IRPrintingPasses.h"
#include "llvm/Linker/Linker.h"
#include "llvm/Support/CommandLine.h"
#include "llvm/Support/Format.h"
#include "llvm/Support/ManagedStatic.h"
#include "llvm/Support/Mutex.h"
#include "llvm/Support/Timer.h"
#include "llvm/Support/raw_ostream.h"
#include "llvm/Transforms/IPO/AlwaysInliner.h"
#include <mutex>
#include <set>
#include <unordered_set>

#ifdef LLPC_ENABLE_SPIRV_OPT
#define SPVGEN_STATIC_LIB 1
#include "spvgen.h"
#endif

#define DEBUG_TYPE "llpc-compiler"

using namespace lgc;
using namespace llvm;
using namespace MetroHash;
using namespace SPIRV;
using namespace spv;
using namespace Util;
using namespace Vkgc;

namespace llvm {

namespace {

// llvm_shutdown_obj is used to ensure LLVM is only shutdown once the static
// destructors have run. This allows Compiler to re-initialize correctly -
// otherwise LLVM's static globals are not re-initialized.
llvm_shutdown_obj ShutdownObj;

} // namespace

namespace cl {

// -pipeline-dump-dir: directory where pipeline info are dumped
opt<std::string> PipelineDumpDir("pipeline-dump-dir", desc("Directory where pipeline shader info are dumped"),
                                 value_desc("dir"), init("."));

// -enable-pipeline-dump: enable pipeline info dump
opt<bool> EnablePipelineDump("enable-pipeline-dump", desc("Enable pipeline info dump"), init(false));

// -shader-cache-file-dir: root directory to store shader cache
opt<std::string> ShaderCacheFileDir("shader-cache-file-dir", desc("Root directory to store shader cache"),
                                    value_desc("dir"), init("."));

// DEPRECATED: This option should be removed once XGL sets the corresponding pipeline option.
// -use-relocatable-shader-elf: Gets LLVM to generate more generic elf files for each shader individually, and LLPC will
// then link those ELF files to generate the compiled pipeline.
opt<bool> UseRelocatableShaderElf("use-relocatable-shader-elf",
                                  desc("DEPRECATED: To be replaced by a pipeline option.  The pipeline will be built "
                                       "by building relocatable shader ELF files when "
                                       "possible, and linking them together.  This is a work in progress and should "
                                       "be used with caution."),
                                  init(false));

// -relocatable-shader-elf-limit=<n>: Limits the number of pipelines that will be compiled using relocatable shader ELF.
// This is to be used for debugging by doing a binary search to identify a pipeline that is being miscompiled when using
// relocatable shader ELF modules.
opt<int> RelocatableShaderElfLimit("relocatable-shader-elf-limit",
                                   cl::desc("Max number of pipeline compiles that will use "
                                            "relocatable shader ELF.  -1 means unlimited."),
                                   init(-1));

// -build-relocatable-shader-cache: Populates the shader cache with relocatable shader variants.
opt<bool> BuildShaderCache("build-shader-cache",
                           cl::desc("[WIP] Populates shader cache with relocatable shader variants."
                                    " This is an experimental option."),
                           init(false));

// -shader-cache-mode: shader cache mode:
// 0 - Disable
// 1 - Runtime cache
// 2 - Cache to disk
// 3 - Use internal on-disk cache in read/write mode.
// 4 - Use internal on-disk cache in read-only mode.
static opt<unsigned> ShaderCacheMode("shader-cache-mode",
                                     desc("Shader cache mode, 0 - disable, 1 - runtime cache, 2 - cache to disk, 3 - "
                                          "load on-disk cache for read/write, 4 - load on-disk cache for read only"),
                                     init(0));

// -executable-name: executable file name
static opt<std::string> ExecutableName("executable-name", desc("Executable file name"), value_desc("filename"),
                                       init("amdllpc"));

// -enable-spirv-opt: enable optimization for SPIR-V binary
opt<bool> EnableSpirvOpt("enable-spirv-opt", desc("Enable optimization for SPIR-V binary"), init(false));

#if LLPC_CLIENT_INTERFACE_MAJOR_VERSION < 37
// -enable-dynamic-loop-unroll: Enable dynamic loop unroll. (Deprecated)
opt<bool> EnableDynamicLoopUnroll("enable-dynamic-loop-unroll", desc("Enable dynamic loop unroll (deprecated)"),
                                  init(false));
#endif

// -force-loop-unroll-count: Force to set the loop unroll count.
opt<int> ForceLoopUnrollCount("force-loop-unroll-count", cl::desc("Force loop unroll count"), init(0));

// -enable-shader-module-opt: Enable translate & lower phase in shader module build.
opt<bool> EnableShaderModuleOpt("enable-shader-module-opt",
                                cl::desc("Enable translate & lower phase in shader module build."), init(false));

// -disable-licm: annotate loops with metadata to disable the LLVM LICM pass
opt<bool> DisableLicm("disable-licm", desc("Disable LLVM LICM pass"), init(false));

// -trim-debug-info: Trim debug information in SPIR-V binary
opt<bool> TrimDebugInfo("trim-debug-info", cl::desc("Trim debug information in SPIR-V binary"), init(true));

// -enable-per-stage-cache: Enable shader cache per shader stage
opt<bool> EnablePerStageCache("enable-per-stage-cache", cl::desc("Enable shader cache per shader stage"), init(true));

// -context-reuse-limit: The maximum number of times a compiler context can be reused.
opt<int> ContextReuseLimit("context-reuse-limit",
                           cl::desc("The maximum number of times a compiler context can be reused"), init(100));

// -fatal-llvm-errors: Make all LLVM errors fatal
opt<bool> FatalLlvmErrors("fatal-llvm-errors", cl::desc("Make all LLVM errors fatal"), init(false));

extern opt<bool> EnableOuts;

extern opt<bool> EnableErrs;

extern opt<std::string> LogFileDbgs;

extern opt<std::string> LogFileOuts;

} // namespace cl

} // namespace llvm

// -use-builder-recorder
static cl::opt<bool> UseBuilderRecorder("use-builder-recorder",
                                        cl::desc("Do lowering via recording and replaying LLPC builder"),
                                        cl::init(true));

namespace Llpc {

sys::Mutex Compiler::m_contextPoolMutex;
std::vector<Context *> *Compiler::m_contextPool = nullptr;

// Enumerates modes used in shader replacement
enum ShaderReplaceMode {
  ShaderReplaceDisable = 0,            // Disabled
  ShaderReplaceShaderHash = 1,         // Replacement based on shader hash
  ShaderReplaceShaderPipelineHash = 2, // Replacement based on both shader and pipeline hash
};

static ManagedStatic<sys::Mutex> SCompilerMutex;
static bool HaveParsedOptions = false;
static MetroHash::Hash SOptionHash = {};

unsigned Compiler::m_instanceCount = 0;
unsigned Compiler::m_outRedirectCount = 0;

// =====================================================================================================================
// Handler for LLVM fatal error.
//
// @param userData : An argument which will be passed to the installed error handler
// @param reason : Error reason
// @param genCrashDiag : Whether diagnostic should be generated
static void fatalErrorHandler(void *userData, const std::string &reason, bool genCrashDiag) {
  LLPC_ERRS("LLVM FATAL ERROR: " << reason << "\n");
#if LLPC_ENABLE_EXCEPTION
  throw("LLVM fatal error");
#endif
}

// =====================================================================================================================
// Handler for diagnosis in pass run, derived from the standard one.
class LlpcDiagnosticHandler : public DiagnosticHandler {
  bool handleDiagnostics(const DiagnosticInfo &diagInfo) override {
    if (cl::FatalLlvmErrors && diagInfo.getSeverity() == DS_Error) {
      DiagnosticPrinterRawOStream printStream(errs());
      printStream << "LLVM FATAL ERROR: ";
      diagInfo.print(printStream);
      printStream << "\n";
      errs().flush();
#if LLPC_ENABLE_EXCEPTION
      throw("LLVM fatal error");
#endif
      abort();
    }

    if (EnableOuts() || EnableErrs()) {
      if (diagInfo.getSeverity() == DS_Error || diagInfo.getSeverity() == DS_Warning) {
        auto &outputStream = EnableOuts() ? outs() : errs();
        DiagnosticPrinterRawOStream printStream(outputStream);
        printStream << "ERROR: LLVM DIAGNOSIS INFO: ";
        diagInfo.print(printStream);
        printStream << "\n";
        outputStream.flush();
      } else if (EnableOuts()) {
        DiagnosticPrinterRawOStream printStream(outs());
        printStream << "\n\n=====  LLVM DIAGNOSIS START  =====\n\n";
        diagInfo.print(printStream);
        printStream << "\n\n=====  LLVM DIAGNOSIS END  =====\n\n";
        outs().flush();
      }
    }

    return true;
  }
};

// =====================================================================================================================
// Creates LLPC compiler from the specified info.
//
// @param gfxIp : Graphics IP version
// @param optionCount : Count of compilation-option strings
// @param options : An array of compilation-option strings
// @param [out] ppCompiler : Pointer to the created LLPC compiler object
// @param cache : Pointer to ICache implemented in client
Result VKAPI_CALL ICompiler::Create(GfxIpVersion gfxIp, unsigned optionCount, const char *const *options,
                                    ICompiler **ppCompiler, ICache *cache) {
  Result result = Result::Success;

  const char *client = options[0];
  bool ignoreErrors = (strcmp(client, VkIcdName) == 0);

  raw_null_ostream nullStream;

  std::lock_guard<sys::Mutex> lock(*SCompilerMutex);
  MetroHash::Hash optionHash = Compiler::generateHashForCompileOptions(optionCount, options);

  // Initialize passes so they can be referenced by -print-after etc.
  initializeLowerPasses(*PassRegistry::getPassRegistry());
  LgcContext::initialize();

  bool parseCmdOption = true;
  if (HaveParsedOptions) {
    bool isSameOption = memcmp(&optionHash, &SOptionHash, sizeof(optionHash)) == 0;

    parseCmdOption = false;
    if (!isSameOption) {
      if (Compiler::getOutRedirectCount() == 0) {
        // All compiler instances are destroyed, we can reset LLVM options
        cl::ResetAllOptionOccurrences();
        parseCmdOption = true;
      } else {
        LLPC_ERRS("Incompatible compiler options cross compiler instances!");
        result = Result::ErrorInvalidValue;
        llvm_unreachable("Should never be called!");
      }
    }
  }

  if (parseCmdOption) {
    // LLVM command options can't be parsed multiple times
    if (cl::ParseCommandLineOptions(optionCount, options, "AMD LLPC compiler", ignoreErrors ? &nullStream : nullptr)) {
      HaveParsedOptions = true;
    } else {
      result = Result::ErrorInvalidValue;
    }
  }

  if (result == Result::Success) {
    SOptionHash = optionHash;
    *ppCompiler = new Compiler(gfxIp, optionCount, options, SOptionHash, cache);
    assert(*ppCompiler);

    if (EnableOuts()) {
      // LLPC_OUTS is enabled. Ensure it is enabled in LGC (the middle-end) too.
      LgcContext::setLlpcOuts(&outs());
    }
  } else {
    *ppCompiler = nullptr;
    result = Result::ErrorInvalidValue;
  }
  return result;
}

// =====================================================================================================================
// Checks whether a vertex attribute format is supported by fetch shader.
//
// @param format : Vertex attribute format
bool VKAPI_CALL ICompiler::IsVertexFormatSupported(VkFormat format) {
  BufDataFormat dfmt = PipelineContext::mapVkFormat(format, false).first;
  return dfmt != BufDataFormatInvalid;
}

// =====================================================================================================================
//
// @param gfxIp : Graphics IP version info
// @param optionCount : Count of compilation-option strings
// @param options : An array of compilation-option strings
// @param optionHash : Hash code of compilation options
// @param cache : Pointer to ICache implemented in client
Compiler::Compiler(GfxIpVersion gfxIp, unsigned optionCount, const char *const *options, MetroHash::Hash optionHash,
                   ICache *cache)
    : m_optionHash(optionHash), m_gfxIp(gfxIp), m_cache(cache), m_relocatablePipelineCompilations(0) {
  for (unsigned i = 0; i < optionCount; ++i)
    m_options.push_back(options[i]);

  if (m_outRedirectCount == 0)
    redirectLogOutput(false, optionCount, options);

  if (m_instanceCount == 0) {
    // LLVM fatal error handler only can be installed once.
    install_fatal_error_handler(fatalErrorHandler);

    // Initiailze m_pContextPool.
    {
      std::lock_guard<sys::Mutex> lock(m_contextPoolMutex);

      m_contextPool = new std::vector<Context *>();
    }
  }

  // Initialize shader cache
  ShaderCacheCreateInfo createInfo = {};
  ShaderCacheAuxCreateInfo auxCreateInfo = {};
  unsigned shaderCacheMode = cl::ShaderCacheMode;
  auxCreateInfo.shaderCacheMode = static_cast<ShaderCacheMode>(shaderCacheMode);
  auxCreateInfo.gfxIp = m_gfxIp;
  auxCreateInfo.hash = m_optionHash;
  auxCreateInfo.executableName = cl::ExecutableName.c_str();

  const char *shaderCachePath = cl::ShaderCacheFileDir.c_str();
  if (cl::ShaderCacheFileDir.empty()) {
#ifdef WIN_OS
    shaderCachePath = getenv("LOCALAPPDATA");
    assert(shaderCachePath);
#else
    llvm_unreachable("Should never be called!");
#endif
  }

  if (strlen(shaderCachePath) >= Llpc::MaxFilePathLen) {
    LLPC_ERRS("The shader-cache-file-dir exceed the maximum length (" << Llpc::MaxFilePathLen << ")\n");
    llvm_unreachable("ShaderCacheFileDir is too long");
  }
  auxCreateInfo.cacheFilePath = shaderCachePath;

  m_shaderCache = ShaderCacheManager::getShaderCacheManager()->getShaderCacheObject(&createInfo, &auxCreateInfo);

  ++m_instanceCount;
  ++m_outRedirectCount;
}

// =====================================================================================================================
Compiler::~Compiler() {
  bool shutdown = false;
  {
    // Free context pool
    std::lock_guard<sys::Mutex> lock(m_contextPoolMutex);

    // Keep the max allowed count of contexts that reside in the pool so that we can speed up the creatoin of
    // compiler next time.
    for (auto it = m_contextPool->begin(); it != m_contextPool->end();) {
      auto context = *it;
      size_t maxResidentContexts = 0;

      // This is just a W/A for Teamcity. Setting AMD_RESIDENT_CONTEXTS could reduce more than 40 minutes of
      // CTS running time.
      char *maxResidentContextsEnv = getenv("AMD_RESIDENT_CONTEXTS");

      if (maxResidentContextsEnv)
        maxResidentContexts = strtoul(maxResidentContextsEnv, nullptr, 0);

      if (!context->isInUse() && m_contextPool->size() > maxResidentContexts) {
        it = m_contextPool->erase(it);
        delete context;
      } else
        ++it;
    }
  }

  // Restore default output
  {
    std::lock_guard<sys::Mutex> lock(*SCompilerMutex);
    --m_outRedirectCount;
    if (m_outRedirectCount == 0)
      redirectLogOutput(true, 0, nullptr);

    ShaderCacheManager::getShaderCacheManager()->releaseShaderCacheObject(m_shaderCache);
  }

  {
    // s_compilerMutex is managed by ManagedStatic, it can't be accessed after llvm_shutdown
    std::lock_guard<sys::Mutex> lock(*SCompilerMutex);
    --m_instanceCount;
    if (m_instanceCount == 0)
      shutdown = true;
  }

  if (shutdown) {
    ShaderCacheManager::shutdown();
    remove_fatal_error_handler();
    delete m_contextPool;
    m_contextPool = nullptr;
  }
}

// =====================================================================================================================
// Destroys the pipeline compiler.
void Compiler::Destroy() {
  delete this;
}

// =====================================================================================================================
// Builds shader module from the specified info.
//
// @param shaderInfo : Info to build this shader module
// @param [out] shaderOut : Output of building this shader module
Result Compiler::BuildShaderModule(const ShaderModuleBuildInfo *shaderInfo, ShaderModuleBuildOut *shaderOut) const {
  Result result = Result::Success;
  void *allocBuf = nullptr;
  const void *cacheData = nullptr;
  void *allocData = nullptr;
  size_t allocSize = 0;
  ShaderModuleDataEx moduleDataEx = {};
  // For trimming debug info
  uint8_t *trimmedCode = nullptr;

  ElfPackage moduleBinary;
  raw_svector_ostream moduleBinaryStream(moduleBinary);
  std::vector<ShaderEntryName> entryNames;
  SmallVector<ShaderModuleEntryData, 4> moduleEntryDatas;
  SmallVector<ShaderModuleEntry, 4> moduleEntries;
  SmallVector<FsOutInfo, 4> fsOutInfos;
  std::map<unsigned, std::vector<ResourceNodeData>> entryResourceNodeDatas; // Map entry ID and resourceNodeData

  ShaderEntryState cacheEntryState = ShaderEntryState::New;
  CacheEntryHandle hEntry = nullptr;
  Result cacheResult = Result::Unsupported;
  EntryHandle cacheEntry;
  bool allocateOnMiss = true;

  // Calculate the hash code of input data
  MetroHash::Hash hash = {};
  MetroHash64::Hash(reinterpret_cast<const uint8_t *>(shaderInfo->shaderBin.pCode), shaderInfo->shaderBin.codeSize,
                    hash.bytes);

  memcpy(moduleDataEx.common.hash, &hash, sizeof(hash));

  TimerProfiler timerProfiler(MetroHash::compact64(&hash), "LLPC ShaderModule",
                              TimerProfiler::ShaderModuleTimerEnableMask);

  // Check the type of input shader binary
  if (ShaderModuleHelper::isSpirvBinary(&shaderInfo->shaderBin)) {
    unsigned debugInfoSize = 0;

    moduleDataEx.common.binType = BinaryType::Spirv;
    if (ShaderModuleHelper::verifySpirvBinary(&shaderInfo->shaderBin) != Result::Success) {
      LLPC_ERRS("Unsupported SPIR-V instructions are found!\n");
      result = Result::Unsupported;
    }
    if (result == Result::Success) {
      ShaderModuleHelper::collectInfoFromSpirvBinary(&shaderInfo->shaderBin, &moduleDataEx.common.usage, entryNames,
                                                     &debugInfoSize);
    }
    moduleDataEx.common.binCode.codeSize = shaderInfo->shaderBin.codeSize;
    if (cl::TrimDebugInfo)
      moduleDataEx.common.binCode.codeSize -= debugInfoSize;
  } else if (ShaderModuleHelper::isLlvmBitcode(&shaderInfo->shaderBin)) {
    moduleDataEx.common.binType = BinaryType::LlvmBc;
    moduleDataEx.common.binCode = shaderInfo->shaderBin;
  } else
    result = Result::ErrorInvalidShader;

  if (moduleDataEx.common.binType == BinaryType::Spirv) {
    // Dump SPIRV binary
    if (cl::EnablePipelineDump) {
      PipelineDumper::DumpSpirvBinary(cl::PipelineDumpDir.c_str(), &shaderInfo->shaderBin, &hash);
    }

    // Trim debug info
    if (cl::TrimDebugInfo) {
      trimmedCode = new uint8_t[moduleDataEx.common.binCode.codeSize];
      ShaderModuleHelper::trimSpirvDebugInfo(&shaderInfo->shaderBin, moduleDataEx.common.binCode.codeSize, trimmedCode);
      moduleDataEx.common.binCode.pCode = trimmedCode;
    } else
      moduleDataEx.common.binCode.pCode = shaderInfo->shaderBin.pCode;

    // Calculate SPIR-V cache hash
    MetroHash::Hash cacheHash = {};
    MetroHash64::Hash(reinterpret_cast<const uint8_t *>(moduleDataEx.common.binCode.pCode),
                      moduleDataEx.common.binCode.codeSize, cacheHash.bytes);
    static_assert(sizeof(moduleDataEx.common.cacheHash) == sizeof(cacheHash), "Unexpected value!");
    memcpy(moduleDataEx.common.cacheHash, cacheHash.dwords, sizeof(cacheHash));
    HashId cacheHashId = {};
    static_assert(sizeof(HashId) == sizeof(cacheHash), "Hash size is different!");
    memcpy(cacheHashId.dwords, cacheHash.dwords, sizeof(cacheHash));

    // Do SPIR-V translate & lower if possible
    bool enableOpt = cl::EnableShaderModuleOpt;
    enableOpt = enableOpt || shaderInfo->options.enableOpt;
    enableOpt = moduleDataEx.common.usage.useSpecConstant ? false : enableOpt;

    if (enableOpt) {
      // Check internal cache for shader module build result
      // NOTE: We should not cache non-opt result, we may compile shader module multiple
      // times in async-compile mode.
      if (m_cache) {
        cacheResult = m_cache->GetEntry(cacheHashId, allocateOnMiss, &cacheEntry);
        if (cacheResult == Result::NotReady)
          cacheResult = cacheEntry.WaitForEntry();
        if (cacheResult == Result::Success) {
          cacheResult = cacheEntry.GetValueZeroCopy(&cacheData, &allocSize);
          if (cacheResult == Result::Unsupported && cacheData == nullptr) {
            cacheResult = cacheEntry.GetValue(nullptr, &allocSize);
            if (cacheResult == Result::Success && allocSize > 0) {
              cacheData = allocData = new uint8_t[allocSize];
              cacheResult = cacheEntry.GetValue(const_cast<void *>(cacheData), &allocSize);
            }
          }
        }
      } else {
        cacheEntryState = m_shaderCache->findShader(cacheHash, allocateOnMiss, &hEntry);
        if (cacheEntryState == ShaderEntryState::Ready)
          result = m_shaderCache->retrieveShader(hEntry, &cacheData, &allocSize);
      }
      if (cacheResult != Result::Success && cacheEntryState != ShaderEntryState::Ready) {
        Context *context = acquireContext();

        context->setDiagnosticHandler(std::make_unique<LlpcDiagnosticHandler>());
        context->setBuilder(context->getLgcContext()->createBuilder(nullptr, true));

        for (unsigned i = 0; i < entryNames.size(); ++i) {
          ShaderModuleEntry moduleEntry = {};
          ShaderModuleEntryData moduleEntryData = {};

          moduleEntryData.pShaderEntry = &moduleEntry;
          moduleEntryData.stage = entryNames[i].stage;
          moduleEntryData.pEntryName = entryNames[i].name;
          moduleEntry.entryOffset = moduleBinary.size();
          MetroHash::Hash entryNamehash = {};
          MetroHash64::Hash(reinterpret_cast<const uint8_t *>(entryNames[i].name), strlen(entryNames[i].name),
                            entryNamehash.bytes);
          memcpy(moduleEntry.entryNameHash, entryNamehash.dwords, sizeof(entryNamehash));

          // Create empty modules and set target machine in each.
          Module *module = new Module(
              (Twine("llpc") + getShaderStageName(static_cast<ShaderStage>(entryNames[i].stage))).str(), *context);

          context->setModuleTargetMachine(module);

          unsigned passIndex = 0;
          std::unique_ptr<lgc::PassManager> lowerPassMgr(lgc::PassManager::Create());
          lowerPassMgr->setPassIndex(&passIndex);

          // Set the shader stage in the Builder.
          context->getBuilder()->setShaderStage(getLgcShaderStage(static_cast<ShaderStage>(entryNames[i].stage)));

          // Start timer for translate.
          timerProfiler.addTimerStartStopPass(&*lowerPassMgr, TimerTranslate, true);

          // SPIR-V translation, then dump the result.
          PipelineShaderInfo shaderInfo = {};
          shaderInfo.pModuleData = &moduleDataEx.common;
          shaderInfo.entryStage = entryNames[i].stage;
          shaderInfo.pEntryTarget = entryNames[i].name;
          lowerPassMgr->add(createSpirvLowerTranslator(static_cast<ShaderStage>(entryNames[i].stage), &shaderInfo));
          bool collectDetailUsage =
              entryNames[i].stage == ShaderStageFragment || entryNames[i].stage == ShaderStageCompute;
          auto resCollectPass =
              static_cast<SpirvLowerResourceCollect *>(createSpirvLowerResourceCollect(collectDetailUsage));
          lowerPassMgr->add(resCollectPass);
          if (EnableOuts()) {
            lowerPassMgr->add(createPrintModulePass(
                outs(), "\n"
                        "===============================================================================\n"
                        "// LLPC SPIRV-to-LLVM translation results\n"));
          }

          // Stop timer for translate.
          timerProfiler.addTimerStartStopPass(&*lowerPassMgr, TimerTranslate, false);

          // Per-shader SPIR-V lowering passes.
          SpirvLower::addPasses(context, static_cast<ShaderStage>(entryNames[i].stage), *lowerPassMgr,
<<<<<<< HEAD
                                timerProfiler.getTimer(TimerLower), cl::ForceLoopUnrollCount);
=======
                                timerProfiler.getTimer(TimerLower), cl::ForceLoopUnrollCount
          );
>>>>>>> be51df41

          lowerPassMgr->add(createBitcodeWriterPass(moduleBinaryStream));

          // Run the passes.
          bool success = runPasses(&*lowerPassMgr, module);
          if (!success) {
            LLPC_ERRS("Failed to translate SPIR-V or run per-shader passes\n");
            result = Result::ErrorInvalidShader;
            delete module;
            break;
          }

          moduleEntry.entrySize = moduleBinary.size() - moduleEntry.entryOffset;

          moduleEntry.passIndex = passIndex;
          if (resCollectPass->detailUsageValid()) {
            auto &resNodeDatas = resCollectPass->getResourceNodeDatas();
            moduleEntryData.resNodeDataCount = resNodeDatas.size();
            for (auto resNodeData : resNodeDatas) {
              ResourceNodeData data = {};
              data.type = resNodeData.second;
              data.set = resNodeData.first.value.set;
              data.binding = resNodeData.first.value.binding;
              data.arraySize = resNodeData.first.value.arraySize;
              entryResourceNodeDatas[i].push_back(data);
            }

            moduleEntryData.pushConstSize = resCollectPass->getPushConstSize();
            auto &fsOutInfosFromPass = resCollectPass->getFsOutInfos();
            for (auto &fsOutInfo : fsOutInfosFromPass)
              fsOutInfos.push_back(fsOutInfo);
          }
          moduleEntries.push_back(moduleEntry);
          moduleEntryDatas.push_back(moduleEntryData);
          delete module;
        }

        if (result == Result::Success) {
          moduleDataEx.common.binType = BinaryType::MultiLlvmBc;
          moduleDataEx.common.binCode.pCode = moduleBinary.data();
          moduleDataEx.common.binCode.codeSize = moduleBinary.size();
        }

        context->setDiagnosticHandlerCallBack(nullptr);
      }
      moduleDataEx.extra.entryCount = entryNames.size();
    }
  }

  // Allocate memory and copy output data
  unsigned totalNodeCount = 0;
  if (result == Result::Success) {
    if (shaderInfo->pfnOutputAlloc) {
      if (cacheResult != Result::Success && cacheEntryState != ShaderEntryState::Ready) {
        for (unsigned i = 0; i < moduleDataEx.extra.entryCount; ++i)
          totalNodeCount += moduleEntryDatas[i].resNodeDataCount;

        allocSize = sizeof(ShaderModuleDataEx) + moduleDataEx.common.binCode.codeSize +
                    (moduleDataEx.extra.entryCount * (sizeof(ShaderModuleEntryData) + sizeof(ShaderModuleEntry))) +
                    totalNodeCount * sizeof(ResourceNodeData) + fsOutInfos.size() * sizeof(FsOutInfo);
      }

      allocBuf = shaderInfo->pfnOutputAlloc(shaderInfo->pInstance, shaderInfo->pUserData, allocSize);

      result = allocBuf ? Result::Success : Result::ErrorOutOfMemory;
    } else {
      // Allocator is not specified
      result = Result::ErrorInvalidPointer;
    }
  }

  if (result == Result::Success) {
    // Memory layout of pAllocBuf: ShaderModuleDataEx | ShaderModuleEntryData | ShaderModuleEntry | binCode
    //                             | Resource nodes | FsOutInfo
    ShaderModuleDataEx *moduleDataExCopy = reinterpret_cast<ShaderModuleDataEx *>(allocBuf);

    ShaderModuleEntryData *entryData = &moduleDataExCopy->extra.entryDatas[0];
    if (cacheResult != Result::Success && cacheEntryState != ShaderEntryState::Ready) {
      // Copy module data
      memcpy(moduleDataExCopy, &moduleDataEx, sizeof(moduleDataEx));
      moduleDataExCopy->common.binCode.pCode = nullptr;

      size_t entryOffset = 0, codeOffset = 0, resNodeOffset = 0, fsOutInfoOffset = 0;

      entryOffset = sizeof(ShaderModuleDataEx) + moduleDataEx.extra.entryCount * sizeof(ShaderModuleEntryData);
      codeOffset = entryOffset + moduleDataEx.extra.entryCount * sizeof(ShaderModuleEntry);
      resNodeOffset = codeOffset + moduleDataEx.common.binCode.codeSize;
      fsOutInfoOffset = resNodeOffset + totalNodeCount * sizeof(ResourceNodeData);
      moduleDataExCopy->codeOffset = codeOffset;
      moduleDataExCopy->entryOffset = entryOffset;
      moduleDataExCopy->resNodeOffset = resNodeOffset;
      moduleDataExCopy->fsOutInfoOffset = fsOutInfoOffset;
    } else
      memcpy(moduleDataExCopy, cacheData, allocSize);

    ShaderModuleEntry *entry =
        reinterpret_cast<ShaderModuleEntry *>(voidPtrInc(allocBuf, moduleDataExCopy->entryOffset));
    ResourceNodeData *resNodeData =
        reinterpret_cast<ResourceNodeData *>(voidPtrInc(allocBuf, moduleDataExCopy->resNodeOffset));
    FsOutInfo *fsOutInfo = reinterpret_cast<FsOutInfo *>(voidPtrInc(allocBuf, moduleDataExCopy->fsOutInfoOffset));
    void *code = voidPtrInc(allocBuf, moduleDataExCopy->codeOffset);

    if (cacheResult != Result::Success && cacheEntryState != ShaderEntryState::Ready) {
      // Copy entry info
      for (unsigned i = 0; i < moduleDataEx.extra.entryCount; ++i) {
        entryData[i] = moduleEntryDatas[i];
        // Set module entry pointer
        entryData[i].pShaderEntry = &entry[i];
        // Copy module entry
        memcpy(entryData[i].pShaderEntry, &moduleEntries[i], sizeof(ShaderModuleEntry));
        // Copy resourceNodeData and set resource node pointer
        memcpy(resNodeData, &entryResourceNodeDatas[i][0],
               moduleEntryDatas[i].resNodeDataCount * sizeof(ResourceNodeData));
        entryData[i].pResNodeDatas = resNodeData;
        entryData[i].resNodeDataCount = moduleEntryDatas[i].resNodeDataCount;
        resNodeData += moduleEntryDatas[i].resNodeDataCount;
      }

      // Copy binary code
      memcpy(code, moduleDataEx.common.binCode.pCode, moduleDataEx.common.binCode.codeSize);
      // Destory the temporary module code
      if (trimmedCode) {
        delete[] trimmedCode;
        trimmedCode = nullptr;
        moduleDataEx.common.binCode.pCode = nullptr;
      }

      // Copy fragment shader output variables
      moduleDataExCopy->extra.fsOutInfoCount = fsOutInfos.size();
      if (fsOutInfos.size() > 0)
        memcpy(fsOutInfo, &fsOutInfos[0], fsOutInfos.size() * sizeof(FsOutInfo));
      if (m_cache && allocateOnMiss && cacheResult == Result::NotFound)
        cacheEntry.SetValue(true, moduleDataExCopy, allocSize);
      if (cacheEntryState == ShaderEntryState::Compiling) {
        if (hEntry)
          m_shaderCache->insertShader(hEntry, moduleDataExCopy, allocSize);
      }
    } else {
      // Update the pointers
      for (unsigned i = 0; i < moduleDataEx.extra.entryCount; ++i) {
        entryData[i].pShaderEntry = &entry[i];
        entryData[i].pResNodeDatas = resNodeData;
        resNodeData += entryData[i].resNodeDataCount;
      }
    }
    moduleDataExCopy->common.binCode.pCode = code;
    moduleDataExCopy->extra.pFsOutInfos = fsOutInfo;
    shaderOut->pModuleData = &moduleDataExCopy->common;
  } else {
    if (hEntry)
      m_shaderCache->resetShader(hEntry);
  }
  delete[] allocData;

  return result;
}

// =====================================================================================================================
// Builds a pipeline by building relocatable elf files and linking them together.  The relocatable elf files will be
// cached for future use.
//
// @param context : Acquired context
// @param shaderInfo : Shader info of this pipeline
// @param forceLoopUnrollCount : Force loop unroll count (0 means disable)
// @param [out] pipelineElf : Output Elf package
Result Compiler::buildPipelineWithRelocatableElf(Context *context, ArrayRef<const PipelineShaderInfo *> shaderInfo,
                                                 unsigned forceLoopUnrollCount, ElfPackage *pipelineElf) {
  LLPC_OUTS("Building pipeline with relocatable shader elf.\n")
  Result result = Result::Success;

  // Merge the user data once for all stages.
  context->getPipelineContext()->doUserDataNodeMerge();
  unsigned originalShaderStageMask = context->getPipelineContext()->getShaderStageMask();
  context->getPipelineContext()->setUnlinked(true);

  ElfPackage elf[ShaderStageNativeStageCount];
  for (unsigned stage = 0; stage < shaderInfo.size() && result == Result::Success; ++stage) {
    if (!shaderInfo[stage] || !shaderInfo[stage]->pModuleData)
      continue;

    context->getPipelineContext()->setShaderStageMask(shaderStageToMask(static_cast<ShaderStage>(stage)));

    // Check the cache for the relocatable shader for this stage.
    MetroHash::Hash cacheHash = {};
    IShaderCache *userShaderCache = nullptr;
    ICache *userCache = nullptr;
    if (context->isGraphics()) {
      auto pipelineInfo = reinterpret_cast<const GraphicsPipelineBuildInfo *>(context->getPipelineBuildInfo());
      cacheHash = PipelineDumper::generateHashForGraphicsPipeline(pipelineInfo, true, true, stage);
#if LLPC_CLIENT_INTERFACE_MAJOR_VERSION < 38 || LLPC_ENABLE_SHADER_CACHE
      userShaderCache = reinterpret_cast<IShaderCache *>(pipelineInfo->pShaderCache);
#endif
      userCache = pipelineInfo->cache;
    } else {
      auto pipelineInfo = reinterpret_cast<const ComputePipelineBuildInfo *>(context->getPipelineBuildInfo());
      cacheHash = PipelineDumper::generateHashForComputePipeline(pipelineInfo, true, true);
#if LLPC_CLIENT_INTERFACE_MAJOR_VERSION < 38 || LLPC_ENABLE_SHADER_CACHE
      userShaderCache = reinterpret_cast<IShaderCache *>(pipelineInfo->pShaderCache);
#endif
      userCache = pipelineInfo->cache;
    }

    ShaderEntryState cacheEntryState = ShaderEntryState::New;
    BinaryData elfBin = {};

    EntryHandle cacheEntry;
    HashId hashId = {};
    memcpy(&hashId.bytes, &cacheHash.bytes, sizeof(cacheHash));
    Result cacheResult = lookUpCaches(userCache, &hashId, &elfBin, &cacheEntry);
    if (cacheResult == Result::Success) {
      auto data = reinterpret_cast<const char *>(elfBin.pCode);
      elf[stage].assign(data, data + elfBin.codeSize);
      // Release Entry
      ReleaseCacheEntry(false, nullptr, &cacheEntry);
      continue;
    }

    ShaderCache *shaderCache;
    CacheEntryHandle hEntry;
    cacheEntryState = lookUpShaderCaches(userShaderCache, &cacheHash, &elfBin, &shaderCache, &hEntry);

    if (cacheEntryState == ShaderEntryState::Ready) {
      auto data = reinterpret_cast<const char *>(elfBin.pCode);
      elf[stage].assign(data, data + elfBin.codeSize);
      LLPC_OUTS("Cache hit for shader stage " << stage << "\n");
      continue;
    }
    LLPC_OUTS("Cache miss for shader stage " << stage << "\n");

    // There was a cache miss, so we need to build the relocatable shader for
    // this stage.
    const PipelineShaderInfo *singleStageShaderInfo[ShaderStageNativeStageCount] = {nullptr, nullptr, nullptr,
                                                                                    nullptr, nullptr, nullptr};
    singleStageShaderInfo[stage] = shaderInfo[stage];

    result =
        buildPipelineInternal(context, singleStageShaderInfo, forceLoopUnrollCount, /*unlinked=*/true, &elf[stage]);

    // Add the result to the cache.
    if (result == Result::Success) {
      elfBin.codeSize = elf[stage].size();
      elfBin.pCode = elf[stage].data();
    }
    updateShaderCache((result == Result::Success), &elfBin, shaderCache, hEntry);
    LLPC_OUTS("Updating the cache for shader stage " << stage << "\n");
    ReleaseCacheEntry((result == Result::Success), &elfBin, &cacheEntry);
  }
  context->getPipelineContext()->setShaderStageMask(originalShaderStageMask);

  if (!cl::BuildShaderCache) {
    // Link the relocatable shaders into a single pipeline elf file.
    // Not needed if we are just interested in building the cache.
    linkRelocatableShaderElf(elf, pipelineElf, context);
  }

  return result;
}

// =====================================================================================================================
// Returns true if userDataNode contains descriptor types that are unsupported by relocatable shader compilation.
//
// @param [in] nodes : user data nodes
// @param nodeCount : number of user data nodes
static bool hasUnrelocatableDescriptorNode(const ResourceMappingNode *nodes, unsigned nodeCount) {
  for (unsigned i = 0; i < nodeCount; ++i) {
    const ResourceMappingNode *node = nodes + i;
    switch (node->type) {
    case ResourceMappingNodeType::DescriptorTableVaPtr: {
      const ResourceMappingNode *startInnerNode = node->tablePtr.pNext;
      const ResourceMappingNode *endInnerNode = startInnerNode + node->tablePtr.nodeCount;
      for (const ResourceMappingNode *innerNode = startInnerNode; innerNode != endInnerNode; ++innerNode) {
        if (innerNode->type == ResourceMappingNodeType::DescriptorBufferCompact)
          // The code to handle a compact descriptor cannot be easily patched, so relocatable shaders assume there are
          // no compact descriptors.
          return true;
      }
      break;
    }
    case ResourceMappingNodeType::DescriptorResource:
    case ResourceMappingNodeType::DescriptorSampler:
    case ResourceMappingNodeType::DescriptorCombinedTexture:
    case ResourceMappingNodeType::DescriptorTexelBuffer:
    case ResourceMappingNodeType::DescriptorBufferCompact:
      // Generic descriptors in the top level are not handled by the linker.
      return true;
    default:
      break;
    }
  }
  return false;
}

// =====================================================================================================================
// Returns true if a graphics pipeline can be built out of the given shader info.
//
// @param shaderInfo : Shader info for the pipeline to be built
bool Compiler::canUseRelocatableGraphicsShaderElf(const ArrayRef<const PipelineShaderInfo *> &shaderInfo) {
  for (unsigned stage = 0; stage < shaderInfo.size(); ++stage) {
    if (stage != ShaderStageVertex && stage != ShaderStageFragment) {
      if (shaderInfo[stage] && shaderInfo[stage]->pModuleData)
        return false;
    } else if (!shaderInfo[stage] || !shaderInfo[stage]->pModuleData) {
      // TODO: Generate pass-through shaders when the fragment or vertex shaders are missing.
      return false;
    } else {
      // Check UserDataNode for unsupported Descriptor types.
      if (hasUnrelocatableDescriptorNode(shaderInfo[stage]->pUserDataNodes, shaderInfo[stage]->userDataNodeCount))
        return false;
    }
  }

  if (shaderInfo[0]) {
    const ShaderModuleData *moduleData = reinterpret_cast<const ShaderModuleData *>(shaderInfo[0]->pModuleData);
    if (moduleData && moduleData->binType != BinaryType::Spirv)
      return false;
  }

  if (cl::RelocatableShaderElfLimit != -1) {
    if (m_relocatablePipelineCompilations >= cl::RelocatableShaderElfLimit)
      return false;
    else
      ++m_relocatablePipelineCompilations;
  }
  return true;
}

// =====================================================================================================================
// Returns true if a compute pipeline can be built out of the given shader info.
//
// @param shaderInfo : Shader info for the pipeline to be built
bool Compiler::canUseRelocatableComputeShaderElf(const PipelineShaderInfo *shaderInfo) {
  // Relocatable shader cannot get the order of the user data nodes correct.  We have to disable them for compute
  // shaders until the restriction in PAL has been relaxed.
  // The tests PipelineCs_StrideReloc.pipe, PipelineCs_RelocCombinedTextureSampler.pipe, PipelineCs_ShaderCache.pipe,
  // and PipelineCs_RelocConst.pipe must be reenabled when this restriction is removed.
  return false;

  if (shaderInfo) {
    const ShaderModuleData *moduleData = reinterpret_cast<const ShaderModuleData *>(shaderInfo->pModuleData);
    if (moduleData && moduleData->binType != BinaryType::Spirv)
      return false;
    else {
      // Check UserDataNode for unsupported Descriptor types.
      if (hasUnrelocatableDescriptorNode(shaderInfo->pUserDataNodes, shaderInfo->userDataNodeCount))
        return false;
    }
  }

  if (cl::RelocatableShaderElfLimit != -1) {
    if (m_relocatablePipelineCompilations >= cl::RelocatableShaderElfLimit)
      return false;
    else
      ++m_relocatablePipelineCompilations;
  }
  return true;
}

// =====================================================================================================================
// Build pipeline internally -- common code for graphics and compute
//
// @param context : Acquired context
// @param shaderInfo : Shader info of this pipeline
// @param forceLoopUnrollCount : Force loop unroll count (0 means disable)
// @param unlinked : Do not provide some state to LGC, so offsets are generated as relocs
// @param [out] pipelineElf : Output Elf package
Result Compiler::buildPipelineInternal(Context *context, ArrayRef<const PipelineShaderInfo *> shaderInfo,
                                       unsigned forceLoopUnrollCount, bool unlinked, ElfPackage *pipelineElf) {
  Result result = Result::Success;
  unsigned passIndex = 0;
  const PipelineShaderInfo *fragmentShaderInfo = nullptr;
  TimerProfiler timerProfiler(context->getPiplineHashCode(), "LLPC", TimerProfiler::PipelineTimerEnableMask);
  bool buildingRelocatableElf = context->getPipelineContext()->isUnlinked();

  context->setDiagnosticHandler(std::make_unique<LlpcDiagnosticHandler>());

  // Set a couple of pipeline options for front-end use.
  // TODO: The front-end should not be using pipeline options.
  context->setScalarBlockLayout(context->getPipelineContext()->getPipelineOptions()->scalarBlockLayout);
  context->setRobustBufferAccess(context->getPipelineContext()->getPipelineOptions()->robustBufferAccess);

  if (!buildingRelocatableElf) {
    // Merge user data for shader stages into one.
    context->getPipelineContext()->doUserDataNodeMerge();
  }

  // Set up middle-end objects.
  LgcContext *builderContext = context->getLgcContext();
  std::unique_ptr<Pipeline> pipeline(builderContext->createPipeline());
  context->getPipelineContext()->setPipelineState(&*pipeline, unlinked);
  context->setBuilder(builderContext->createBuilder(&*pipeline, UseBuilderRecorder));

  std::unique_ptr<Module> pipelineModule;

  // NOTE: If input is LLVM IR, read it now. There is now only ever one IR module representing the
  // whole pipeline.
  const PipelineShaderInfo *shaderInfoEntry = shaderInfo[0] ? shaderInfo[0] : shaderInfo.back();
  if (shaderInfoEntry) {
    const ShaderModuleData *moduleData = reinterpret_cast<const ShaderModuleData *>(shaderInfoEntry->pModuleData);
    if (moduleData && moduleData->binType == BinaryType::LlvmBc)
      pipelineModule.reset(context->loadLibary(&moduleData->binCode).release());
  }

  // If not IR input, run the per-shader passes, including SPIR-V translation, and then link the modules
  // into a single pipeline module.
  if (pipelineModule == nullptr) {
    // Create empty modules and set target machine in each.
    std::vector<Module *> modules(shaderInfo.size());
    unsigned stageSkipMask = 0;
    for (unsigned shaderIndex = 0; shaderIndex < shaderInfo.size() && result == Result::Success; ++shaderIndex) {
      const PipelineShaderInfo *shaderInfoEntry = shaderInfo[shaderIndex];
      if (!shaderInfoEntry || !shaderInfoEntry->pModuleData)
        continue;

      const ShaderModuleDataEx *moduleDataEx =
          reinterpret_cast<const ShaderModuleDataEx *>(shaderInfoEntry->pModuleData);

      Module *module = nullptr;
      if (moduleDataEx->common.binType == BinaryType::MultiLlvmBc) {
        timerProfiler.startStopTimer(TimerLoadBc, true);

        MetroHash::Hash entryNameHash = {};

        assert(shaderInfoEntry->pEntryTarget);
        MetroHash64::Hash(reinterpret_cast<const uint8_t *>(shaderInfoEntry->pEntryTarget),
                          strlen(shaderInfoEntry->pEntryTarget), entryNameHash.bytes);

        BinaryData binCode = {};
        for (unsigned i = 0; i < moduleDataEx->extra.entryCount; ++i) {
          auto entryData = &moduleDataEx->extra.entryDatas[i];
          auto shaderEntry = reinterpret_cast<ShaderModuleEntry *>(entryData->pShaderEntry);
          if (entryData->stage == shaderInfoEntry->entryStage &&
              memcmp(shaderEntry->entryNameHash, &entryNameHash, sizeof(MetroHash::Hash)) == 0) {
            // LLVM bitcode
            binCode.codeSize = shaderEntry->entrySize;
            binCode.pCode = voidPtrInc(moduleDataEx->common.binCode.pCode, shaderEntry->entryOffset);
            break;
          }
        }

        if (binCode.codeSize > 0) {
          module = context->loadLibary(&binCode).release();
          stageSkipMask |= (1 << shaderIndex);
        } else
          result = Result::ErrorInvalidShader;

        timerProfiler.startStopTimer(TimerLoadBc, false);
      } else {
        module = new Module((Twine("llpc") + getShaderStageName(shaderInfoEntry->entryStage)).str() +
                                std::to_string(getModuleIdByIndex(shaderIndex)),
                            *context);
      }

      modules[shaderIndex] = module;
      context->setModuleTargetMachine(module);
    }

    for (unsigned shaderIndex = 0; shaderIndex < shaderInfo.size() && result == Result::Success; ++shaderIndex) {
      const PipelineShaderInfo *shaderInfoEntry = shaderInfo[shaderIndex];
      ShaderStage entryStage = shaderInfoEntry ? shaderInfoEntry->entryStage : ShaderStageInvalid;

      if (entryStage == ShaderStageFragment)
        fragmentShaderInfo = shaderInfoEntry;
      if (!shaderInfoEntry || !shaderInfoEntry->pModuleData || (stageSkipMask & shaderStageToMask(entryStage)))
        continue;

      std::unique_ptr<lgc::PassManager> lowerPassMgr(lgc::PassManager::Create());
      lowerPassMgr->setPassIndex(&passIndex);

      // Set the shader stage in the Builder.
      context->getBuilder()->setShaderStage(getLgcShaderStage(entryStage));

      // Start timer for translate.
      timerProfiler.addTimerStartStopPass(&*lowerPassMgr, TimerTranslate, true);

      // SPIR-V translation, then dump the result.
      lowerPassMgr->add(createSpirvLowerTranslator(entryStage, shaderInfoEntry));
      if (EnableOuts()) {
        lowerPassMgr->add(createPrintModulePass(
            outs(), "\n"
                    "===============================================================================\n"
                    "// LLPC SPIRV-to-LLVM translation results\n"));
      }
      // Stop timer for translate.
      timerProfiler.addTimerStartStopPass(&*lowerPassMgr, TimerTranslate, false);

      // Run the passes.
      bool success = runPasses(&*lowerPassMgr, modules[shaderIndex]);
      if (!success) {
        LLPC_ERRS("Failed to translate SPIR-V or run per-shader passes\n");
        result = Result::ErrorInvalidShader;
      }
    }
    SmallVector<std::pair<Module *, lgc::ShaderStage>, 5> modulesToLink;
    for (unsigned shaderIndex = 0; shaderIndex < shaderInfo.size() && result == Result::Success; ++shaderIndex) {
      // Per-shader SPIR-V lowering passes.
      const PipelineShaderInfo *shaderInfoEntry = shaderInfo[shaderIndex];
      ShaderStage entryStage = shaderInfoEntry ? shaderInfoEntry->entryStage : ShaderStageInvalid;
      if (!shaderInfoEntry || !shaderInfoEntry->pModuleData)
        continue;
      if (stageSkipMask & shaderStageToMask(entryStage)) {
        // Do not run SPIR-V translator and lowering passes on this shader; we were given it as IR ready
        // to link into pipeline module.
        modulesToLink.push_back({modules[shaderIndex], getLgcShaderStage(static_cast<ShaderStage>(shaderIndex))});
        continue;
      }

      context->getBuilder()->setShaderStage(getLgcShaderStage(entryStage));
      std::unique_ptr<lgc::PassManager> lowerPassMgr(lgc::PassManager::Create());
      lowerPassMgr->setPassIndex(&passIndex);

<<<<<<< HEAD
      SpirvLower::addPasses(context, entryStage, *lowerPassMgr, timerProfiler.getTimer(TimerLower),
                            forceLoopUnrollCount);
=======
      SpirvLower::addPasses(context, entryStage, *lowerPassMgr, timerProfiler.getTimer(TimerLower), forceLoopUnrollCount
      );
>>>>>>> be51df41
      // Run the passes.
      bool success = runPasses(&*lowerPassMgr, modules[shaderIndex]);
      if (!success) {
        LLPC_ERRS("Failed to translate SPIR-V or run per-shader passes\n");
        result = Result::ErrorInvalidShader;
      }
      modulesToLink.push_back({modules[shaderIndex], getLgcShaderStage(static_cast<ShaderStage>(shaderIndex))});
    }

    // Link the shader modules into a single pipeline module.
    pipelineModule.reset(pipeline->irLink(modulesToLink, context->getPipelineContext()->isUnlinked()));
    if (pipelineModule == nullptr) {
      LLPC_ERRS("Failed to link shader modules into pipeline module\n");
      result = Result::ErrorInvalidShader;
    }
  }

  // Set up function to check shader cache.
  GraphicsShaderCacheChecker graphicsShaderCacheChecker(this, context);

  Pipeline::CheckShaderCacheFunc checkShaderCacheFunc =
      [&graphicsShaderCacheChecker](
          const Module *module, unsigned stageMask,
          ArrayRef<ArrayRef<uint8_t>> stageHashes //
                                                  // @param module : Module
                                                  // @param stageMask : Shader stage mask
                                                  // @param stageHashes : Per-stage hash of in/out usage
      ) { return graphicsShaderCacheChecker.check(module, stageMask, stageHashes); };

  // Only enable per stage cache for full graphic pipeline
  bool checkPerStageCache =
      cl::EnablePerStageCache && context->isGraphics() && !buildingRelocatableElf &&
      (context->getShaderStageMask() & (shaderStageToMask(ShaderStageVertex) | shaderStageToMask(ShaderStageFragment)));
  if (!checkPerStageCache)
    checkShaderCacheFunc = nullptr;

  // Generate pipeline.
  raw_svector_ostream elfStream(*pipelineElf);

  if (result == Result::Success) {
    result = Result::ErrorInvalidShader;
#if LLPC_ENABLE_EXCEPTION
    try
#endif
    {
      Timer *timers[] = {
          timerProfiler.getTimer(TimerPatch),
          timerProfiler.getTimer(TimerOpt),
          timerProfiler.getTimer(TimerCodeGen),
      };

      pipeline->generate(std::move(pipelineModule), elfStream, checkShaderCacheFunc, timers, {});
      result = Result::Success;
    }
#if LLPC_ENABLE_EXCEPTION
    catch (const char *) {
    }
#endif
  }

  if (checkPerStageCache) {
    // For graphics, update shader caches with results of compile, and merge ELF outputs if necessary.
    graphicsShaderCacheChecker.updateAndMerge(result, pipelineElf);
  }

  if (result == Result::Success && fragmentShaderInfo && fragmentShaderInfo->options.updateDescInElf &&
      (context->getShaderStageMask() & shaderStageToMask(ShaderStageFragment)))
    graphicsShaderCacheChecker.updateRootUserDateOffset(pipelineElf);

  context->setDiagnosticHandlerCallBack(nullptr);

  return result;
}

// =====================================================================================================================
// Check shader cache for graphics pipeline, returning mask of which shader stages we want to keep in this compile.
// This is called from the PatchCheckShaderCache pass (via a lambda in BuildPipelineInternal), to remove
// shader stages that we don't want because there was a shader cache hit.
//
// @param module : Module
// @param stageMask : Shader stage mask
// @param stageHashes : Per-stage hash of in/out usage
unsigned GraphicsShaderCacheChecker::check(const Module *module, unsigned stageMask,
                                           ArrayRef<ArrayRef<uint8_t>> stageHashes) {
  // Check per stage shader cache
  MetroHash::Hash fragmentHash = {};
  MetroHash::Hash nonFragmentHash = {};
  Compiler::buildShaderCacheHash(m_context, stageMask, stageHashes, &fragmentHash, &nonFragmentHash);
  HashId fragmentHashId = {};
  HashId nonFragmentHashId = {};
  memcpy(&fragmentHashId.bytes, &fragmentHash.bytes, sizeof(fragmentHash));
  memcpy(&nonFragmentHashId.bytes, &nonFragmentHash.bytes, sizeof(nonFragmentHash));

  IShaderCache *appCache = nullptr;
  auto pipelineInfo = reinterpret_cast<const GraphicsPipelineBuildInfo *>(m_context->getPipelineBuildInfo());
#if LLPC_CLIENT_INTERFACE_MAJOR_VERSION < 38 || LLPC_ENABLE_SHADER_CACHE
  appCache = reinterpret_cast<IShaderCache *>(pipelineInfo->pShaderCache);
#endif
  ICache *userCache = nullptr;
  userCache = pipelineInfo->cache;

  using LookupHelperType = std::function<void(void)>;
  LookupHelperType lookupFragCache = [this, userCache, &fragmentHashId]() {
    m_fragmentCacheResult = m_compiler->lookUpCaches(userCache, &fragmentHashId, &m_fragmentElf, &m_fragmentEntry);
  };

  LookupHelperType lookupNonFragCache = [this, userCache, &nonFragmentHashId]() {
    m_nonFragmentCacheResult =
        m_compiler->lookUpCaches(userCache, &nonFragmentHashId, &m_nonFragmentElf, &m_nonFragmentEntry);
  };

  LookupHelperType lookupFragShader = [this, appCache, &fragmentHash]() {
    m_fragmentCacheEntryState = m_compiler->lookUpShaderCaches(appCache, &fragmentHash, &m_fragmentElf,
                                                               &m_fragmentShaderCache, &m_hFragmentEntry);
  };

  LookupHelperType lookupNonFragShader = [this, appCache, &nonFragmentHash]() {
    m_nonFragmentCacheEntryState = m_compiler->lookUpShaderCaches(appCache, &nonFragmentHash, &m_nonFragmentElf,
                                                                  &m_nonFragmentShaderCache, &m_hNonFragmentEntry);
  };

  auto lookupFragFunc = m_compiler->IsCacheValid() ? lookupFragCache : lookupFragShader;
  auto lookupNonFragFunc = m_compiler->IsCacheValid() ? lookupNonFragCache : lookupNonFragShader;

  if (stageMask & shaderStageToMask(ShaderStageFragment))
    lookupFragFunc();

  if (stageMask & ~shaderStageToMask(ShaderStageFragment))
    lookupNonFragFunc();

  if ((m_compiler->IsCacheValid() && m_nonFragmentCacheResult != Result::NotFound) ||
      (!m_compiler->IsCacheValid() && m_nonFragmentCacheEntryState != ShaderEntryState::Compiling))
    // Remove non-fragment shader stages.
    stageMask &= shaderStageToMask(ShaderStageFragment);

  if ((m_compiler->IsCacheValid() && m_fragmentCacheResult != Result::NotFound) ||
      (!m_compiler->IsCacheValid() && m_fragmentCacheEntryState != ShaderEntryState::Compiling))
    // Remove fragment shader stages.
    stageMask &= ~shaderStageToMask(ShaderStageFragment);

  return stageMask;
}

// =====================================================================================================================
// Update root level descriptor offset for graphics pipeline.
//
// @param [In, Out] pipelineElf : ELF that could be from compile or merged
void GraphicsShaderCacheChecker::updateRootUserDateOffset(ElfPackage *pipelineElf) {
  ElfWriter<Elf64> writer(m_context->getGfxIpVersion());
  // Load ELF binary
  auto result = writer.ReadFromBuffer(pipelineElf->data(), pipelineElf->size());
  assert(result == Result::Success);
  (void(result)); // unused
  writer.updateElfBinary(m_context, pipelineElf);
}

// =====================================================================================================================
// Update shader caches for graphics pipeline from compile result, and merge ELF outputs if necessary.
//
// @param result : Result of compile
// @param outputPipelineElf : ELF output of compile, updated to merge ELF from shader cache
void GraphicsShaderCacheChecker::updateAndMerge(Result result, ElfPackage *outputPipelineElf) {
  // Update the shader cache if required, with the compiled pipeline or with a failure state.
  if ((m_fragmentCacheEntryState == ShaderEntryState::Compiling ||
       m_nonFragmentCacheEntryState == ShaderEntryState::Compiling) ||
      (m_fragmentCacheResult == Result::NotFound || m_nonFragmentCacheResult == Result::NotFound)) {
    BinaryData pipelineElf = {};
    pipelineElf.codeSize = outputPipelineElf->size();
    pipelineElf.pCode = outputPipelineElf->data();

    if (m_compiler->IsCacheValid()) {
      bool withValue = (result == Result::Success);

      m_compiler->ReleaseCacheEntry(withValue && (m_fragmentCacheResult == Result::NotFound), &pipelineElf,
                                    &m_fragmentEntry);
      m_compiler->ReleaseCacheEntry(withValue && (m_nonFragmentCacheResult == Result::NotFound), &pipelineElf,
                                    &m_nonFragmentEntry);
    }

    if (m_fragmentCacheEntryState == ShaderEntryState::Compiling) {
      m_compiler->updateShaderCache(result == Result::Success, &pipelineElf, m_fragmentShaderCache, m_hFragmentEntry);
    }

    if (m_nonFragmentCacheEntryState == ShaderEntryState::Compiling) {
      m_compiler->updateShaderCache(result == Result::Success, &pipelineElf, m_nonFragmentShaderCache,
                                    m_hNonFragmentEntry);
    }
  }

  // Now merge ELFs if one or both parts are from the cache. Nothing needs to be merged if we just compiled the full
  // pipeline, as everything is already contained in the single incoming ELF in this case.
  if (result == Result::Success &&
      ((m_fragmentCacheEntryState == ShaderEntryState::Ready ||
        m_nonFragmentCacheEntryState == ShaderEntryState::Ready) ||
       (m_fragmentCacheResult == Result::Success || m_nonFragmentCacheResult == Result::Success))) {
    // Move the compiled ELF out of the way.
    ElfPackage compiledPipelineElf = std::move(*outputPipelineElf);
    outputPipelineElf->clear();

    // Determine where the fragment / non-fragment parts come from (cache or just-compiled).
    BinaryData fragmentElf = {};
    if (m_fragmentCacheEntryState == ShaderEntryState::Ready || m_fragmentCacheResult == Result::Success)
      fragmentElf = m_fragmentElf;
    else {
      fragmentElf.pCode = compiledPipelineElf.data();
      fragmentElf.codeSize = compiledPipelineElf.size();
    }

    BinaryData nonFragmentElf = {};
    if (m_nonFragmentCacheEntryState == ShaderEntryState::Ready || m_nonFragmentCacheResult == Result::Success)
      nonFragmentElf = m_nonFragmentElf;
    else {
      nonFragmentElf.pCode = compiledPipelineElf.data();
      nonFragmentElf.codeSize = compiledPipelineElf.size();
    }

    // Merge and store the result in pPipelineElf
    ElfWriter<Elf64> writer(m_context->getGfxIpVersion());
    auto result = writer.ReadFromBuffer(nonFragmentElf.pCode, nonFragmentElf.codeSize);
    assert(result == Result::Success);
    (void(result)); // unused
    writer.mergeElfBinary(m_context, &fragmentElf, outputPipelineElf);
  }
}

// =====================================================================================================================
// Convert color buffer format to fragment shader export format
// This is not used in a normal compile; it is only used by amdllpc's -check-auto-layout-compatible option.
//
// @param target : GraphicsPipelineBuildInfo
// @param enableAlphaToCoverage : whether enalbe AlphaToCoverage
unsigned Compiler::ConvertColorBufferFormatToExportFormat(const ColorTarget *target,
                                                          const bool enableAlphaToCoverage) const {
  Context *context = acquireContext();
  std::unique_ptr<Pipeline> pipeline(context->getLgcContext()->createPipeline());
  ColorExportFormat format = {};
  ColorExportState state = {};
  std::tie(format.dfmt, format.nfmt) = PipelineContext::mapVkFormat(target->format, true);
  format.blendEnable = target->blendEnable;
  format.blendSrcAlphaToColor = target->blendSrcAlphaToColor;
  state.alphaToCoverageEnable = enableAlphaToCoverage;
  pipeline->setColorExportState(format, state);

  Type *outputTy = FixedVectorType::get(Type::getFloatTy(*context), countPopulation(target->channelWriteMask));
  unsigned exportFormat = pipeline->computeExportFormat(outputTy, 0);

  pipeline.reset(nullptr);
  releaseContext(context);

  return exportFormat;
}

// =====================================================================================================================
// Build graphics pipeline internally
//
// @param graphicsContext : Graphics context this graphics pipeline
// @param shaderInfo : Shader info of this graphics pipeline
// @param forceLoopUnrollCount : Force loop unroll count (0 means disable)
// @param buildingRelocatableElf : Build the pipeline by linking relocatable elf
// @param [out] pipelineElf : Output Elf package
Result Compiler::buildGraphicsPipelineInternal(GraphicsContext *graphicsContext,
                                               ArrayRef<const PipelineShaderInfo *> shaderInfo,
                                               unsigned forceLoopUnrollCount, bool buildingRelocatableElf,
                                               ElfPackage *pipelineElf) {
  Context *context = acquireContext();
  context->attachPipelineContext(graphicsContext);

  Result result = Result::Success;
  if (buildingRelocatableElf)
    result = buildPipelineWithRelocatableElf(context, shaderInfo, forceLoopUnrollCount, pipelineElf);
  else
    result = buildPipelineInternal(context, shaderInfo, forceLoopUnrollCount, /*unlinked=*/false, pipelineElf);
  releaseContext(context);
  return result;
}

// =====================================================================================================================
// Build graphics pipeline from the specified info.
//
// @param pipelineInfo : Info to build this graphics pipeline
// @param [out] pipelineOut : Output of building this graphics pipeline
// @param pipelineDumpFile : Handle of pipeline dump file
Result Compiler::BuildGraphicsPipeline(const GraphicsPipelineBuildInfo *pipelineInfo,
                                       GraphicsPipelineBuildOut *pipelineOut, void *pipelineDumpFile) {
  Result result = Result::Success;
  BinaryData elfBin = {};

  const PipelineShaderInfo *shaderInfo[ShaderStageGfxCount] = {
      &pipelineInfo->vs, &pipelineInfo->tcs, &pipelineInfo->tes, &pipelineInfo->gs, &pipelineInfo->fs,
  };

  bool buildingRelocatableElf = pipelineInfo->options.enableRelocatableShaderElf || cl::UseRelocatableShaderElf;
  buildingRelocatableElf = buildingRelocatableElf && canUseRelocatableGraphicsShaderElf(shaderInfo);

  for (unsigned i = 0; i < ShaderStageGfxCount && result == Result::Success; ++i)
    result = validatePipelineShaderInfo(shaderInfo[i]);

  MetroHash::Hash cacheHash = {};
  MetroHash::Hash pipelineHash = {};
  cacheHash = PipelineDumper::generateHashForGraphicsPipeline(pipelineInfo, true, buildingRelocatableElf);
  pipelineHash = PipelineDumper::generateHashForGraphicsPipeline(pipelineInfo, false, false);

  if (result == Result::Success && EnableOuts()) {
    LLPC_OUTS("===============================================================================\n");
    LLPC_OUTS("// LLPC calculated hash results (graphics pipline)\n\n");
    LLPC_OUTS("PIPE : " << format("0x%016" PRIX64, MetroHash::compact64(&pipelineHash)) << "\n");
    for (unsigned stage = 0; stage < ShaderStageGfxCount; ++stage) {
      const ShaderModuleData *moduleData = reinterpret_cast<const ShaderModuleData *>(shaderInfo[stage]->pModuleData);
      if (moduleData) {
        auto hash = reinterpret_cast<const MetroHash::Hash *>(&moduleData->hash[0]);
        LLPC_OUTS(format("%-4s : ", getShaderStageAbbreviation(static_cast<ShaderStage>(stage), true))
                  << format("0x%016" PRIX64, MetroHash::compact64(hash)) << "\n");
      }
    }
    LLPC_OUTS("\n");
  }

  if (result == Result::Success && pipelineDumpFile) {
    std::stringstream strStream;
    strStream << ";Compiler Options: ";
    for (auto &option : m_options)
      strStream << option << " ";
    std::string extraInfo = strStream.str();
    PipelineDumper::DumpPipelineExtraInfo(reinterpret_cast<PipelineDumpFile *>(pipelineDumpFile), &extraInfo);
  }

  ShaderEntryState cacheEntryState = ShaderEntryState::New;
  IShaderCache *appCache = nullptr;
#if LLPC_CLIENT_INTERFACE_MAJOR_VERSION < 38 || LLPC_ENABLE_SHADER_CACHE
  appCache = reinterpret_cast<IShaderCache *>(pipelineInfo->pShaderCache);
#endif
  ICache *userCache = nullptr;
  userCache = pipelineInfo->cache;

  ShaderCache *shaderCache = nullptr;
  CacheEntryHandle hEntry = nullptr;
  HashId hashId = {};
  memcpy(&hashId.bytes, &cacheHash.bytes, sizeof(cacheHash));
  EntryHandle cacheEntry;
  Result cacheResult = Result::ErrorUnknown;

  if (!buildingRelocatableElf) {
    if (m_cache)
      cacheResult = lookUpCaches(userCache, &hashId, &elfBin, &cacheEntry);
    else
      cacheEntryState = lookUpShaderCaches(appCache, &cacheHash, &elfBin, &shaderCache, &hEntry);
  } else {
    cacheEntryState = ShaderEntryState::Compiling;
  }

  ElfPackage candidateElf;

  if (cacheEntryState == ShaderEntryState::Compiling || (m_cache && cacheResult != Result::Success)) {
    unsigned forceLoopUnrollCount = cl::ForceLoopUnrollCount;

    GraphicsContext graphicsContext(m_gfxIp, pipelineInfo, &pipelineHash, &cacheHash);
    result = buildGraphicsPipelineInternal(&graphicsContext, shaderInfo, forceLoopUnrollCount, buildingRelocatableElf,
                                           &candidateElf);

    if (result == Result::Success) {
      elfBin.codeSize = candidateElf.size();
      elfBin.pCode = candidateElf.data();
    }

    if (!buildingRelocatableElf && !m_cache)
      updateShaderCache((result == Result::Success), &elfBin, shaderCache, hEntry);
  }

  if (result == Result::Success) {
    void *allocBuf = nullptr;
    if (pipelineInfo->pfnOutputAlloc) {
      allocBuf = pipelineInfo->pfnOutputAlloc(pipelineInfo->pInstance, pipelineInfo->pUserData, elfBin.codeSize);

      uint8_t *code = static_cast<uint8_t *>(allocBuf);
      memcpy(code, elfBin.pCode, elfBin.codeSize);

      pipelineOut->pipelineBin.codeSize = elfBin.codeSize;
      pipelineOut->pipelineBin.pCode = code;
    } else {
      // Allocator is not specified
      result = Result::ErrorInvalidPointer;
    }
  }

  if (m_cache) {
    bool withValue = (result == Result::Success) && (cacheResult != Result::Success);
    ReleaseCacheEntry(withValue, &elfBin, &cacheEntry);
  }

  return result;
}

// =====================================================================================================================
// Build compute pipeline internally
//
// @param computeContext : Compute context this compute pipeline
// @param pipelineInfo : Pipeline info of this compute pipeline
// @param forceLoopUnrollCount : Force loop unroll count (0 means disable)
// @param buildingRelocatableElf : Build the pipeline by linking relocatable elf
// @param [out] pipelineElf : Output Elf package
Result Compiler::buildComputePipelineInternal(ComputeContext *computeContext,
                                              const ComputePipelineBuildInfo *pipelineInfo,
                                              unsigned forceLoopUnrollCount, bool buildingRelocatableElf,
                                              ElfPackage *pipelineElf) {
  Context *context = acquireContext();
  context->attachPipelineContext(computeContext);

  std::vector<const PipelineShaderInfo *> shadersInfo = {
      nullptr, nullptr, nullptr, nullptr, nullptr, &pipelineInfo->cs,
  };
  Result result;
  if (buildingRelocatableElf)
    result = buildPipelineWithRelocatableElf(context, shadersInfo, forceLoopUnrollCount, pipelineElf);
  else
    result = buildPipelineInternal(context, shadersInfo, forceLoopUnrollCount, /*unlinked=*/false, pipelineElf);
  releaseContext(context);
  return result;
}

// =====================================================================================================================
// Build compute pipeline from the specified info.
//
// @param pipelineInfo : Info to build this compute pipeline
// @param [out] pipelineOut : Output of building this compute pipeline
// @param pipelineDumpFile : Handle of pipeline dump file
Result Compiler::BuildComputePipeline(const ComputePipelineBuildInfo *pipelineInfo,
                                      ComputePipelineBuildOut *pipelineOut, void *pipelineDumpFile) {
  BinaryData elfBin = {};

  bool buildingRelocatableElf = pipelineInfo->options.enableRelocatableShaderElf || cl::UseRelocatableShaderElf;
  buildingRelocatableElf = buildingRelocatableElf && canUseRelocatableComputeShaderElf(&pipelineInfo->cs);

  Result result = validatePipelineShaderInfo(&pipelineInfo->cs);

  MetroHash::Hash cacheHash = {};
  MetroHash::Hash pipelineHash = {};
  cacheHash = PipelineDumper::generateHashForComputePipeline(pipelineInfo, true, buildingRelocatableElf);
  pipelineHash = PipelineDumper::generateHashForComputePipeline(pipelineInfo, false, buildingRelocatableElf);

  if (result == Result::Success && EnableOuts()) {
    const ShaderModuleData *moduleData = reinterpret_cast<const ShaderModuleData *>(pipelineInfo->cs.pModuleData);
    auto moduleHash = reinterpret_cast<const MetroHash::Hash *>(&moduleData->hash[0]);
    LLPC_OUTS("\n===============================================================================\n");
    LLPC_OUTS("// LLPC calculated hash results (compute pipline)\n\n");
    LLPC_OUTS("PIPE : " << format("0x%016" PRIX64, MetroHash::compact64(&pipelineHash)) << "\n");
    LLPC_OUTS(format("%-4s : ", getShaderStageAbbreviation(ShaderStageCompute, true))
              << format("0x%016" PRIX64, MetroHash::compact64(moduleHash)) << "\n");
    LLPC_OUTS("\n");
  }

  if (result == Result::Success && pipelineDumpFile) {
    std::stringstream strStream;
    strStream << ";Compiler Options: ";
    for (auto &option : m_options)
      strStream << option << " ";
    std::string extraInfo = strStream.str();
    PipelineDumper::DumpPipelineExtraInfo(reinterpret_cast<PipelineDumpFile *>(pipelineDumpFile), &extraInfo);
  }

  ShaderEntryState cacheEntryState = ShaderEntryState::New;
  IShaderCache *appCache = nullptr;
#if LLPC_CLIENT_INTERFACE_MAJOR_VERSION < 38 || LLPC_ENABLE_SHADER_CACHE
  appCache = reinterpret_cast<IShaderCache *>(pipelineInfo->pShaderCache);
#endif
  ICache *userCache = nullptr;
  userCache = pipelineInfo->cache;

  ShaderCache *shaderCache = nullptr;
  CacheEntryHandle hEntry = nullptr;
  HashId hashId = {};
  memcpy(&hashId.bytes, &cacheHash.bytes, sizeof(cacheHash));
  EntryHandle cacheEntry;
  Result cacheResult = Result::ErrorUnknown;

  if (!buildingRelocatableElf) {
    if (m_cache)
      cacheResult = lookUpCaches(userCache, &hashId, &elfBin, &cacheEntry);
    else
      cacheEntryState = lookUpShaderCaches(appCache, &cacheHash, &elfBin, &shaderCache, &hEntry);
  } else
    cacheEntryState = ShaderEntryState::Compiling;

  ElfPackage candidateElf;

  if ((cacheEntryState == ShaderEntryState::Compiling) || (m_cache && (cacheResult != Result::Success))) {
    unsigned forceLoopUnrollCount = cl::ForceLoopUnrollCount;

    ComputeContext computeContext(m_gfxIp, pipelineInfo, &pipelineHash, &cacheHash);

    result = buildComputePipelineInternal(&computeContext, pipelineInfo, forceLoopUnrollCount, buildingRelocatableElf,
                                          &candidateElf);

    if (result == Result::Success) {
      elfBin.codeSize = candidateElf.size();
      elfBin.pCode = candidateElf.data();
    }
    if (!buildingRelocatableElf && !m_cache)
      updateShaderCache((result == Result::Success), &elfBin, shaderCache, hEntry);
  }

  if (result == Result::Success) {
    void *allocBuf = nullptr;
    if (pipelineInfo->pfnOutputAlloc) {
      allocBuf = pipelineInfo->pfnOutputAlloc(pipelineInfo->pInstance, pipelineInfo->pUserData, elfBin.codeSize);
      if (allocBuf) {
        uint8_t *code = static_cast<uint8_t *>(allocBuf);
        memcpy(code, elfBin.pCode, elfBin.codeSize);

        pipelineOut->pipelineBin.codeSize = elfBin.codeSize;
        pipelineOut->pipelineBin.pCode = code;
      } else
        result = Result::ErrorOutOfMemory;
    } else {
      // Allocator is not specified
      result = Result::ErrorInvalidPointer;
    }
  }

  if (m_cache) {
    bool withValue = (result == Result::Success) && (cacheResult != Result::Success);
    ReleaseCacheEntry(withValue, &elfBin, &cacheEntry);
  }

  return result;
}

// =====================================================================================================================
// Builds hash code from compilation-options
//
// @param optionCount : Count of compilation-option strings
// @param options : An array of compilation-option strings
MetroHash::Hash Compiler::generateHashForCompileOptions(unsigned optionCount, const char *const *options) {
  // Options which needn't affect compilation results
  static StringRef IgnoredOptions[] = {cl::PipelineDumpDir.ArgStr,
                                       cl::EnablePipelineDump.ArgStr,
                                       cl::ShaderCacheFileDir.ArgStr,
                                       cl::ShaderCacheMode.ArgStr,
                                       cl::EnableOuts.ArgStr,
                                       cl::EnableErrs.ArgStr,
                                       cl::LogFileDbgs.ArgStr,
                                       cl::LogFileOuts.ArgStr,
                                       cl::ExecutableName.ArgStr,
                                       cl::BuildShaderCache.ArgStr,
                                       "o"};

  std::set<StringRef> effectingOptions;
  // Build effecting options
  for (unsigned i = 1; i < optionCount; ++i) {
    if (options[i][0] != '-') {
      // Ignore input file names.
      continue;
    }

    StringRef option = options[i] + 1; // Skip '-' in options
    bool ignore = false;
    for (unsigned j = 0; j < sizeof(IgnoredOptions) / sizeof(IgnoredOptions[0]); ++j) {
      if (option.startswith(IgnoredOptions[j])) {
        ignore = true;
        break;
      }
    }

    if (!ignore)
      effectingOptions.insert(option);
  }

  MetroHash64 hasher;

  // Build hash code from effecting options
  for (auto option : effectingOptions)
    hasher.Update(reinterpret_cast<const uint8_t *>(option.data()), option.size());

  MetroHash::Hash hash = {};
  hasher.Finalize(hash.bytes);

  return hash;
}

// =====================================================================================================================
// Checks whether fields in pipeline shader info are valid.
//
// @param shaderInfo : Pipeline shader info
Result Compiler::validatePipelineShaderInfo(const PipelineShaderInfo *shaderInfo) const {
  Result result = Result::Success;
  ShaderStage shaderStage = shaderInfo ? shaderInfo->entryStage : ShaderStageInvalid;

  const ShaderModuleData *moduleData = reinterpret_cast<const ShaderModuleData *>(shaderInfo->pModuleData);
  if (moduleData) {
    if (moduleData->binType == BinaryType::Spirv) {
      auto spirvBin = &moduleData->binCode;
      if (shaderInfo->pEntryTarget) {
        unsigned stageMask = ShaderModuleHelper::getStageMaskFromSpirvBinary(spirvBin, shaderInfo->pEntryTarget);

        if ((stageMask & shaderStageToMask(shaderStage)) == 0) {
          LLPC_ERRS("Fail to find entry-point " << shaderInfo->pEntryTarget << " for "
                                                << getShaderStageName(shaderStage) << " shader\n");
          result = Result::ErrorInvalidShader;
        }
      } else {
        LLPC_ERRS("Missing entry-point name for " << getShaderStageName(shaderStage) << " shader\n");
        result = Result::ErrorInvalidShader;
      }
    } else if (moduleData->binType == BinaryType::LlvmBc || moduleData->binType == BinaryType::MultiLlvmBc) {
      // Do nothing if input is LLVM IR
    } else {
      LLPC_ERRS("Invalid shader binary type for " << getShaderStageName(shaderStage) << " shader\n");
      result = Result::ErrorInvalidShader;
    }
  }

  return result;
}

#if LLPC_CLIENT_INTERFACE_MAJOR_VERSION < 38 || LLPC_ENABLE_SHADER_CACHE
// =====================================================================================================================
// Creates shader cache object with the requested properties.
// @param : Shader cache create info.
// @param [out] : Shader cache object
// @returns : Result::Success if creation succeeedds, error status otherwise.
Result Compiler::CreateShaderCache(const ShaderCacheCreateInfo *pCreateInfo, IShaderCache **ppShaderCache) {
  Result result = Result::Success;

  ShaderCacheAuxCreateInfo auxCreateInfo = {};
  auxCreateInfo.shaderCacheMode = ShaderCacheMode::ShaderCacheEnableRuntime;
  auxCreateInfo.gfxIp = m_gfxIp;
  auxCreateInfo.hash = m_optionHash;

  ShaderCache *shaderCache = new ShaderCache();

  if (shaderCache) {
    result = shaderCache->init(pCreateInfo, &auxCreateInfo);
    if (result != Result::Success) {
      shaderCache->Destroy();
      delete shaderCache;
      shaderCache = nullptr;
    }
  } else {
    result = Result::ErrorOutOfMemory;
  }

  *ppShaderCache = shaderCache;

  if ((result == Result::Success) &&
      ((cl::ShaderCacheMode == ShaderCacheEnableRuntime) || (cl::ShaderCacheMode == ShaderCacheEnableOnDisk)) &&
      (pCreateInfo->initialDataSize > 0)) {
    m_shaderCache->Merge(1, const_cast<const IShaderCache **>(ppShaderCache));
  }

  return result;
}
#endif

// =====================================================================================================================
// Acquires a free context from context pool.
Context *Compiler::acquireContext() const {
  Context *freeContext = nullptr;

  std::lock_guard<sys::Mutex> lock(m_contextPoolMutex);

  // Try to find a free context from pool first
  for (auto &context : *m_contextPool) {
    GfxIpVersion gfxIpVersion = context->getGfxIpVersion();

    if (!context->isInUse() && gfxIpVersion.major == m_gfxIp.major && gfxIpVersion.minor == m_gfxIp.minor &&
        gfxIpVersion.stepping == m_gfxIp.stepping) {
      // Free up context if it is being used too many times to avoid consuming too much memory.
      int contextReuseLimit = cl::ContextReuseLimit.getValue();
      if (contextReuseLimit > 0 && context->getUseCount() > contextReuseLimit) {
        delete context;
        context = new Context(m_gfxIp);
      }
      freeContext = context;
      break;
    }
  }

  if (!freeContext) {
    // Create a new one if we fail to find an available one
    freeContext = new Context(m_gfxIp);
    m_contextPool->push_back(freeContext);
  }

  assert(freeContext);
  freeContext->setInUse(true);

  return freeContext;
}

// =====================================================================================================================
// Run a pass manager's passes on a module, catching any LLVM fatal error and returning a success indication
//
// @param passMgr : Pass manager
// @param [in/out] module : Module
bool Compiler::runPasses(lgc::PassManager *passMgr, Module *module) const {
  bool success = false;
#if LLPC_ENABLE_EXCEPTION
  try
#endif
  {
    passMgr->run(*module);
    success = true;
  }
#if LLPC_ENABLE_EXCEPTION
  catch (const char *) {
    success = false;
  }
#endif
  return success;
}

// =====================================================================================================================
// Releases LLPC context.
//
// @param context : LLPC context
void Compiler::releaseContext(Context *context) const {
  std::lock_guard<sys::Mutex> lock(m_contextPoolMutex);
  context->reset();
  context->setInUse(false);
}

// =====================================================================================================================
// Lookup in the shader caches with the given pipeline hash code.
// It will try App's pipelince cache first if that's available.
// Then try on the internal shader cache next if it misses.
//
// Upon hit, Ready is returned and pElfBin is filled in. Upon miss, Compiling is returned and ppShaderCache and
// phEntry are filled in.
//
// @param appPipelineCache : App's pipeline cache
// @param cacheHash : Hash code of the shader
// @param [out] elfBin : Pointer to shader data
// @param [out] ppShaderCache : Shader cache to use
// @param [out] phEntry : Handle to use
ShaderEntryState Compiler::lookUpShaderCaches(IShaderCache *appPipelineCache, MetroHash::Hash *cacheHash,
                                              BinaryData *elfBin, ShaderCache **ppShaderCache,
                                              CacheEntryHandle *phEntry) {
  ShaderCache *shaderCache[2];
  unsigned shaderCacheCount = 0;

  shaderCache[shaderCacheCount++] = m_shaderCache.get();

  if (appPipelineCache && cl::ShaderCacheMode != ShaderCacheForceInternalCacheOnDisk) {
    // Put the application's cache last so that we prefer adding entries there (only relevant with old
    // client version).
    shaderCache[shaderCacheCount++] = static_cast<ShaderCache *>(appPipelineCache);
  }

  for (unsigned i = 0; i < shaderCacheCount; i++) {
    // Lookup the shader. Allocate on miss when we've reached the last cache.
    bool allocateOnMiss = (i + 1) == shaderCacheCount;
    CacheEntryHandle currentEntry;
    ShaderEntryState cacheEntryState = shaderCache[i]->findShader(*cacheHash, allocateOnMiss, &currentEntry);
    if (cacheEntryState == ShaderEntryState::Ready) {
      Result result = shaderCache[i]->retrieveShader(currentEntry, &elfBin->pCode, &elfBin->codeSize);
      if (result == Result::Success)
        return ShaderEntryState::Ready;
    } else if (cacheEntryState == ShaderEntryState::Compiling) {
      *ppShaderCache = shaderCache[i];
      *phEntry = currentEntry;
      return ShaderEntryState::Compiling;
    }
  }

  // Unable to allocate an entry in a cache, but we can compile anyway.
  *ppShaderCache = nullptr;
  *phEntry = nullptr;

  return ShaderEntryState::Compiling;
}

// =====================================================================================================================
// Update the shader caches with the given entry handle, based on the "insert" flag.
//
// @param insert : To insert data or reset the shader cache
// @param elfBin : Pointer to shader data
// @param shaderCache : Shader cache to update (may be nullptr for default)
// @param hEntry : Handle to update
void Compiler::updateShaderCache(bool insert, const BinaryData *elfBin, ShaderCache *shaderCache,
                                 CacheEntryHandle hEntry) {
  if (!hEntry)
    return;

  if (!shaderCache)
    shaderCache = m_shaderCache.get();

  if (insert) {
    assert(elfBin->codeSize > 0);
    shaderCache->insertShader(hEntry, elfBin->pCode, elfBin->codeSize);
  } else
    shaderCache->resetShader(hEntry);
}

// =====================================================================================================================
// Lookup in the shader caches with the given pipeline hash code.
// It will try App's pipelince cache first if that's available.
// Then try on the internal shader cache next if it misses.
//
// Upon hit, Ready is returned and pElfBin is filled in. Upon miss, NotFound is returned and ppShaderCache and
// phEntry are filled in. If NotReady is returned, means cache will be updated by another thread.
// The returned phEntry must be released by calling ReleaseCacheEntry().
//
// @param appPipelineCache : App's pipeline cache
// @param cacheHash : Hash code of the shader
// @param elfBin : [out] Pointer to shader data
// @param entryHandle : [out] Handle to use
Result Compiler::lookUpCaches(ICache *appPipelineCache, HashId *cacheHash, BinaryData *elfBin,
                              EntryHandle *entryHandle) {
  Result cacheResult = Result::Unsupported;

  auto LookUpCache = [](ICache *cache, bool allocateOnMiss, HashId *cacheHash, BinaryData *elfBin,
                        EntryHandle *entryHandle) -> Result {
    EntryHandle currentEntry;
    Result cacheResult = Result::Unsupported;

    cacheResult = cache->GetEntry(*cacheHash, allocateOnMiss, &currentEntry);

    if (cacheResult == Result::NotReady)
      cacheResult = currentEntry.WaitForEntry();

    if (cacheResult == Result::Success) {
      cacheResult = currentEntry.GetValueZeroCopy(&elfBin->pCode, &elfBin->codeSize);
      *entryHandle = std::move(currentEntry);
    } else if (allocateOnMiss && (cacheResult == Result::NotFound)) {
      *entryHandle = std::move(currentEntry);
    }

    return cacheResult;
  };

  if (m_cache)
    cacheResult = LookUpCache(m_cache, appPipelineCache == nullptr, cacheHash, elfBin, entryHandle);

  if (appPipelineCache && cacheResult != Result::Success)
    cacheResult = LookUpCache(appPipelineCache, true, cacheHash, elfBin, entryHandle);

  return cacheResult;
}

// =====================================================================================================================
// Release cache Entry and update the shader caches with the given entry handle, based on the "withValue" flag.
//
// @param withValue : Whether insert value to cache
// @param elfBin : Pointer to shader data
// @param cache : Shader cache to update (may be nullptr for default)
// @param entryHandle : Handle to update
void Compiler::ReleaseCacheEntry(bool withValue, const BinaryData *elfBin, EntryHandle *entryHandle) {

  if (entryHandle->IsEmpty())
    return;

  if (withValue) {
    assert(elfBin->codeSize > 0);
    entryHandle->SetValue(withValue, elfBin->pCode, elfBin->codeSize);
  }

  // Empty EntryHandle
  EntryHandle::ReleaseHandle(std::move(*entryHandle));
}

// =====================================================================================================================
// Builds hash code from input context for per shader stage cache
//
// @param context : Acquired context
// @param stageMask : Shader stage mask
// @param stageHashes : Per-stage hash of in/out usage
// @param [out] fragmentHash : Hash code of fragment shader
// @param [out] nonFragmentHash : Hash code of all non-fragment shader
void Compiler::buildShaderCacheHash(Context *context, unsigned stageMask, ArrayRef<ArrayRef<uint8_t>> stageHashes,
                                    MetroHash::Hash *fragmentHash, MetroHash::Hash *nonFragmentHash) {
  MetroHash64 fragmentHasher;
  MetroHash64 nonFragmentHasher;
  auto pipelineInfo = reinterpret_cast<const GraphicsPipelineBuildInfo *>(context->getPipelineBuildInfo());
  auto pipelineOptions = context->getPipelineContext()->getPipelineOptions();

  // Build hash per shader stage
  for (auto stage = ShaderStageVertex; stage < ShaderStageGfxCount; stage = static_cast<ShaderStage>(stage + 1)) {
    if ((stageMask & shaderStageToMask(stage)) == 0)
      continue;

    auto shaderInfo = context->getPipelineShaderInfo(stage);
    MetroHash64 hasher;

    // Update common shader info
    PipelineDumper::updateHashForPipelineShaderInfo(stage, shaderInfo, true, &hasher, false);
    hasher.Update(pipelineInfo->iaState.deviceIndex);

    // Update input/output usage (provided by middle-end caller of this callback).
    hasher.Update(stageHashes[stage].data(), stageHashes[stage].size());

    // Update vertex input state
    if (stage == ShaderStageVertex)
      PipelineDumper::updateHashForVertexInputState(pipelineInfo->pVertexInput, &hasher);

    MetroHash::Hash hash = {};
    hasher.Finalize(hash.bytes);

    // Add per stage hash code to fragmentHasher or nonFragmentHaser per shader stage
    auto shaderHashCode = MetroHash::compact64(&hash);
    if (stage == ShaderStageFragment)
      fragmentHasher.Update(shaderHashCode);
    else
      nonFragmentHasher.Update(shaderHashCode);
  }

  // Add addtional pipeline state to final hasher
  if (stageMask & shaderStageToMask(ShaderStageFragment)) {
    // Add pipeline options to fragment hash
    fragmentHasher.Update(pipelineOptions->includeDisassembly);
    fragmentHasher.Update(pipelineOptions->scalarBlockLayout);
    fragmentHasher.Update(pipelineOptions->reconfigWorkgroupLayout);
    fragmentHasher.Update(pipelineOptions->includeIr);
    fragmentHasher.Update(pipelineOptions->robustBufferAccess);
    fragmentHasher.Update(pipelineOptions->extendedRobustness.robustBufferAccess);
    fragmentHasher.Update(pipelineOptions->extendedRobustness.robustImageAccess);
    fragmentHasher.Update(pipelineOptions->extendedRobustness.nullDescriptor);
    PipelineDumper::updateHashForFragmentState(pipelineInfo, &fragmentHasher);
    fragmentHasher.Finalize(fragmentHash->bytes);
  }

  if (stageMask & ~shaderStageToMask(ShaderStageFragment)) {
    PipelineDumper::updateHashForNonFragmentState(pipelineInfo, true, &nonFragmentHasher);
    nonFragmentHasher.Finalize(nonFragmentHash->bytes);
  }
}

// =====================================================================================================================
// Link relocatable shader elf file into a pipeline elf file and apply relocations.
//
// @param shaderElfs : An array of pipeline elf packages, indexed by stage, containing relocatable elf.
//                     TODO: This has an implicit length of ShaderStageNativeStageCount. Use ArrayRef instead.
// @param [out] pipelineElf : Elf package containing the pipeline elf
// @param context : Acquired context
void Compiler::linkRelocatableShaderElf(ElfPackage *shaderElfs, ElfPackage *pipelineElf, Context *context) {
  assert(shaderElfs[ShaderStageTessControl].empty() && "Cannot link tessellation shaders yet.");
  assert(shaderElfs[ShaderStageTessEval].empty() && "Cannot link tessellation shaders yet.");
  assert(shaderElfs[ShaderStageGeometry].empty() && "Cannot link geometry shaders yet.");

  // Set up middle-end objects, including setting up pipeline state.
  context->getPipelineContext()->setUnlinked(false);
  LgcContext *builderContext = context->getLgcContext();
  std::unique_ptr<Pipeline> pipeline(builderContext->createPipeline());
  context->getPipelineContext()->setPipelineState(&*pipeline, /*unlinked=*/false);

  // Create linker, passing ELFs to it.
  SmallVector<MemoryBufferRef, 3> elfs;
  for (unsigned stage = 0; stage != ShaderStageNativeStageCount; ++stage) {
    if (!shaderElfs[stage].empty())
      elfs.push_back(MemoryBufferRef(shaderElfs[stage].str(), getShaderStageName(static_cast<ShaderStage>(stage))));
  }
  std::unique_ptr<ElfLinker> elfLinker(pipeline->createElfLinker(elfs));

  // Do the link.
  raw_svector_ostream outStream(*pipelineElf);
  if (!elfLinker->link(outStream)) {
    // Link failed in a recoverable way.
    // TODO: Action this failure by doing a full pipeline compile.
    report_fatal_error("Link failed; need full pipeline compile instead: " + pipeline->getLastError());
  }
  return;
}

// =====================================================================================================================
// Convert front-end LLPC shader stage to middle-end LGC shader type
lgc::ShaderStage getLgcShaderStage(Llpc::ShaderStage stage) {
  switch (stage) {
  case ShaderStageCompute:
    return lgc::ShaderStageCompute;
  case ShaderStageVertex:
    return lgc::ShaderStageVertex;
  case ShaderStageTessControl:
    return lgc::ShaderStageTessControl;
  case ShaderStageTessEval:
    return lgc::ShaderStageTessEval;
  case ShaderStageGeometry:
    return lgc::ShaderStageGeometry;
  case ShaderStageFragment:
    return lgc::ShaderStageFragment;
  default:
    llvm_unreachable("");
    return lgc::ShaderStageInvalid;
  }
}

} // namespace Llpc<|MERGE_RESOLUTION|>--- conflicted
+++ resolved
@@ -627,12 +627,8 @@
 
           // Per-shader SPIR-V lowering passes.
           SpirvLower::addPasses(context, static_cast<ShaderStage>(entryNames[i].stage), *lowerPassMgr,
-<<<<<<< HEAD
-                                timerProfiler.getTimer(TimerLower), cl::ForceLoopUnrollCount);
-=======
                                 timerProfiler.getTimer(TimerLower), cl::ForceLoopUnrollCount
           );
->>>>>>> be51df41
 
           lowerPassMgr->add(createBitcodeWriterPass(moduleBinaryStream));
 
@@ -1143,13 +1139,8 @@
       std::unique_ptr<lgc::PassManager> lowerPassMgr(lgc::PassManager::Create());
       lowerPassMgr->setPassIndex(&passIndex);
 
-<<<<<<< HEAD
-      SpirvLower::addPasses(context, entryStage, *lowerPassMgr, timerProfiler.getTimer(TimerLower),
-                            forceLoopUnrollCount);
-=======
       SpirvLower::addPasses(context, entryStage, *lowerPassMgr, timerProfiler.getTimer(TimerLower), forceLoopUnrollCount
       );
->>>>>>> be51df41
       // Run the passes.
       bool success = runPasses(&*lowerPassMgr, modules[shaderIndex]);
       if (!success) {
