--- conflicted
+++ resolved
@@ -310,134 +310,7 @@
     shaderInfo->pInstance = nullptr; // Placeholder, unused.
     shaderInfo->pUserData = &shaderModuleData.shaderBuf;
     shaderInfo->pfnOutputAlloc = allocateBuffer;
-<<<<<<< HEAD
     shaderInfo->shaderBin = shaderModuleData.spirvBin;
-=======
-    shaderInfo->shaderBin = compileInfo->shaderModuleDatas[i].spirvBin;
-
-    result = compiler->BuildShaderModule(shaderInfo, shaderOut);
-    if (result != Result::Success && result != Result::Delayed) {
-      LLPC_ERRS("Fails to build " << getShaderStageName(compileInfo->shaderModuleDatas[i].shaderStage)
-                                  << " shader module:\n");
-      break;
-    }
-  }
-
-  return result;
-}
-
-// =====================================================================================================================
-// Builds pipeline and does linking.
-//
-// @param compiler : LLPC compiler object
-// @param [in/out] compileInfo : Compilation info of LLPC standalone tool
-// @param compileInfo : Pipeline dump options. Pipeline dumps are disabled when this is llvm::None.
-// @param timePasses : Whether to time compiler passes
-// @returns : Result::Success on success, other status codes on failure
-Result buildPipeline(ICompiler *compiler, CompileInfo *compileInfo,
-                     llvm::Optional<Vkgc::PipelineDumpOptions> pipelineDumpOptions, bool timePasses) {
-  Result result = Result::Success;
-
-  bool isGraphics = (compileInfo->stageMask & (shaderStageToMask(ShaderStageCompute) - 1)) != 0;
-  if (isGraphics) {
-    // Build graphics pipeline
-    GraphicsPipelineBuildInfo *pipelineInfo = &compileInfo->gfxPipelineInfo;
-    GraphicsPipelineBuildOut *pipelineOut = &compileInfo->gfxPipelineOut;
-
-    // Fill pipeline shader info
-    PipelineShaderInfo *shaderInfos[ShaderStageGfxCount] = {
-      &pipelineInfo->vs,
-      &pipelineInfo->tcs,
-      &pipelineInfo->tes,
-      &pipelineInfo->gs,
-      &pipelineInfo->fs,
-    };
-
-    ResourceMappingNodeMap nodeSets;
-    unsigned pushConstSize = 0;
-    for (unsigned i = 0; i < compileInfo->shaderModuleDatas.size(); ++i) {
-
-      PipelineShaderInfo *shaderInfo = shaderInfos[compileInfo->shaderModuleDatas[i].shaderStage];
-      const ShaderModuleBuildOut *shaderOut = &(compileInfo->shaderModuleDatas[i].shaderOut);
-
-      if (!shaderInfo->pEntryTarget) {
-        // If entry target is not specified, use the one from command line option
-        shaderInfo->pEntryTarget = compileInfo->entryTarget.c_str();
-      }
-      shaderInfo->pModuleData = shaderOut->pModuleData;
-      shaderInfo->entryStage = compileInfo->shaderModuleDatas[i].shaderStage;
-
-      // If not compiling from pipeline, lay out user data now.
-      if (compileInfo->doAutoLayout) {
-        doAutoLayoutDesc(compileInfo->shaderModuleDatas[i].shaderStage, compileInfo->shaderModuleDatas[i].spirvBin,
-                         pipelineInfo, shaderInfo, nodeSets, pushConstSize,
-                         /*autoLayoutDesc = */ compileInfo->autoLayoutDesc);
-      }
-    }
-
-    if (compileInfo->doAutoLayout) {
-      buildTopLevelMapping(compileInfo->stageMask, nodeSets, pushConstSize, &pipelineInfo->resourceMapping,
-                           compileInfo->autoLayoutDesc);
-    }
-
-    pipelineInfo->pInstance = nullptr; // Dummy, unused
-    pipelineInfo->pUserData = &compileInfo->pipelineBuf;
-    pipelineInfo->pfnOutputAlloc = allocateBuffer;
-    pipelineInfo->unlinked = compileInfo->unlinked;
-
-    // NOTE: If number of patch control points is not specified, we set it to 3.
-    if (pipelineInfo->iaState.patchControlPoints == 0)
-      pipelineInfo->iaState.patchControlPoints = 3;
-
-    pipelineInfo->options.robustBufferAccess = compileInfo->robustBufferAccess;
-    pipelineInfo->options.enableRelocatableShaderElf = compileInfo->relocatableShaderElf;
-    pipelineInfo->options.scalarBlockLayout = compileInfo->scalarBlockLayout;
-    pipelineInfo->options.enableScratchAccessBoundsChecks = compileInfo->scratchAccessBoundsChecks;
-
-    void *pipelineDumpHandle = nullptr;
-    if (pipelineDumpOptions) {
-      PipelineBuildInfo localPipelineInfo = {};
-      localPipelineInfo.pGraphicsInfo = pipelineInfo;
-      pipelineDumpHandle = Vkgc::IPipelineDumper::BeginPipelineDump(&*pipelineDumpOptions, localPipelineInfo);
-    }
-
-    if (timePasses) {
-      auto hash = Vkgc::IPipelineDumper::GetPipelineHash(pipelineInfo);
-      outs() << "LLPC PipelineHash: " << format("0x%016" PRIX64, hash) << " Files: " << compileInfo->fileNames << "\n";
-      outs().flush();
-    }
-
-    result = compiler->BuildGraphicsPipeline(pipelineInfo, pipelineOut, pipelineDumpHandle);
-
-    if (result == Result::Success) {
-      if (pipelineDumpOptions) {
-        Vkgc::BinaryData pipelineBinary = {};
-        pipelineBinary.codeSize = pipelineOut->pipelineBin.codeSize;
-        pipelineBinary.pCode = pipelineOut->pipelineBin.pCode;
-        Vkgc::IPipelineDumper::DumpPipelineBinary(pipelineDumpHandle, compileInfo->gfxIp, &pipelineBinary);
-
-        Vkgc::IPipelineDumper::EndPipelineDump(pipelineDumpHandle);
-      }
-
-      result = decodePipelineBinary(&pipelineOut->pipelineBin, compileInfo, true);
-    }
-  }
-  else {
-    // Build compute pipeline
-    assert(compileInfo->shaderModuleDatas.size() == 1);
-    assert(compileInfo->shaderModuleDatas[0].shaderStage == ShaderStageCompute);
-
-    ComputePipelineBuildInfo *pipelineInfo = &compileInfo->compPipelineInfo;
-    ComputePipelineBuildOut *pipelineOut = &compileInfo->compPipelineOut;
-
-    PipelineShaderInfo *shaderInfo = &pipelineInfo->cs;
-    const ShaderModuleBuildOut *shaderOut = &compileInfo->shaderModuleDatas[0].shaderOut;
-
-    if (!shaderInfo->pEntryTarget) {
-      // If entry target is not specified, use the one from command line option
-      shaderInfo->pEntryTarget = compileInfo->entryTarget.c_str();
-    }
->>>>>>> 80b12475
 
     Result result = compiler->BuildShaderModule(shaderInfo, shaderOut);
     if (result != Result::Success && result != Result::Delayed)
@@ -478,15 +351,9 @@
 // @param inFile : Input filename
 // @param unlinked : Whether to build an unlinked shader/part-pipeline ELF
 // @param ignoreColorAttachmentFormats : Whether to ignore color attachment formats
-<<<<<<< HEAD
 // @returns : `ErrorSuccess` on success, `ResultError` on failure
 Error processInputPipeline(ICompiler *compiler, CompileInfo &compileInfo, const std::string &inFile, bool unlinked,
                            bool ignoreColorAttachmentFormats) {
-=======
-// @returns : Result::Success on success, other status codes on failure
-Result processInputPipeline(ICompiler *compiler, CompileInfo &compileInfo, const std::string &inFile, bool unlinked,
-                                   bool ignoreColorAttachmentFormats) {
->>>>>>> 80b12475
   const char *log = nullptr;
   const bool vfxResult =
       Vfx::vfxParseFile(inFile.c_str(), 0, nullptr, VfxDocTypePipeline, &compileInfo.pipelineInfoFile, &log);
@@ -564,17 +431,10 @@
 // @param compiler : LLPC compiler
 // @param inFiles : Input filenames
 // @param validateSpirv : Whether to run the validator on each final SPIR-V module
-<<<<<<< HEAD
 // @param [out] filenames : List of used input file names
 // @returns : `ErrorSuccess` on success, other `ResultError` on failure
 Error processInputStages(ICompiler *compiler, CompileInfo &compileInfo, ArrayRef<std::string> inFiles,
                          bool validateSpirv, SmallVectorImpl<std::string> &fileNames) {
-=======
-// @param [out] filenames : Space-separated list of used input file names
-// @returns : Result::Success on success, other status codes on failure
-Result processInputStages(ICompiler *compiler, CompileInfo &compileInfo, ArrayRef<std::string> inFiles,
-                                 bool validateSpirv, std::string &fileNames) {
->>>>>>> 80b12475
   for (const std::string &inFile : inFiles) {
     fileNames.push_back(inFile);
     std::string spvBinFile;
@@ -582,32 +442,19 @@
     if (isSpirvTextFile(inFile) || isSpirvBinaryFile(inFile)) {
       // SPIR-V assembly text or SPIR-V binary.
       if (isSpirvTextFile(inFile)) {
-<<<<<<< HEAD
         auto spvBinFilenameOrErr = assembleSpirv(inFile);
         if (Error err = spvBinFilenameOrErr.takeError())
           return err;
         spvBinFile = *spvBinFilenameOrErr;
-=======
-        result = assembleSpirv(inFile, spvBinFile);
-      if (result != Result::Success)
-          return result;
->>>>>>> 80b12475
       } else {
         spvBinFile = inFile;
       }
 
-<<<<<<< HEAD
       auto spvBinOrErr = getSpirvBinaryFromFile(spvBinFile);
       if (Error err = spvBinOrErr.takeError())
         return err;
       BinaryData spvBin = *spvBinOrErr;
 
-=======
-      BinaryData spvBin = {};
-      Result result = getSpirvBinaryFromFile(spvBinFile, spvBin);
-      if (result != Result::Success)
-        return result;
->>>>>>> 80b12475
       if (!InitSpvGen()) {
         LLPC_OUTS("Failed to load SPVGEN -- no SPIR-V disassembler available\n");
       } else {
@@ -621,13 +468,8 @@
 
       if (validateSpirv) {
         if (!InitSpvGen()) {
-<<<<<<< HEAD
           LLPC_OUTS("Warning: Failed to load SPVGEN -- cannot validate SPIR-V\n");
         } else {
-=======
-          errs() << "Warning: Failed to load SPVGEN -- cannot validate SPIR-V\n";
-	} else {
->>>>>>> 80b12475
           char log[1024] = {};
           if (!spvValidateSpirv(spvBin.codeSize, spvBin.pCode, sizeof(log), log))
             return createResultError(Result::ErrorInvalidShader, Twine("Failed to validate SPIR-V:\n") + log);
@@ -655,12 +497,6 @@
           compileInfo.stageMask |= shaderStageToMask(static_cast<ShaderStage>(stage));
           break;
         }
-<<<<<<< HEAD
-=======
-      } else {
-	LLPC_ERRS(format("Failed to identify shader stages by entry-point \"%s\"\n", compileInfo.entryTarget.c_str()));
-        return Result::ErrorUnavailable;
->>>>>>> 80b12475
       }
     } else if (isLlvmIrFile(inFile)) {
       LLVMContext context;
@@ -717,16 +553,10 @@
         compileInfo.entryTarget = "main";
 
       ShaderStage stage = ShaderStageInvalid;
-<<<<<<< HEAD
       auto spvBinFilenameOrErr = compileGlsl(inFile, &stage, compileInfo.entryTarget);
       if (Error err = spvBinFilenameOrErr.takeError())
         return err;
       spvBinFile = *spvBinFilenameOrErr;
-=======
-      result = compileGlsl(inFile, &stage, spvBinFile, compileInfo.entryTarget);
-            if (result != Result::Success)
-        return result;
->>>>>>> 80b12475
 
       if (compileInfo.stageMask & shaderStageToMask(static_cast<ShaderStage>(stage)))
         break;
