/*
 ***********************************************************************************************************************
 *
 *  Copyright (c) 2019-2023 Advanced Micro Devices, Inc. All Rights Reserved.
 *
 *  Permission is hereby granted, free of charge, to any person obtaining a copy
 *  of this software and associated documentation files (the "Software"), to deal
 *  in the Software without restriction, including without limitation the rights
 *  to use, copy, modify, merge, publish, distribute, sublicense, and/or sell
 *  copies of the Software, and to permit persons to whom the Software is
 *  furnished to do so, subject to the following conditions:
 *
 *  The above copyright notice and this permission notice shall be included in all
 *  copies or substantial portions of the Software.
 *
 *  THE SOFTWARE IS PROVIDED "AS IS", WITHOUT WARRANTY OF ANY KIND, EXPRESS OR
 *  IMPLIED, INCLUDING BUT NOT LIMITED TO THE WARRANTIES OF MERCHANTABILITY,
 *  FITNESS FOR A PARTICULAR PURPOSE AND NONINFRINGEMENT. IN NO EVENT SHALL THE
 *  AUTHORS OR COPYRIGHT HOLDERS BE LIABLE FOR ANY CLAIM, DAMAGES OR OTHER
 *  LIABILITY, WHETHER IN AN ACTION OF CONTRACT, TORT OR OTHERWISE, ARISING FROM,
 *  OUT OF OR IN CONNECTION WITH THE SOFTWARE OR THE USE OR OTHER DEALINGS IN THE
 *  SOFTWARE.
 *
 **********************************************************************************************************************/
/**
 ***********************************************************************************************************************
 * @file  llpcSpirvLowerRayQuery.cpp
 * @brief LLPC source file: contains implementation of class Llpc::SpirvLowerRayQuery.
 ***********************************************************************************************************************
 */

#include "llpcSpirvLowerRayQuery.h"
#include "SPIRVInternal.h"
#include "llpcContext.h"
#include "llpcSpirvLowerUtil.h"
#include "lgc/Builder.h"
#include "llvm/IR/DerivedTypes.h"
#include "llvm/IR/IntrinsicsAMDGPU.h"

#define DEBUG_TYPE "llpc-spirv-lower-ray-query"

using namespace spv;
using namespace llvm;
using namespace Llpc;

namespace SPIRV {
extern const char *MetaNameSpirvOp;
} // namespace SPIRV

namespace RtName {
const char *LdsUsage = "LdsUsage";
const char *PrevRayQueryObj = "PrevRayQueryObj";
const char *RayQueryObjGen = "RayQueryObjGen";
const char *StaticId = "StaticId";
static const char *LibraryEntryFuncName = "libraryEntry";
extern const char *LoadDwordAtAddr;
extern const char *LoadDwordAtAddrx2;
extern const char *LoadDwordAtAddrx4;
#if GPURT_CLIENT_INTERFACE_MAJOR_VERSION < 33
static const char *IntersectBvh = "AmdExtD3DShaderIntrinsics_IntersectBvhNode";
#else
static const char *IntersectBvh = "AmdExtD3DShaderIntrinsics_IntersectInternal";
#endif
extern const char *ConvertF32toF16NegInf;
extern const char *ConvertF32toF16PosInf;
<<<<<<< HEAD
=======
static const char *GetStaticFlags = "AmdTraceRayGetStaticFlags";
static const char *GetTriangleCompressionMode = "AmdTraceRayGetTriangleCompressionMode";
>>>>>>> f44e737f
static const char *SetHitTokenData = "AmdTraceRaySetHitTokenData";
static const char *SampleGpuTimer = "AmdTraceRaySampleGpuTimer";
static const char *GetStaticId = "AmdTraceRayGetStaticId";
static const char *FetchTrianglePositionFromRayQuery = "FetchTrianglePositionFromRayQuery";
} // namespace RtName

// Enum for the RayDesc
namespace RayDescParams {
enum : unsigned {
  Origin = 0, // 0, Origin
  TMin,       // 1, T Min
  Direction,  // 2, Direction
  TMax        // 3, T Max
};
} // namespace RayDescParams

// Enum for the RaySystem
namespace RaySystemParams {
enum : unsigned {
  CurrNodePtr = 0,      // 0, Current Node pointer
  RayTCurrent,          // 1, T Current
  InstanceNodePtr,      // 2, Instance node pointer
  InstanceContribution, // 3, Instance contribution
  GeometryIndex,        // 4, Geometry index
  PrimitiveIndex,       // 5, Primitive index
  Barycentrics,         // 6, Barycentrics
  FrontFace,            // 7, Front face
  Origin,               // 8, Ray origin
  Direction             // 9, Ray direction
};
} // namespace RaySystemParams

namespace RayQueryParams {
enum : unsigned {
  BvhLo = 0,                       // 0, Acceleration structure address low bits
  BvhHi,                           // 1, Acceleration structure address high bits
  TopLevelBvhLo,                   // 2, Top level AS address low bits
  TopLevelBvhHi,                   // 3, Top level AS address high bits
  StackPtr,                        // 4, Stack pointer
  StackPtrTop,                     // 5, Top Stack pointer
  StackNumEntries,                 // 6, Stack number entries
  InstNodePtr,                     // 7, Instance node pointer
  CurrNodePtr,                     // 8, Current node pointer
  InstanceHitContributionAndFlags, // 9, Instance hit contribution and flags
  PrevNodePtr,                     // 10, Last node pointer
  IsGoingDown,                     // 11, Is going down
  LastInstanceNode,                // 12, Last instance node
  RayDesc,                         // 13, RayDesc structure
  RayTMin,                         // 14, T min
  RayFlags,                        // 15, Ray flags
  InstanceInclusionMask,           // 16, Instance inclusion mask
  CandidateType,                   // 17, Candidate type
  Candidate,                       // 18, Candidate system info
  CommittedStatus,                 // 19, Committed status
  Committed,                       // 20, Committed system info
  CurrNodePtr2,                    // 21, currNodePtr2
  NumRayBoxTest,                   // 22, numRayBoxTest;
  NumRayTriangleTest,              // 23, numRayTriangleTest;
  NumIterations,                   // 24, numIterations;
  MaxStackDepth,                   // 25, maxStackDepth;
  Clocks,                          // 26, clocks;
  NumCandidateHits,                // 27, numCandidateHits;
  UnstanceIntersections,           // 28, instanceIntersections;
  RayQueryObj                      // 29, Internal ray query object handle
};
} // namespace RayQueryParams

// Enums for the committed status
namespace CommittedStatus {
enum : unsigned {
  Nothing = 0,           // Nothing hit
  TriangleHit,           // Triangle hit
  ProceduralPrimitiveHit // Procedural hit
};
} // namespace CommittedStatus

// Ray query candidate intersection type values
namespace RayQueryCandidateIntersection {
enum : unsigned {
  NonOpaqueTriangle = 0, // Candidate Intersection Non Opaque Triangle
  Aabb,                  // Candidate Intersection Aabb
  NonOpaqueAabb,         // Candidate Intersection Non Opaque Aabb
  NoDuplicateAnyHitAabb  // Candidate Intersection No Duplicate Any Hit Aabb
};
} // namespace RayQueryCandidateIntersection

// Ray query committed intersection type values
namespace RayQueryCommittedIntersection {
enum : unsigned {
  None = 0,  // Committed Intersection None
  Triangle,  // Committed Intersection Triangle
  Generated, // Committed Intersection Generated
};
} // namespace RayQueryCommittedIntersection

namespace Llpc {

// =====================================================================================================================
// Get RayDesc Type

// @param builder : The builder to construct LLVM IR IR
Type *getRayDescTy(lgc::Builder *builder) {

  //  struct RayDesc {
  //   vec3 origin;
  //   float tMin;
  //   vec3 direction;
  //   float tMax;
  // };

  LLVMContext &context = builder->getContext();
  auto floatx3Ty = FixedVectorType::get(builder->getFloatTy(), 3);
  Type *rayDescTys[] = {
      floatx3Ty,             // origin
      builder->getFloatTy(), // tMin
      floatx3Ty,             // direction
      builder->getFloatTy(), // tMax
  };
  StructType *rayDescTy = StructType::get(context, rayDescTys, false);
  return rayDescTy;
}

// =============================================================================
// Get RayQueryInternal type
//
// @param build : The builder to construct LLVM IR
Type *getRayQueryInternalTy(lgc::Builder *builder) {
  auto rayDescTy = getRayDescTy(builder);
  LLVMContext &context = builder->getContext();

  // struct RaySystemData {
  //   uint nodeIndex;
  //   float rayTCurrent;
  //   uint instanceNodePtr;
  //   uint instanceContribution;
  //   uint geometryIndex;
  //   uint primitiveIndex;
  //   vec2 barycentrics;
  //   uint frontFace;
  //   vec3 origin;
  //   vec3 direction;
  // };

  auto floatx2Ty = FixedVectorType::get(builder->getFloatTy(), 2);
  auto floatx3Ty = FixedVectorType::get(builder->getFloatTy(), 3);
  Type *raySystemDatas[] = {
      builder->getInt32Ty(), // 0, nodeIndex
      builder->getFloatTy(), // 1, rayTCurrent
      builder->getInt32Ty(), // 2, instanceNodePtr
      builder->getInt32Ty(), // 3, instanceContribution
      builder->getInt32Ty(), // 4, geometryIndex;
      builder->getInt32Ty(), // 5, primitiveIndex;
      floatx2Ty,             // 6, barycentrics;
      builder->getInt32Ty(), // 7, frontFace;
      floatx3Ty,             // 8, origin;
      floatx3Ty,             // 9, direction;
  };
  auto raySystemDataTy = StructType::get(context, raySystemDatas, false);

  // struct RayQueryInternal {
  //   uint bvhLo;
  //   uint bvhHi;
  //   uint topLevelBvhLo;
  //   uint topLevelBvhHi;
  //   uint stackPtr;
  //   uint stackPtrTop;
  //   uint stackNumEntries;
  //   uint instNodePtr;
  //   uint currNodePtr;
  //   uint instanceHitContributionAndFlags;
  //   uint prevNodePtr;
  //   uint isGoingDown;
  //   uint lastInstanceNode;
  //   RayDesc rayDesc;
  //   float rayTMin;
  //   uint rayFlags;
  //   uint instanceInclusionMask;
  //   uint candidateType;
  //   RaySystemData candidate;
  //   uint committedStatus;
  //   RaySystemData committed;
  //   uint numRayBoxTest;
  //   uint numRayTriangleTest;
  //   uint numIterations;
  //   uint maxStackDepth;
  //   uint clocks;
  //   uint numCandidateHits;
  //   uint instanceIntersections;
  //   uint rayqueryObj;
  // };

  Type *rayQueryInternalTys[] = {
      builder->getInt32Ty(), // 0, bvhLo,
      builder->getInt32Ty(), // 1, bvhHi,
      builder->getInt32Ty(), // 2, topLevelBvhLo,
      builder->getInt32Ty(), // 3, topLevelBvhHi,
      builder->getInt32Ty(), // 4, stackPtr,
      builder->getInt32Ty(), // 5, stackPtrTop,
      builder->getInt32Ty(), // 6, stackNumEntries,
      builder->getInt32Ty(), // 7, instNodePtr,
      builder->getInt32Ty(), // 8, currNodePtr,
      builder->getInt32Ty(), // 9, instanceHitContributionAndFlags,
      builder->getInt32Ty(), // 10, prevNodePtr,
      builder->getInt32Ty(), // 11, isGoingDown,
      builder->getInt32Ty(), // 12, lastInstanceNode,
      rayDescTy,             // 13, rayDesc,
      builder->getFloatTy(), // 14, rayTMin,
      builder->getInt32Ty(), // 15, rayFlags,
      builder->getInt32Ty(), // 16, instanceInclusionMask,
      builder->getInt32Ty(), // 17, candidateType;
      raySystemDataTy,       // 18, candidate;
      builder->getInt32Ty(), // 19, committedStatus;
      raySystemDataTy,       // 20, committed;
      builder->getInt32Ty(), // 21, currNodePtr2
      builder->getInt32Ty(), // 22, numRayBoxTest;
      builder->getInt32Ty(), // 23, numRayTriangleTest;
      builder->getInt32Ty(), // 24, numIterations;
      builder->getInt32Ty(), // 25, maxStackDepth;
      builder->getInt32Ty(), // 26, clocks;
      builder->getInt32Ty(), // 27, numCandidateHits;
      builder->getInt32Ty(), // 28, instanceIntersections;
      builder->getInt32Ty(), // 29, rayqueryObj
  };
  return StructType::get(context, rayQueryInternalTys, false);
}

// =====================================================================================================================
SpirvLowerRayQuery::SpirvLowerRayQuery() : SpirvLowerRayQuery(false) {
}

// =====================================================================================================================
SpirvLowerRayQuery::SpirvLowerRayQuery(bool rayQueryLibrary)
    : m_rayQueryLibrary(rayQueryLibrary), m_spirvOpMetaKindId(0), m_prevRayQueryObj(nullptr), m_rayQueryObjGen(nullptr),
      m_nextTraceRayId(0) {
}

// =====================================================================================================================
// Executes this SPIR-V lowering pass on the specified LLVM module.
//
// @param [in/out] module : LLVM module to be run on
// @param [in/out] analysisManager : Analysis manager to use for this transformation
PreservedAnalyses SpirvLowerRayQuery::run(Module &module, ModuleAnalysisManager &analysisManager) {
  runImpl(module);
  return PreservedAnalyses::none();
}

// =====================================================================================================================
// Executes this SPIR-V lowering pass on the specified LLVM module.
//
// @param [in,out] module : LLVM module to be run on
bool SpirvLowerRayQuery::runImpl(Module &module) {
  LLVM_DEBUG(dbgs() << "Run the pass Spirv-Lower-ray-query\n");
  SpirvLower::init(&module);
  createGlobalRayQueryObj();
  createGlobalLdsUsage();
  createGlobalTraceRayStaticId();
  if (m_rayQueryLibrary) {
    for (auto funcIt = module.begin(), funcEnd = module.end(); funcIt != funcEnd;) {
      Function *func = &*funcIt++;
      processLibraryFunction(func);
    }
  } else {
    Instruction *insertPos = &*(m_entryPoint->begin()->getFirstNonPHIOrDbgOrAlloca());
    m_builder->SetInsertPoint(insertPos);
    initGlobalVariable();
    m_spirvOpMetaKindId = m_context->getMDKindID(MetaNameSpirvOp);
    for (auto funcIt = module.begin(), funcEnd = module.end(); funcIt != funcEnd;) {
      Function *func = &*funcIt++;
      processShaderFunction(func, getFuncOpcode(func));
    }
  }
  return true;
}

// =====================================================================================================================
// Process function in the Graphics/Compute/Raytracing modules
//
// @param func : The function to create
void SpirvLowerRayQuery::processLibraryFunction(Function *&func) {
  const auto *rtState = m_context->getPipelineContext()->getRayTracingState();
  (void(rtState)); // unused
  auto mangledName = func->getName();
  const StringRef rayQueryInitialize =
      m_context->getPipelineContext()->getRayTracingFunctionName(Vkgc::RT_ENTRY_TRACE_RAY_INLINE);
  const StringRef rayQueryProceed =
      m_context->getPipelineContext()->getRayTracingFunctionName(Vkgc::RT_ENTRY_RAY_QUERY_PROCEED);
  if (mangledName.startswith(RtName::LibraryEntryFuncName)) {
    func->dropAllReferences();
    func->eraseFromParent();
    func = nullptr;
  } else if (!rayQueryInitialize.empty() && mangledName.startswith(rayQueryInitialize)) {
    func->setName(rayQueryInitialize);
    func->setLinkage(GlobalValue::ExternalLinkage);
  } else if (!rayQueryProceed.empty() && mangledName.startswith(rayQueryProceed)) {
    func->setName(rayQueryProceed);
    func->setLinkage(GlobalValue::ExternalLinkage);
  } else if (mangledName.startswith(RtName::LoadDwordAtAddrx4)) {
    auto int32x4Ty = FixedVectorType::get(m_builder->getInt32Ty(), 4);
    createLoadDwordAtAddr(func, int32x4Ty);
    func->setName(RtName::LoadDwordAtAddrx4);
  } else if (mangledName.startswith(RtName::LoadDwordAtAddrx2)) {
    auto int32x2Ty = FixedVectorType::get(m_builder->getInt32Ty(), 2);
    createLoadDwordAtAddr(func, int32x2Ty);
    func->setName(RtName::LoadDwordAtAddrx2);
  } else if (mangledName.startswith(RtName::LoadDwordAtAddr)) {
    createLoadDwordAtAddr(func, m_builder->getInt32Ty());
    func->setName(RtName::LoadDwordAtAddr);
  } else if (mangledName.startswith(RtName::IntersectBvh)) {
    createIntersectBvh(func);
  } else if (mangledName.startswith(RtName::ConvertF32toF16NegInf)) {
    createConvertF32toF16(func, 2);
  } else if (mangledName.startswith(RtName::ConvertF32toF16PosInf)) {
    createConvertF32toF16(func, 3);
<<<<<<< HEAD
=======
  } else if (mangledName.startswith(RtName::GetStaticFlags)) {
    eraseFunctionBlocks(func);
    BasicBlock *entryBlock = BasicBlock::Create(*m_context, "", func);
    m_builder->SetInsertPoint(entryBlock);
    m_builder->CreateRet(m_builder->getInt32(rtState->staticPipelineFlags));
    func->setName(RtName::GetStaticFlags);
  } else if (mangledName.startswith(RtName::GetTriangleCompressionMode)) {
    eraseFunctionBlocks(func);
    BasicBlock *entryBlock = BasicBlock::Create(*m_context, "", func);
    m_builder->SetInsertPoint(entryBlock);
    m_builder->CreateRet(m_builder->getInt32(rtState->triCompressMode));
    func->setName(RtName::GetTriangleCompressionMode);
>>>>>>> f44e737f
  } else if (mangledName.startswith(RtName::SampleGpuTimer)) {
    createSampleGpuTime(func);
  } else if (mangledName.startswith(RtName::SetHitTokenData)) {
    // TODO: The "hit token" feature that this function is a part of seems non-trivial and
  } else if (mangledName.startswith(RtName::GetStaticId)) {
    eraseFunctionBlocks(func);
    BasicBlock *entryBlock = BasicBlock::Create(*m_context, "", func);
    m_builder->SetInsertPoint(entryBlock);
    m_builder->CreateRet(m_builder->CreateLoad(m_builder->getInt32Ty(), m_traceRayStaticId));
    func->setName(RtName::GetStaticId);
  } else if (mangledName.startswith(RtName::FetchTrianglePositionFromRayQuery)) {
    func->setName(RtName::FetchTrianglePositionFromRayQuery);
    func->setLinkage(GlobalValue::ExternalLinkage);
  } else {
    // Nothing to do
  }
}

// =====================================================================================================================
// Process RayQuery OpRayQueryInitializeKHR
//
// @param func : The function to create
template <> void SpirvLowerRayQuery::createRayQueryFunc<OpRayQueryInitializeKHR>(Function *func) {
  //  void TraceRayInlineAmdInternal(
  //      inout RayQueryInternal rayQuery,
  //      in    uint             accelStructLo,
  //      in    uint             accelStructHi,
  //      in    uint             constRayFlags,
  //      in    uint             rayFlags,
  //      in    uint             instanceMask,
  //      in    RayDesc          rayDesc,
  //      in    uint             rayId)
  //
  //  void rayQueryInitializeEXT(
  //      rayQueryEXT q -> rayQuery,
  //      accelerationStructureEXT topLevel,
  //      uint rFlags,
  //      uint cullMask,
  //      vec3 origin,
  //      float tMin,
  //      vec3 direction,
  //      float tMax)
  //  {
  //      rayQuery = q
  //      accelStructLo = topLevel.x
  //      accelStructHi = topLevel.y
  //      instanceMask = cullMask
  //      rayDesc.Origin = origin
  //      rayDesc.Direction = direction
  //      rayDesc.TMin = tMin
  //      rayDesc.TMax = tMax
  //      constRayFlags = 0
  //      rayFlags = rFlags
  //      rayId = 0
  //      call TraceRayInlineAmdInternal
  //  }

  func->addFnAttr(Attribute::AlwaysInline);
  BasicBlock *entryBlock = BasicBlock::Create(*m_context, "", func);
  m_builder->SetInsertPoint(entryBlock);

  Value *zero = m_builder->getInt32(0);
  Type *rayDescTy = getRayDescTy(m_builder);
  auto int32x3Ty = FixedVectorType::get(m_builder->getInt32Ty(), 3);

  // traceRaysInline argument types
  Type *funcArgTys[] = {
      nullptr,                 // 0, Ray query type
      m_builder->getInt32Ty(), // 1, Scene Addr low
      m_builder->getInt32Ty(), // 2, Scene Addr high
      m_builder->getInt32Ty(), // 3, Const ray flags
      m_builder->getInt32Ty(), // 4, Ray flags
      m_builder->getInt32Ty(), // 5, InstanceMask
      rayDescTy,               // 6, Ray desc
      int32x3Ty,               // 7, DispatchRay ID
  };
  SmallVector<Value *, 8> traceRaysArgs(sizeof(funcArgTys) / sizeof(funcArgTys[0]));
  auto argIt = func->arg_begin();
  traceRaysArgs[0] = argIt++;
  for (size_t i = 1; i < traceRaysArgs.size(); ++i)
    traceRaysArgs[i] = m_builder->CreateAlloca(funcArgTys[i], SPIRAS_Private);

  // NOTE: Initialize rayQuery.committed to zero, as a workaround for CTS that uses it without committed intersection.
  auto rayQueryTy = getRayQueryInternalTy(m_builder);
  Value *committedAddr =
      m_builder->CreateGEP(rayQueryTy, traceRaysArgs[0], {zero, m_builder->getInt32(RayQueryParams::Committed)});
  auto committedTy = rayQueryTy->getStructElementType(RayQueryParams::Committed);
  m_builder->CreateStore(ConstantAggregateZero::get(committedTy), committedAddr);

  // Setup the rayQuery Object ID
  Value *rayQueryObjId = m_builder->CreateLoad(m_builder->getInt32Ty(), m_rayQueryObjGen);
  Value *rayQueryObjAddr =
      m_builder->CreateGEP(rayQueryTy, traceRaysArgs[0], {zero, m_builder->getInt32(RayQueryParams::RayQueryObj)});
  m_builder->CreateStore(rayQueryObjId, rayQueryObjAddr);
  m_builder->CreateStore(m_builder->CreateAdd(rayQueryObjId, m_builder->getInt32(1)), m_rayQueryObjGen);

  // 1, Scene Addr low  2, Scene Addr high
  Value *arg = argIt++;
  Value *sceneAddLow = m_builder->CreateExtractElement(arg, uint64_t(0));
  Value *sceneAddHigh = m_builder->CreateExtractElement(arg, 1);

#if GPURT_CLIENT_INTERFACE_MAJOR_VERSION < 34
  {
    // For GPURT major version < 34, GPURT expect base address of acceleration structure being passed, which is stored
    // at offset 0 of the resource.
    auto gpuLowAddr = m_builder->CreateZExt(sceneAddLow, m_builder->getInt64Ty());
    auto gpuHighAddr = m_builder->CreateZExt(sceneAddHigh, m_builder->getInt64Ty());
    gpuHighAddr = m_builder->CreateShl(gpuHighAddr, m_builder->getInt64(32));
    auto gpuAddr = m_builder->CreateOr(gpuLowAddr, gpuHighAddr);

    Type *gpuAddrAsPtrTy = PointerType::get(*m_context, SPIRAS_Global);
    auto loadPtr = m_builder->CreateIntToPtr(gpuAddr, gpuAddrAsPtrTy);
    auto loadTy = FixedVectorType::get(Type::getInt32Ty(*m_context), 2);

    Value *loadValue = nullptr;

    if (m_context->getPipelineContext()->getPipelineOptions()->extendedRobustness.nullDescriptor) {
      // We should not load from a null descriptor (if it is allowed).
      // We do:
      // .entry:
      //   ...
      //   %gpuAddr = ...
      //   %loadPtr = inttoptr %gpuAddr
      //   %isDescValid = icmp ne %gpuAddr, 0
      //   br %isDescValid, label %.loadDescriptor, label %.continue
      //
      // .loadDescriptor:
      //   %AS = load %loadPtr
      //
      // .continue:
      //   %loadVal = phi [ %AS, %.loadDescriptor ], [ 0, %.entry ]

      BasicBlock *loadDescriptorBlock = BasicBlock::Create(*m_context, ".loadDescriptor", func);
      BasicBlock *continueBlock = BasicBlock::Create(*m_context, ".continue", func);

      auto isDescValid = m_builder->CreateICmpNE(gpuAddr, m_builder->getInt64(0));
      m_builder->CreateCondBr(isDescValid, loadDescriptorBlock, continueBlock);

      m_builder->SetInsertPoint(loadDescriptorBlock);
      auto accelerationStructureAddr = m_builder->CreateLoad(loadTy, loadPtr);
      m_builder->CreateBr(continueBlock);

      m_builder->SetInsertPoint(continueBlock);
      auto phi = m_builder->CreatePHI(loadTy, 2);
      phi->addIncoming(accelerationStructureAddr, loadDescriptorBlock);
      auto zero = m_builder->getInt32(0);
      phi->addIncoming(ConstantVector::get({zero, zero}), entryBlock);
      loadValue = phi;
    } else {
      loadValue = m_builder->CreateLoad(loadTy, loadPtr);
    }

    sceneAddLow = m_builder->CreateExtractElement(loadValue, uint64_t(0));
    sceneAddHigh = m_builder->CreateExtractElement(loadValue, 1);
  }
#endif

  m_builder->CreateStore(sceneAddLow, traceRaysArgs[1]);
  m_builder->CreateStore(sceneAddHigh, traceRaysArgs[2]);
  // 3, Const ray flags
  m_builder->CreateStore(zero, traceRaysArgs[3]);
  // 4, Ray flags
  arg = argIt++;
  m_builder->CreateStore(arg, traceRaysArgs[4]);
  // 5, instance mask
  arg = argIt++;
  m_builder->CreateStore(arg, traceRaysArgs[5]);
  // 6, RayDesc
  Value *rayDesc = UndefValue::get(rayDescTy);
  // Insert values Origin,TMin,Direction,TMax to the RayDesc
  // Origin
  arg = argIt++;
  rayDesc = m_builder->CreateInsertValue(rayDesc, arg, 0u);
  // TMin
  arg = argIt++;
  rayDesc = m_builder->CreateInsertValue(rayDesc, arg, 1u);
  // Direction
  arg = argIt++;
  rayDesc = m_builder->CreateInsertValue(rayDesc, arg, 2u);
  // TMax
  arg = argIt++;
  rayDesc = m_builder->CreateInsertValue(rayDesc, arg, 3u);
  m_builder->CreateStore(rayDesc, traceRaysArgs[6]);
  // 7, Dispatch Id
  m_builder->CreateStore(getDispatchId(), traceRaysArgs[7]);

  if (m_context->getPipelineContext()->getRayTracingState()->enableRayTracingCounters)
    generateTraceRayStaticId();

  StringRef rayQueryInitialize =
      m_context->getPipelineContext()->getRayTracingFunctionName(Vkgc::RT_ENTRY_TRACE_RAY_INLINE);
  m_builder->CreateNamedCall(rayQueryInitialize, m_builder->getVoidTy(), traceRaysArgs,
                             {Attribute::NoUnwind, Attribute::AlwaysInline});
  m_builder->CreateRetVoid();
}

// =====================================================================================================================
// Get Dispatch Id
//
//
Value *SpirvLowerRayQuery::getDispatchId() {
  Value *zero = m_builder->getInt32(0);
  Value *dispatchId = nullptr;
  lgc::InOutInfo inputInfo = {};
  // Local thread ID for graphics shader Stage, global thread ID for compute/raytracing shader stage
  if (m_shaderStage < ShaderStageCompute) {
    auto subThreadId =
        m_builder->CreateReadBuiltInInput(lgc::BuiltInSubgroupLocalInvocationId, inputInfo, nullptr, nullptr, "");
    dispatchId = UndefValue::get(FixedVectorType::get(m_builder->getInt32Ty(), 3));
    dispatchId = m_builder->CreateInsertElement(dispatchId, subThreadId, uint64_t(0));
    dispatchId = m_builder->CreateInsertElement(dispatchId, zero, 1);
    dispatchId = m_builder->CreateInsertElement(dispatchId, zero, 2);
  } else
    dispatchId = m_builder->CreateReadBuiltInInput(lgc::BuiltInGlobalInvocationId, inputInfo, nullptr, nullptr, "");

  return dispatchId;
}

// =====================================================================================================================
// Create instructions to get BVH SRD given the expansion and box sort mode at the current insert point
//
// @param expansion : Box expansion
// @param boxSortMode : Box sort mode
Value *SpirvLowerRayQuery::createGetBvhSrd(llvm::Value *expansion, llvm::Value *boxSortMode) {
  const auto *rtState = m_context->getPipelineContext()->getRayTracingState();
  assert(rtState->bvhResDesc.dataSizeInDwords == 4);

  // Construct image descriptor from rtstate.
  Value *bvhSrd = PoisonValue::get(FixedVectorType::get(m_builder->getInt32Ty(), 4));
  bvhSrd =
      m_builder->CreateInsertElement(bvhSrd, m_builder->getInt32(rtState->bvhResDesc.descriptorData[0]), uint64_t(0));
  bvhSrd = m_builder->CreateInsertElement(bvhSrd, m_builder->getInt32(rtState->bvhResDesc.descriptorData[2]), 2u);
  bvhSrd = m_builder->CreateInsertElement(bvhSrd, m_builder->getInt32(rtState->bvhResDesc.descriptorData[3]), 3u);

  Value *bvhSrdDw1 = m_builder->getInt32(rtState->bvhResDesc.descriptorData[1]);

  if (expansion) {
    const unsigned BvhSrdBoxExpansionShift = 23;
    const unsigned BvhSrdBoxExpansionBitCount = 8;
    // Update the box expansion ULPs field.
    bvhSrdDw1 = m_builder->CreateInsertBitField(bvhSrdDw1, expansion, m_builder->getInt32(BvhSrdBoxExpansionShift),
                                                m_builder->getInt32(BvhSrdBoxExpansionBitCount));
  }

  if (boxSortMode) {
    const unsigned BvhSrdBoxSortDisableValue = 3;
    const unsigned BvhSrdBoxSortModeShift = 21;
    const unsigned BvhSrdBoxSortModeBitCount = 2;
    const unsigned BvhSrdBoxSortEnabledFlag = 1u << 31u;
    // Update the box sort mode field.
    Value *newBvhSrdDw1 =
        m_builder->CreateInsertBitField(bvhSrdDw1, boxSortMode, m_builder->getInt32(BvhSrdBoxSortModeShift),
                                        m_builder->getInt32(BvhSrdBoxSortModeBitCount));
    // Box sort enabled, need to OR in the box sort flag at bit 31 in DWORD 1.
    newBvhSrdDw1 = m_builder->CreateOr(newBvhSrdDw1, m_builder->getInt32(BvhSrdBoxSortEnabledFlag));

    Value *boxSortEnabled = m_builder->CreateICmpNE(boxSortMode, m_builder->getInt32(BvhSrdBoxSortDisableValue));
    bvhSrdDw1 = m_builder->CreateSelect(boxSortEnabled, newBvhSrdDw1, bvhSrdDw1);
  }

  // Fill in modified DW1 to the BVH SRD.
  bvhSrd = m_builder->CreateInsertElement(bvhSrd, bvhSrdDw1, 1u);

  return bvhSrd;
}

void SpirvLowerRayQuery::createRayQueryProceedFunc(Function *func) {
  func->addFnAttr(Attribute::AlwaysInline);
  BasicBlock *entryBlock = BasicBlock::Create(*m_context, "", func);
  m_builder->SetInsertPoint(entryBlock);

  auto int32x3Ty = FixedVectorType::get(m_builder->getInt32Ty(), 3);
  Value *constRayFlags = m_builder->CreateAlloca(m_builder->getInt32Ty(), SPIRAS_Private);
  Value *threadId = m_builder->CreateAlloca(int32x3Ty, SPIRAS_Private);

  Value *zero = m_builder->getInt32(0);
  Value *rayQuery = func->arg_begin();
  Type *rayQueryEltTy = getRayQueryInternalTy(m_builder);

  // Initialize ldsUsage for the shader stage
  if (stageNotSupportLds(m_shaderStage))
    m_builder->CreateStore(m_builder->getInt32(0), m_ldsUsage);
  else
    m_builder->CreateStore(m_builder->getInt32(1), m_ldsUsage);

  // Get RayQueryObj for rayquery object comparison
  Value *rayQueryObj = m_builder->CreateLoad(
      m_builder->getInt32Ty(),
      m_builder->CreateGEP(rayQueryEltTy, rayQuery, {zero, m_builder->getInt32(RayQueryParams::RayQueryObj)}));
  Value *notEqual =
      m_builder->CreateICmpNE(rayQueryObj, m_builder->CreateLoad(m_builder->getInt32Ty(), m_prevRayQueryObj));

  Value *stackNumEntriesAddr =
      m_builder->CreateGEP(rayQueryEltTy, rayQuery, {zero, m_builder->getInt32(RayQueryParams::StackNumEntries)});

  Value *stackNumEntries = m_builder->CreateLoad(m_builder->getInt32Ty(), stackNumEntriesAddr);
  stackNumEntries = m_builder->CreateSelect(notEqual, zero, stackNumEntries);
  m_builder->CreateStore(stackNumEntries, stackNumEntriesAddr);

  m_builder->CreateStore(rayQueryObj, m_prevRayQueryObj);

  m_builder->CreateStore(zero, constRayFlags);

  m_builder->CreateStore(getDispatchId(), threadId);

  Value *result = m_builder->CreateNamedCall(
      m_context->getPipelineContext()->getRayTracingFunctionName(Vkgc::RT_ENTRY_RAY_QUERY_PROCEED),
      func->getReturnType(), {rayQuery, constRayFlags, threadId}, {Attribute::NoUnwind, Attribute::AlwaysInline});

  m_builder->CreateStore(m_builder->getInt32(1), m_ldsUsage);
  m_builder->CreateRet(result);
}

// =====================================================================================================================
// Process RayQuery OpRayQueryProceedKHR
//
// @param func : The function to create
template <> void SpirvLowerRayQuery::createRayQueryFunc<OpRayQueryProceedKHR>(Function *func) {

  // bool RayQueryProceedAmdInternal(
  //     inout RayQueryInternal rayQuery,
  //     in    uint             constRayFlags,
  //     in    uint3            dispatchThreadId)

  // bool rayQueryProceedEXT(rayQueryEXT q -> rayQuery)
  // {
  //     if (stageNotSupportLds(stage))
  //         ldsUsage = 0;
  //     else
  //         ldsUsage = 1;
  //     if (rayQuery != prevRayQueryObj)
  //         rayQuery.stackNumEntries = 0
  //     prevRayQueryObj = rayQuery
  //     constRayFlags = 0
  //     rayId = 0
  //     bool proceed = call RayQueryProceedAmdInternal
  //     ldsUsage = 1;
  //     return proceed;
  // }

  createRayQueryProceedFunc(func);
}

// =====================================================================================================================
// Process RayQuery OpRayQueryGetIntersectionTypeKHR
//
// @param func : The function to create
template <> void SpirvLowerRayQuery::createRayQueryFunc<OpRayQueryGetIntersectionTypeKHR>(Function *func) {
  // uint rayQueryGetIntersectionTypeEXT(rayQueryEXT q -> rayQuery, bool committed)
  // {
  //     if (committed)
  //         return q.committedStatus
  //     else
  //         return q.candidateType (return Aabb if q.candidateType is Aabb/NonOpaqueAabb/NoDuplicateAnyHitAabb)
  // }
  func->addFnAttr(Attribute::AlwaysInline);
  BasicBlock *entryBlock = BasicBlock::Create(*m_context, "", func);
  m_builder->SetInsertPoint(entryBlock);

  Value *rayQuery = func->arg_begin();
  Value *committed = func->arg_begin() + 1;
  committed = m_builder->CreateTrunc(committed, m_builder->getInt1Ty());
  auto rayQueryTy = getRayQueryInternalTy(m_builder);
  rayQuery = m_builder->CreateLoad(rayQueryTy, rayQuery);
  auto candidateTy = m_builder->CreateExtractValue(rayQuery, RayQueryParams::CandidateType);
  auto committedStatus = m_builder->CreateExtractValue(rayQuery, RayQueryParams::CommittedStatus);
  Value *result = m_builder->CreateSelect(committed, committedStatus, candidateTy);

  // if (!committed && (q.candidateType))
  //     result = Aabb
  Value *compare = m_builder->CreateICmpUGE(result, m_builder->getInt32(RayQueryCandidateIntersection::Aabb));
  compare = m_builder->CreateAnd(compare, m_builder->CreateNot(committed));
  result = m_builder->CreateSelect(compare, m_builder->getInt32(RayQueryCandidateIntersection::Aabb), result);

  m_builder->CreateRet(result);
}

// =====================================================================================================================
// Process RayQuery OpRayQueryGetIntersectionTypeKHR
//
// @param func : The function to create
// @param raySystem : raySystem Parameter
Value *SpirvLowerRayQuery::createIntersectSystemValue(Function *func, unsigned raySystem) {
  func->addFnAttr(Attribute::AlwaysInline);
  BasicBlock *entryBlock = BasicBlock::Create(*m_context, "", func);
  m_builder->SetInsertPoint(entryBlock);

  Value *rayQuery = func->arg_begin();
  Value *intersect = func->arg_begin() + 1;
  intersect = m_builder->CreateTrunc(intersect, m_builder->getInt1Ty());
  auto rayQueryTy = getRayQueryInternalTy(m_builder);
  rayQuery = m_builder->CreateLoad(rayQueryTy, rayQuery);
  auto candidate = m_builder->CreateExtractValue(rayQuery, RayQueryParams::Candidate);
  auto committed = m_builder->CreateExtractValue(rayQuery, RayQueryParams::Committed);
  auto candidateVal = m_builder->CreateExtractValue(candidate, raySystem);
  auto committedVal = m_builder->CreateExtractValue(committed, raySystem);
  return m_builder->CreateSelect(intersect, committedVal, candidateVal);
}

// =====================================================================================================================
// Process RayQuery OpRayQueryGetIntersectionBarycentricsKHR
//
// @param func : The function to create
template <> void SpirvLowerRayQuery::createRayQueryFunc<OpRayQueryGetIntersectionBarycentricsKHR>(Function *func) {
  m_builder->CreateRet(createIntersectSystemValue(func, RaySystemParams::Barycentrics));
}

// =====================================================================================================================
// Process RayQuery OpRayQueryGetIntersectionTKHR
//
// @param func : The function to create
template <> void SpirvLowerRayQuery::createRayQueryFunc<OpRayQueryGetIntersectionTKHR>(Function *func) {
  func->addFnAttr(Attribute::AlwaysInline);
  BasicBlock *entryBlock = BasicBlock::Create(*m_context, "", func);
  m_builder->SetInsertPoint(entryBlock);

  Value *rayQuery = func->arg_begin();
  auto rayQueryEltTy = getRayQueryInternalTy(m_builder);
  Value *intersect = func->arg_begin() + 1;
  Value *rayTMinAddr = m_builder->CreateGEP(rayQueryEltTy, rayQuery,
                                            {m_builder->getInt32(0), m_builder->getInt32(RayQueryParams::RayTMin)});
  auto minTVal = m_builder->CreateLoad(m_builder->getFloatTy(), rayTMinAddr);

  intersect = m_builder->CreateTrunc(intersect, m_builder->getInt1Ty());
  auto rayQueryTy = getRayQueryInternalTy(m_builder);
  rayQuery = m_builder->CreateLoad(rayQueryTy, rayQuery);
  auto candidate = m_builder->CreateExtractValue(rayQuery, RayQueryParams::Candidate);
  auto committed = m_builder->CreateExtractValue(rayQuery, RayQueryParams::Committed);
  auto candidateVal = m_builder->CreateExtractValue(candidate, RaySystemParams::RayTCurrent);
  auto committedVal = m_builder->CreateExtractValue(committed, RaySystemParams::RayTCurrent);
  auto lengthVal = m_builder->CreateSelect(intersect, committedVal, candidateVal);

  m_builder->CreateRet(m_builder->CreateFAdd(lengthVal, minTVal));
}

// =====================================================================================================================
// Process RayQuery OpRayQueryGetIntersectionInstanceCustomIndexKHR
//
// @param func : The function to create
template <>
void SpirvLowerRayQuery::createRayQueryFunc<OpRayQueryGetIntersectionInstanceCustomIndexKHR>(Function *func) {
  // Read instance node pointer
  auto instanceNodePtr = createIntersectSystemValue(func, RaySystemParams::InstanceNodePtr);

  // Extract instance node address from instance node pointer
  Value *rayQuery = func->arg_begin();
  auto rayQueryTy = getRayQueryInternalTy(m_builder);
  rayQuery = m_builder->CreateLoad(rayQueryTy, rayQuery);
  auto instanceNodeAddr = createGetInstanceNodeAddr(instanceNodePtr, rayQuery);

  // Load instance index from instance node address
  auto instanceIndex = createLoadInstanceId(instanceNodeAddr);

  m_builder->CreateRet(instanceIndex);
}

// =====================================================================================================================
// Process RayQuery OpRayQueryGetIntersectionInstanceIdKHR
//
// @param func : The function to create
template <> void SpirvLowerRayQuery::createRayQueryFunc<OpRayQueryGetIntersectionInstanceIdKHR>(Function *func) {
  // Read instance node pointer
  auto instanceNodePtr = createIntersectSystemValue(func, RaySystemParams::InstanceNodePtr);

  // Extract instance node address from instance node pointer
  Value *rayQuery = func->arg_begin();
  auto rayQueryTy = getRayQueryInternalTy(m_builder);
  rayQuery = m_builder->CreateLoad(rayQueryTy, rayQuery);
  auto instanceNodeAddr = createGetInstanceNodeAddr(instanceNodePtr, rayQuery);

  // Load instance index from instance node address
  auto instanceId = createLoadInstanceIndex(instanceNodeAddr);

  m_builder->CreateRet(instanceId);
}

// =====================================================================================================================
// Process RayQuery OpRayQueryGetIntersectionInstanceShaderBindingTableRecordOffsetKHR
//
// @param func : The function to create
template <>
void SpirvLowerRayQuery::createRayQueryFunc<OpRayQueryGetIntersectionInstanceShaderBindingTableRecordOffsetKHR>(
    Function *func) {
  m_builder->CreateRet(createIntersectSystemValue(func, RaySystemParams::InstanceContribution));
}

// =====================================================================================================================
// Process RayQuery OpRayQueryGetIntersectionGeometryIndexKHR
//
// @param func : The function to create
template <> void SpirvLowerRayQuery::createRayQueryFunc<OpRayQueryGetIntersectionGeometryIndexKHR>(Function *func) {
  m_builder->CreateRet(createIntersectSystemValue(func, RaySystemParams::GeometryIndex));
}

// =====================================================================================================================
// Process RayQuery OpRayQueryGetIntersectionPrimitiveIndexKHR
//
// @param func : The function to create
template <> void SpirvLowerRayQuery::createRayQueryFunc<OpRayQueryGetIntersectionPrimitiveIndexKHR>(Function *func) {
  m_builder->CreateRet(createIntersectSystemValue(func, RaySystemParams::PrimitiveIndex));
}

// =====================================================================================================================
// Process RayQuery OpRayQueryGetIntersectionObjectRayDirectionKHR
//
// @param func : The function to create
template <> void SpirvLowerRayQuery::createRayQueryFunc<OpRayQueryGetIntersectionFrontFaceKHR>(Function *func) {
  Value *frontFace = createIntersectSystemValue(func, RaySystemParams::FrontFace);
  frontFace = m_builder->CreateTrunc(frontFace, m_builder->getInt1Ty());
  m_builder->CreateRet(frontFace);
}

// =====================================================================================================================
// Process RayQuery OpRayQueryGetIntersectionObjectRayDirectionKHR
//
// @param func : The function to create
template <>
void SpirvLowerRayQuery::createRayQueryFunc<OpRayQueryGetIntersectionObjectRayDirectionKHR>(Function *func) {
  m_builder->CreateRet(createIntersectSystemValue(func, RaySystemParams::Direction));
}

// =====================================================================================================================
// Process RayQuery OpRayQueryGetIntersectionObjectRayOriginKHR
//
// @param func : The function to create
template <> void SpirvLowerRayQuery::createRayQueryFunc<OpRayQueryGetIntersectionObjectRayOriginKHR>(Function *func) {
  m_builder->CreateRet(createIntersectSystemValue(func, RaySystemParams::Origin));
}

// =====================================================================================================================
// Process RayQuery OpRayQueryTerminateKHR
//
// @param func : The function to create
template <> void SpirvLowerRayQuery::createRayQueryFunc<OpRayQueryTerminateKHR>(Function *func) {
  func->addFnAttr(Attribute::AlwaysInline);
  BasicBlock *entryBlock = BasicBlock::Create(*m_context, "", func);
  m_builder->SetInsertPoint(entryBlock);

  Value *rayQuery = func->arg_begin();
  auto rayQueryEltTy = getRayQueryInternalTy(m_builder);

  if (m_context->getGfxIpVersion().major >= 11) {
    // Navi3x and beyond, use rayQuery.currentNodePtr == TERMINAL_NODE to determine Terminate()

    // TERMINAL_NODE defined in GPURT is 0xFFFFFFFE
    static const unsigned RayQueryTerminalNode = 0xFFFFFFFE;

    Value *currNodeAddr = m_builder->CreateGEP(
        rayQueryEltTy, rayQuery, {m_builder->getInt32(0), m_builder->getInt32(RayQueryParams::CurrNodePtr)});
    m_builder->CreateStore(m_builder->getInt32(RayQueryTerminalNode), currNodeAddr);
  } else {
    // Navi2x, use the following combination to determine Terminate()
    //  rayQuery.nodeIndex = 0xFFFFFFFF // invalid index
    //  rayQuery.numStackEntries = 0;
    //  rayQuery.stackPtr = ThreadIdInGroup()

    Value *currNodeAddr = m_builder->CreateGEP(
        rayQueryEltTy, rayQuery, {m_builder->getInt32(0), m_builder->getInt32(RayQueryParams::CurrNodePtr)});
    m_builder->CreateStore(m_builder->getInt32(InvalidValue), currNodeAddr);

    Value *stackNumEntries = m_builder->CreateGEP(
        rayQueryEltTy, rayQuery, {m_builder->getInt32(0), m_builder->getInt32(RayQueryParams::StackNumEntries)});
    m_builder->CreateStore(m_builder->getInt32(0), stackNumEntries);

    Value *stackPtr = m_builder->CreateGEP(rayQueryEltTy, rayQuery,
                                           {m_builder->getInt32(0), m_builder->getInt32(RayQueryParams::StackPtr)});
    m_builder->CreateStore(getThreadIdInGroup(), stackPtr);
  }
  m_builder->CreateRetVoid();
}

// =====================================================================================================================
// Process RayQuery OpRayQueryGenerateIntersectionKHR
//
// @param func : The function to create
template <> void SpirvLowerRayQuery::createRayQueryFunc<OpRayQueryGenerateIntersectionKHR>(Function *func) {
  // Ray tracing patch function: rayQueryGenerateIntersectionEXT
  // void rayQueryGenerateIntersectionEXT(rayQuery, tHit)
  // {
  //      if (rayQuery.candidateType == Aabb ||
  //          rayQuery.candidateType == NonOpaqueAabb ||
  //          rayQuery.candidateType == NoDuplicateAnyHitAabb) -> rayQuery.candidateType >= Aabb
  //      {
  //          rayQuery.commit = rayQuery.candidate
  //          rayQuery.committedStatus = gl_RayQueryCommittedIntersectionGeneratedEXT
  //          rayQuery.committed.rayTCurrent = tHit
  //      }
  // }
  func->addFnAttr(Attribute::AlwaysInline);
  BasicBlock *entryBlock = BasicBlock::Create(*m_context, ".entry", func);
  BasicBlock *setBlock = BasicBlock::Create(*m_context, ".set", func);
  BasicBlock *endBlock = BasicBlock::Create(*m_context, ".end", func);

  m_builder->SetInsertPoint(entryBlock);
  Value *rayQuery = func->arg_begin();
  Value *hitT = func->arg_begin() + 1;
  auto rayQueryTy = getRayQueryInternalTy(m_builder);
  Value *rayQueryVal = m_builder->CreateLoad(rayQueryTy, rayQuery);
  auto candidateTy = m_builder->CreateExtractValue(rayQueryVal, RayQueryParams::CandidateType);
  auto checkCandidate = m_builder->CreateICmpUGE(candidateTy, m_builder->getInt32(RayQueryCandidateIntersection::Aabb));
  m_builder->CreateCondBr(checkCandidate, setBlock, endBlock);

  // Set confirm block, set committed status and value
  m_builder->SetInsertPoint(setBlock);
  Value *candidate = m_builder->CreateExtractValue(rayQueryVal, RayQueryParams::Candidate);
  Value *zero = m_builder->getInt32(0);
  Value *storeAddr = m_builder->CreateGEP(rayQueryTy, rayQuery, {zero, m_builder->getInt32(RayQueryParams::Committed)});
  m_builder->CreateStore(candidate, storeAddr);
  storeAddr = m_builder->CreateGEP(rayQueryTy, rayQuery, {zero, m_builder->getInt32(RayQueryParams::CommittedStatus)});
  m_builder->CreateStore(m_builder->getInt32(RayQueryCommittedIntersection::Generated), storeAddr);
  storeAddr = m_builder->CreateGEP(
      rayQueryTy, rayQuery,
      {zero, m_builder->getInt32(RayQueryParams::Committed), m_builder->getInt32(RaySystemParams::RayTCurrent)});
  m_builder->CreateStore(hitT, storeAddr);
  m_builder->CreateBr(endBlock);

  m_builder->SetInsertPoint(endBlock);
  m_builder->CreateRetVoid();
}

// =====================================================================================================================
// Process RayQuery OpRayQueryConfirmIntersectionKHR
//
// @param func : The function to create
template <> void SpirvLowerRayQuery::createRayQueryFunc<OpRayQueryConfirmIntersectionKHR>(Function *func) {
  // Ray tracing patch function: rayQueryConfirmIntersectionEXT
  // void rayQueryConfirmIntersectionEXT(rayQuery)
  // {
  //      if (rayQuery.candidateType == gl_RayQueryCandidateIntersectionTriangleEXT)
  //      {
  //          rayQuery.committed = rayQuery.candidate;
  //          rayQuery.committedStatus = gl_RayQueryCommittedIntersectionTriangleEXT;
  //      }
  // }

  func->addFnAttr(Attribute::AlwaysInline);
  BasicBlock *entryBlock = BasicBlock::Create(*m_context, ".entry", func);
  BasicBlock *setBlock = BasicBlock::Create(*m_context, ".set", func);
  BasicBlock *endBlock = BasicBlock::Create(*m_context, ".end", func);

  m_builder->SetInsertPoint(entryBlock);
  Value *rayQuery = func->arg_begin();
  auto rayQueryTy = getRayQueryInternalTy(m_builder);
  Value *rayQueryVal = m_builder->CreateLoad(rayQueryTy, rayQuery);
  auto candidateTy = m_builder->CreateExtractValue(rayQueryVal, RayQueryParams::CandidateType);
  auto checkCandidate =
      m_builder->CreateICmpEQ(candidateTy, m_builder->getInt32(RayQueryCandidateIntersection::NonOpaqueTriangle));
  m_builder->CreateCondBr(checkCandidate, setBlock, endBlock);

  // Set confirm block, set committed status and value
  m_builder->SetInsertPoint(setBlock);
  Value *candidate = m_builder->CreateExtractValue(rayQueryVal, RayQueryParams::Candidate);
  Value *zero = m_builder->getInt32(0);
  Value *storeAddr = m_builder->CreateGEP(rayQueryTy, rayQuery, {zero, m_builder->getInt32(RayQueryParams::Committed)});
  m_builder->CreateStore(candidate, storeAddr);
  storeAddr = m_builder->CreateGEP(rayQueryTy, rayQuery, {zero, m_builder->getInt32(RayQueryParams::CommittedStatus)});
  m_builder->CreateStore(m_builder->getInt32(RayQueryCommittedIntersection::Triangle), storeAddr);
  m_builder->CreateBr(endBlock);

  m_builder->SetInsertPoint(endBlock);
  m_builder->CreateRetVoid();
}

// =====================================================================================================================
// Process RayQuery OpRayQueryGetRayTMinKHR
//
// @param func : The function to create
template <> void SpirvLowerRayQuery::createRayQueryFunc<OpRayQueryGetRayTMinKHR>(Function *func) {
  func->addFnAttr(Attribute::AlwaysInline);
  BasicBlock *entryBlock = BasicBlock::Create(*m_context, "", func);
  m_builder->SetInsertPoint(entryBlock);

  Value *rayQuery = func->arg_begin();
  auto rayQueryEltTy = getRayQueryInternalTy(m_builder);
  Value *rayTMinAddr = m_builder->CreateGEP(rayQueryEltTy, rayQuery,
                                            {m_builder->getInt32(0), m_builder->getInt32(RayQueryParams::RayTMin)});

  m_builder->CreateRet(m_builder->CreateLoad(m_builder->getFloatTy(), rayTMinAddr));
}

// =====================================================================================================================
// Process RayQuery OpRayQueryGetRayFlagsKHR
//
// @param func : The function to create
template <> void SpirvLowerRayQuery::createRayQueryFunc<OpRayQueryGetRayFlagsKHR>(Function *func) {
  func->addFnAttr(Attribute::AlwaysInline);
  BasicBlock *entryBlock = BasicBlock::Create(*m_context, "", func);
  m_builder->SetInsertPoint(entryBlock);

  Value *rayQuery = func->arg_begin();
  auto rayQueryEltTy = getRayQueryInternalTy(m_builder);
  Value *rayFlagsAddr = m_builder->CreateGEP(rayQueryEltTy, rayQuery,
                                             {m_builder->getInt32(0), m_builder->getInt32(RayQueryParams::RayFlags)});

  m_builder->CreateRet(m_builder->CreateLoad(m_builder->getInt32Ty(), rayFlagsAddr));
}

// =====================================================================================================================
// Process RayQuery OpRayQueryGetIntersectionCandidateAABBOpaqueKHR
//
// @param func : The function to create
template <>
void SpirvLowerRayQuery::createRayQueryFunc<OpRayQueryGetIntersectionCandidateAABBOpaqueKHR>(Function *func) {
  // bool rayQueryGetIntersectionCandidateAABBOpaqueEXT(rayQueryEXT q)
  // {
  //      return (rayQuery.candidateType != NonOpaqueAabb);
  // }
  func->addFnAttr(Attribute::AlwaysInline);
  BasicBlock *entryBlock = BasicBlock::Create(*m_context, "", func);
  m_builder->SetInsertPoint(entryBlock);

  Value *rayQuery = func->arg_begin();
  auto rayQueryEltTy = getRayQueryInternalTy(m_builder);
  Value *candidateTypeAddr = m_builder->CreateGEP(
      rayQueryEltTy, rayQuery, {m_builder->getInt32(0), m_builder->getInt32(RayQueryParams::CandidateType)});
  Value *candidateType = m_builder->CreateLoad(m_builder->getInt32Ty(), candidateTypeAddr);
  Value *ret =
      m_builder->CreateICmpNE(candidateType, m_builder->getInt32(RayQueryCandidateIntersection::NonOpaqueAabb));
  m_builder->CreateRet(ret);
}

// =====================================================================================================================
// Process RayQuery OpRayQueryGetWorldRayDirectionKHR
//
// @param func : The function to create
template <> void SpirvLowerRayQuery::createRayQueryFunc<OpRayQueryGetWorldRayDirectionKHR>(Function *func) {
  func->addFnAttr(Attribute::AlwaysInline);
  BasicBlock *entryBlock = BasicBlock::Create(*m_context, "", func);
  m_builder->SetInsertPoint(entryBlock);

  auto floatx3Ty = FixedVectorType::get(m_builder->getFloatTy(), 3);
  Value *rayQuery = func->arg_begin();
  auto rayQueryEltTy = getRayQueryInternalTy(m_builder);
  Value *dirAddr = m_builder->CreateGEP(rayQueryEltTy, rayQuery,
                                        {m_builder->getInt32(0), m_builder->getInt32(RayQueryParams::RayDesc),
                                         m_builder->getInt32(RayDescParams::Direction)});
  m_builder->CreateRet(m_builder->CreateLoad(floatx3Ty, dirAddr));
}

// =====================================================================================================================
// Process RayQuery OpRayQueryGetWorldRayOriginKHR
//
// @param func : The function to create
template <> void SpirvLowerRayQuery::createRayQueryFunc<OpRayQueryGetWorldRayOriginKHR>(Function *func) {
  func->addFnAttr(Attribute::AlwaysInline);
  BasicBlock *entryBlock = BasicBlock::Create(*m_context, "", func);
  m_builder->SetInsertPoint(entryBlock);

  Value *rayQuery = func->arg_begin();
  auto rayQueryEltTy = getRayQueryInternalTy(m_builder);
  Value *originAddr = m_builder->CreateGEP(rayQueryEltTy, rayQuery,
                                           {m_builder->getInt32(0), m_builder->getInt32(RayQueryParams::RayDesc),
                                            m_builder->getInt32(RayDescParams::Origin)});
  auto floatx3Ty = FixedVectorType::get(m_builder->getFloatTy(), 3);
  m_builder->CreateRet(m_builder->CreateLoad(floatx3Ty, originAddr));
}

// =====================================================================================================================
// Get RayQuery intersection matrix
//
// @param builtInId : ID of the built-in variable
void SpirvLowerRayQuery::createIntersectMatrix(Function *func, unsigned builtInId) {
  func->addFnAttr(Attribute::AlwaysInline);
  BasicBlock *entryBlock = BasicBlock::Create(*m_context, ".entry", func);
  BasicBlock *endBlock = BasicBlock::Create(*m_context, ".end", func);

  m_builder->SetInsertPoint(entryBlock);

  Value *rayQuery = func->arg_begin();
  auto rayQueryTy = getRayQueryInternalTy(m_builder);
  rayQuery = m_builder->CreateLoad(rayQueryTy, rayQuery);

  Value *intersect = func->arg_begin() + 1;
  Value *accelStructLo = m_builder->CreateExtractValue(rayQuery, RayQueryParams::TopLevelBvhLo);
  Value *accelStructHi = m_builder->CreateExtractValue(rayQuery, RayQueryParams::TopLevelBvhHi);

  Value *accelStruct = UndefValue::get(FixedVectorType::get(Type::getInt32Ty(*m_context), 2));
  accelStruct = m_builder->CreateInsertElement(accelStruct, accelStructLo, uint64_t(0));
  accelStruct = m_builder->CreateInsertElement(accelStruct, accelStructHi, 1);

  intersect = m_builder->CreateTrunc(intersect, m_builder->getInt1Ty());
  auto candidate = m_builder->CreateExtractValue(rayQuery, RayQueryParams::Candidate);
  auto committed = m_builder->CreateExtractValue(rayQuery, RayQueryParams::Committed);
  auto candidateInstanceNodePtr = m_builder->CreateExtractValue(candidate, RaySystemParams::InstanceNodePtr);
  auto committedInstanceNodePtr = m_builder->CreateExtractValue(committed, RaySystemParams::InstanceNodePtr);
  Value *instanceNodePtr = m_builder->CreateSelect(intersect, committedInstanceNodePtr, candidateInstanceNodePtr);
  Value *instanceNodeAddr = createGetInstanceNodeAddr(instanceNodePtr, rayQuery);
  Value *instanceId = createLoadInstanceIndex(instanceNodeAddr);

  Instruction *brInst = m_builder->CreateBr(endBlock);
  Value *matrix = createTransformMatrix(builtInId, accelStruct, instanceId, brInst);
  m_builder->SetInsertPoint(endBlock);
  m_builder->CreateRet(matrix);
}

// =====================================================================================================================
// Process RayQuery OpRayQueryGetIntersectionWorldToObjectKHR
//
// @param func : The function to create
template <> void SpirvLowerRayQuery::createRayQueryFunc<OpRayQueryGetIntersectionWorldToObjectKHR>(Function *func) {
  createIntersectMatrix(func, BuiltInWorldToObjectKHR);
}

// =====================================================================================================================
// Process RayQuery OpRayQueryGetIntersectionObjectToWorldKHR
//
// @param func : The function to create
template <> void SpirvLowerRayQuery::createRayQueryFunc<OpRayQueryGetIntersectionObjectToWorldKHR>(Function *func) {
  createIntersectMatrix(func, BuiltInObjectToWorldKHR);
}

// =====================================================================================================================
// Process RayQuery OpRayQueryGetIntersectionTriangleVertexPositionsKHR
//
// @param func : The function to create
template <>
void SpirvLowerRayQuery::createRayQueryFunc<OpRayQueryGetIntersectionTriangleVertexPositionsKHR>(Function *func) {
  func->addFnAttr(Attribute::AlwaysInline);
  BasicBlock *entryBlock = BasicBlock::Create(*m_context, ".entry", func);
  m_builder->SetInsertPoint(entryBlock);
  Value *rayQuery = func->arg_begin();
  Value *intersectVal = func->arg_begin() + 1;
  Value *intersectPtr = m_builder->CreateAlloca(m_builder->getInt32Ty());
  m_builder->CreateStore(intersectVal, intersectPtr);

  // Call {vec3, vec3, vec3} FetchTrianglePositionFromRayQuery(rayquery* rayquery, int* intersect)
  // return 3 triangle vertices
  auto floatx3Ty = FixedVectorType::get(m_builder->getFloatTy(), 3);
  auto triangleDataTy = StructType::get(*m_context, {floatx3Ty, floatx3Ty, floatx3Ty});
  auto triangleData =
      m_builder->CreateNamedCall(RtName::FetchTrianglePositionFromRayQuery, triangleDataTy, {rayQuery, intersectPtr},
                                 {Attribute::NoUnwind, Attribute::AlwaysInline});

  // Return type of OpRayQueryGetIntersectionTriangleVertexPositionsKHR is array of vec3 (vec3[3]).
  auto retType = ArrayType::get(floatx3Ty, 3);
  Value *ret = PoisonValue::get(retType);
  for (unsigned i = 0; i < 3; i++)
    ret = m_builder->CreateInsertValue(ret, m_builder->CreateExtractValue(triangleData, {i}), {i});
  m_builder->CreateRet(ret);
}

// =====================================================================================================================
// Process compute/graphics/raytracing shader RayQueryOp functions
//
// @param func : The function to create
void SpirvLowerRayQuery::processShaderFunction(Function *func, unsigned opcode) {
  switch (opcode) {
  case OpRayQueryInitializeKHR:
    return createRayQueryFunc<OpRayQueryInitializeKHR>(func);
  case OpRayQueryProceedKHR:
    return createRayQueryFunc<OpRayQueryProceedKHR>(func);
  case OpRayQueryGetIntersectionTypeKHR:
    return createRayQueryFunc<OpRayQueryGetIntersectionTypeKHR>(func);
  case OpRayQueryGetIntersectionBarycentricsKHR:
    return createRayQueryFunc<OpRayQueryGetIntersectionBarycentricsKHR>(func);
  case OpRayQueryGetIntersectionTKHR:
    return createRayQueryFunc<OpRayQueryGetIntersectionTKHR>(func);
  case OpRayQueryGetIntersectionInstanceCustomIndexKHR:
    return createRayQueryFunc<OpRayQueryGetIntersectionInstanceCustomIndexKHR>(func);
  case OpRayQueryGetIntersectionInstanceIdKHR:
    return createRayQueryFunc<OpRayQueryGetIntersectionInstanceIdKHR>(func);
  case OpRayQueryGetIntersectionInstanceShaderBindingTableRecordOffsetKHR:
    return createRayQueryFunc<OpRayQueryGetIntersectionInstanceShaderBindingTableRecordOffsetKHR>(func);
  case OpRayQueryGetIntersectionGeometryIndexKHR:
    return createRayQueryFunc<OpRayQueryGetIntersectionGeometryIndexKHR>(func);
  case OpRayQueryGetIntersectionPrimitiveIndexKHR:
    return createRayQueryFunc<OpRayQueryGetIntersectionPrimitiveIndexKHR>(func);
  case OpRayQueryGetIntersectionFrontFaceKHR:
    return createRayQueryFunc<OpRayQueryGetIntersectionFrontFaceKHR>(func);
  case OpRayQueryGetIntersectionObjectRayDirectionKHR:
    return createRayQueryFunc<OpRayQueryGetIntersectionObjectRayDirectionKHR>(func);
  case OpRayQueryGetIntersectionObjectRayOriginKHR:
    return createRayQueryFunc<OpRayQueryGetIntersectionObjectRayOriginKHR>(func);
  case OpRayQueryTerminateKHR:
    return createRayQueryFunc<OpRayQueryTerminateKHR>(func);
  case OpRayQueryGenerateIntersectionKHR:
    return createRayQueryFunc<OpRayQueryGenerateIntersectionKHR>(func);
  case OpRayQueryConfirmIntersectionKHR:
    return createRayQueryFunc<OpRayQueryConfirmIntersectionKHR>(func);
  case OpRayQueryGetRayTMinKHR:
    return createRayQueryFunc<OpRayQueryGetRayTMinKHR>(func);
  case OpRayQueryGetRayFlagsKHR:
    return createRayQueryFunc<OpRayQueryGetRayFlagsKHR>(func);
  case OpRayQueryGetIntersectionCandidateAABBOpaqueKHR:
    return createRayQueryFunc<OpRayQueryGetIntersectionCandidateAABBOpaqueKHR>(func);
  case OpRayQueryGetWorldRayDirectionKHR:
    return createRayQueryFunc<OpRayQueryGetWorldRayDirectionKHR>(func);
  case OpRayQueryGetWorldRayOriginKHR:
    return createRayQueryFunc<OpRayQueryGetWorldRayOriginKHR>(func);
  case OpRayQueryGetIntersectionObjectToWorldKHR:
    return createRayQueryFunc<OpRayQueryGetIntersectionObjectToWorldKHR>(func);
  case OpRayQueryGetIntersectionWorldToObjectKHR:
    return createRayQueryFunc<OpRayQueryGetIntersectionWorldToObjectKHR>(func);
  case OpRayQueryGetIntersectionTriangleVertexPositionsKHR:
    return createRayQueryFunc<OpRayQueryGetIntersectionTriangleVertexPositionsKHR>(func);
  default:
    return;
  }
}

// =====================================================================================================================
// Create global variable for the LDS stack
void SpirvLowerRayQuery::createGlobalLdsUsage() {
  m_ldsUsage =
      new GlobalVariable(*m_module, Type::getInt32Ty(m_module->getContext()), true, GlobalValue::ExternalLinkage,
                         nullptr, RtName::LdsUsage, nullptr, GlobalValue::NotThreadLocal, SPIRAS_Private);

  m_ldsUsage->setAlignment(MaybeAlign(4));
}

// =====================================================================================================================
// Create global variable for static ID
void SpirvLowerRayQuery::createGlobalTraceRayStaticId() {
  m_traceRayStaticId =
      new GlobalVariable(*m_module, Type::getInt32Ty(m_module->getContext()), true, GlobalValue::ExternalLinkage,
                         nullptr, RtName::StaticId, nullptr, GlobalValue::NotThreadLocal, SPIRAS_Private);

  m_traceRayStaticId->setAlignment(MaybeAlign(4));
}

// =====================================================================================================================
// Create global variable for the prevRayQueryObj
void SpirvLowerRayQuery::createGlobalRayQueryObj() {
  m_prevRayQueryObj =
      new GlobalVariable(*m_module, m_builder->getInt32Ty(), false, GlobalValue::ExternalLinkage, nullptr,
                         RtName::PrevRayQueryObj, nullptr, GlobalValue::NotThreadLocal, SPIRAS_Private);
  m_prevRayQueryObj->setAlignment(MaybeAlign(4));

  m_rayQueryObjGen =
      new GlobalVariable(*m_module, m_builder->getInt32Ty(), false, GlobalValue::ExternalLinkage, nullptr,
                         RtName::RayQueryObjGen, nullptr, GlobalValue::NotThreadLocal, SPIRAS_Private);
  m_rayQueryObjGen->setAlignment(MaybeAlign(4));
}

// =====================================================================================================================
// Erase BasicBlocks from the Function
//
// @param func : Function
void SpirvLowerRayQuery::eraseFunctionBlocks(Function *func) {
  for (auto blockIt = func->begin(), blockEnd = func->end(); blockIt != blockEnd;) {
    BasicBlock *basicBlock = &*blockIt++;
    basicBlock->dropAllReferences();
    basicBlock->eraseFromParent();
  }
}

// =====================================================================================================================
// Get function opcode
//
// @param func : Function to get opcode
unsigned SpirvLowerRayQuery::getFuncOpcode(Function *func) {
  const MDNode *const funcMeta = func->getMetadata(m_spirvOpMetaKindId);
  if (!funcMeta)
    return 0;

  const ConstantAsMetadata *const metaConst = cast<ConstantAsMetadata>(funcMeta->getOperand(0));
  unsigned opcode = cast<ConstantInt>(metaConst->getValue())->getZExtValue();
  return opcode;
}

// =====================================================================================================================
// Create WorldToObject/ObjectToWorld Matrix by given instance ID
//
// @param builtInId : ID of the built-in variable
// @param accelStruct : Top accelerate structure
// @param instanceId : Instance ID
// @param insertPos : Where to insert instructions
Value *SpirvLowerRayQuery::createTransformMatrix(unsigned builtInId, Value *accelStruct, Value *instanceId,
                                                 Instruction *insertPos) {
  assert(builtInId == BuiltInWorldToObjectKHR || builtInId == BuiltInObjectToWorldKHR);
  m_builder->SetInsertPoint(insertPos);
  Value *zero = m_builder->getInt32(0);

  // offsetof(AccelStructHeader, dataOffsets) + offsetof(AccelStructOffsets, leafNodes)
  unsigned instanceNodeOffset = offsetof(AccelStructHeader, dataOffsets) + offsetof(ResultDataOffsets, leafNodes);
  Value *instanceNodeOffsetVal = m_builder->getInt32(instanceNodeOffset);

  auto int32x2Ty = FixedVectorType::get(m_builder->getInt32Ty(), 2);

  instanceNodeOffsetVal =
      m_builder->CreateInsertElement(UndefValue::get(int32x2Ty), instanceNodeOffsetVal, uint64_t(0));

  instanceNodeOffsetVal = m_builder->CreateInsertElement(instanceNodeOffsetVal, zero, 1);
  Value *instanceNodeOffsetAddr = m_builder->CreateAdd(accelStruct, instanceNodeOffsetVal);

  // Bitcast instanceNodeOffsetAddr to i64 integer
  instanceNodeOffsetAddr = m_builder->CreateBitCast(instanceNodeOffsetAddr, m_builder->getInt64Ty());
  Type *gpuAddrAsPtrTy = Type::getInt8PtrTy(*m_context, SPIRAS_Global);
  auto instNodeOffsetAddrAsPtr = m_builder->CreateIntToPtr(instanceNodeOffsetAddr, gpuAddrAsPtrTy);
  Value *baseInstOffset = m_builder->CreateGEP(m_builder->getInt8Ty(), instNodeOffsetAddrAsPtr, zero);
  Type *baseInstOffsetTy = m_builder->getInt32Ty()->getPointerTo(SPIRAS_Global);

  // Load base instance offset from InstanceNodeOffsetAddr
  baseInstOffset = m_builder->CreateBitCast(baseInstOffset, baseInstOffsetTy);
  baseInstOffset = m_builder->CreateLoad(m_builder->getInt32Ty(), baseInstOffset);

  // Instance node includes the instance descriptor (64-bytes) followed by the extra instance node
  // data (64-bytes).
  Value *instanceNodeStrideShift = m_builder->getInt32(7);

  // Offset into the instance node
  instanceId = m_builder->CreateShl(instanceId, instanceNodeStrideShift);
  Value *matrixOffset = m_builder->CreateAdd(baseInstOffset, instanceId);

  if (builtInId == BuiltInObjectToWorldKHR) {
    // The ObjectToWorld transform is at a 80 byte offset within the extra data structure
    Value *transformOffset = m_builder->getInt32(80);
    matrixOffset = m_builder->CreateAdd(matrixOffset, transformOffset);
  }

  Value *vecMatrixOffset = UndefValue::get(int32x2Ty);
  vecMatrixOffset = m_builder->CreateInsertElement(vecMatrixOffset, matrixOffset, uint64_t(0));
  vecMatrixOffset = m_builder->CreateInsertElement(vecMatrixOffset, zero, 1);
  Value *matrixAddr = m_builder->CreateAdd(accelStruct, vecMatrixOffset);

  return createLoadMatrixFromAddr(matrixAddr);
}

// =====================================================================================================================
// Create function to return bvh node intersection result
//
// @param func : The function to create
void SpirvLowerRayQuery::createIntersectBvh(Function *func) {
  const auto *rtState = m_context->getPipelineContext()->getRayTracingState();
  if (rtState->bvhResDesc.dataSizeInDwords < 4)
    return;
  eraseFunctionBlocks(func);
  BasicBlock *entryBlock = BasicBlock::Create(*m_context, "", func);
  m_builder->SetInsertPoint(entryBlock);
  func->setName(RtName::IntersectBvh);

#if GPURT_CLIENT_INTERFACE_MAJOR_VERSION < 33
  // Ray tracing utility function: AmdExtD3DShaderIntrinsics_IntersectBvhNode
  // uint4 AmdExtD3DShaderIntrinsics_IntersectBvhNode(
#else
  // Ray tracing utility function: AmdExtD3DShaderIntrinsics_IntersectInternal
  // uint4 AmdExtD3DShaderIntrinsics_IntersectInternal(
#endif
  //     in uint2  address,
  //     in float  ray_extent,
  //     in float3 ray_origin,
  //     in float3 ray_dir,
  //     in float3 ray_inv_dir,
  //     in uint   flags,
  //     in uint   expansion)
  // {
  //     bvhSrd = SET_DESCRIPTOR_BUF(pOption->bvhSrd.descriptorData)
  //     return IMAGE_BVH64_INTERSECT_RAY(address, ray_extent, ray_origin, ray_dir, ray_inv_dir, bvhSrd)
  // }

  auto argIt = func->arg_begin();

  Value *address = m_builder->CreateLoad(FixedVectorType::get(m_builder->getInt32Ty(), 2), argIt);
  argIt++;

  // Address int64 type
  address = m_builder->CreateBitCast(address, m_builder->getInt64Ty());

  // Ray extent float Type
  Value *extent = m_builder->CreateLoad(m_builder->getFloatTy(), argIt);
  argIt++;

  // Ray origin vec3 Type
  Value *origin = m_builder->CreateLoad(FixedVectorType::get(m_builder->getFloatTy(), 3), argIt);
  argIt++;

  // Ray dir vec3 type
  Value *dir = m_builder->CreateLoad(FixedVectorType::get(m_builder->getFloatTy(), 3), argIt);
  argIt++;

  // Ray inv_dir vec3 type
  Value *invDir = m_builder->CreateLoad(FixedVectorType::get(m_builder->getFloatTy(), 3), argIt);
  argIt++;

  // uint flag
  Value *flags = m_builder->CreateLoad(m_builder->getInt32Ty(), argIt);
  argIt++;

  // uint expansion
  Value *expansion = m_builder->CreateLoad(m_builder->getInt32Ty(), argIt);

  Value *imageDesc = createGetBvhSrd(expansion, flags);

  m_builder->CreateRet(m_builder->CreateImageBvhIntersectRay(address, extent, origin, dir, invDir, imageDesc));
}

// =====================================================================================================================
// Create sample gpu time
//
void SpirvLowerRayQuery::createSampleGpuTime(llvm::Function *func) {
  assert(func->size() == 1);
  m_builder->SetInsertPoint(func->getEntryBlock().getTerminator());
  Value *clocksHiPtr = func->getArg(0);
  Value *clocksLoPtr = func->getArg(1);
  Value *const readClock = m_builder->CreateReadClock(true);
  Value *clocksLo = m_builder->CreateAnd(readClock, m_builder->getInt64(UINT32_MAX));
  clocksLo = m_builder->CreateTrunc(clocksLo, m_builder->getInt32Ty());
  Value *clocksHi = m_builder->CreateLShr(readClock, m_builder->getInt64(32));
  clocksHi = m_builder->CreateTrunc(clocksHi, m_builder->getInt32Ty());

  m_builder->CreateStore(clocksLo, clocksLoPtr);
  m_builder->CreateStore(clocksHi, clocksHiPtr);
}

// =====================================================================================================================
// Init Ray Query Count
//
void SpirvLowerRayQuery::initGlobalVariable() {
  m_builder->CreateStore(m_builder->getInt32(InvalidValue), m_prevRayQueryObj);
  m_builder->CreateStore(m_builder->getInt32(0), m_rayQueryObjGen);
  m_builder->CreateStore(m_builder->getInt32(1), m_ldsUsage);
}

// =====================================================================================================================
// Generate a static ID for current Trace Ray call
//
void SpirvLowerRayQuery::generateTraceRayStaticId() {
  Util::MetroHash64 hasher;
  hasher.Update(m_nextTraceRayId++);
  hasher.Update(m_module->getName());

  MetroHash::Hash hash = {};
  hasher.Finalize(hash.bytes);

  m_builder->CreateStore(m_builder->getInt32(MetroHash::compact32(&hash)), m_traceRayStaticId);
}

// =====================================================================================================================
// Shader stages not support LDS
//
// @param stage : Shader stage
bool SpirvLowerRayQuery::stageNotSupportLds(ShaderStage stage) {
  return stage == ShaderStageRayTracingAnyHit;
}

// =====================================================================================================================
// Create instructions to load instance index given the 64-bit instance node address at the current insert point
//
// @param instNodeAddr : 64-bit instance node address, in <2 x i32>
Value *SpirvLowerRayQuery::createLoadInstanceIndex(Value *instNodeAddr) {
  Value *zero = m_builder->getInt32(0);
  Type *gpuAddrAsPtrTy = Type::getInt8PtrTy(*m_context, SPIRAS_Global);
  auto int32x2Ty = FixedVectorType::get(m_builder->getInt32Ty(), 2);

  const unsigned instanceIndexOffset = offsetof(RayTracingInstanceNode, extra.instanceIndex);

  Value *instanceIndexOffsetVar = UndefValue::get(int32x2Ty);
  instanceIndexOffsetVar =
      m_builder->CreateInsertElement(instanceIndexOffsetVar, m_builder->getInt32(instanceIndexOffset), uint64_t(0));
  instanceIndexOffsetVar = m_builder->CreateInsertElement(instanceIndexOffsetVar, zero, 1);
  Value *instanceIndexAddr = m_builder->CreateAdd(instNodeAddr, instanceIndexOffsetVar);

  instanceIndexAddr = m_builder->CreateBitCast(instanceIndexAddr, m_builder->getInt64Ty());
  auto instanceIndexAddrAsPtr = m_builder->CreateIntToPtr(instanceIndexAddr, gpuAddrAsPtrTy);
  auto loadValue = m_builder->CreateGEP(m_builder->getInt8Ty(), instanceIndexAddrAsPtr, zero);
  loadValue = m_builder->CreateBitCast(loadValue, Type::getInt32PtrTy(*m_context, SPIRAS_Global));

  return m_builder->CreateLoad(m_builder->getInt32Ty(), loadValue);
}

// =====================================================================================================================
// Create instructions to get instance node address given the instance node pointer at the current insert point
//
// @param instNodePtr : Instance node pointer
// @param rayQuery : Ray query structure
Value *SpirvLowerRayQuery::createGetInstanceNodeAddr(Value *instNodePtr, Value *rayQuery) {
  auto int32x2Ty = FixedVectorType::get(m_builder->getInt32Ty(), 2);
  Value *zero = m_builder->getInt32(0);

  Value *BvhAddrLo = m_builder->CreateExtractValue(rayQuery, RayQueryParams::TopLevelBvhLo);
  Value *BvhAddrHi = m_builder->CreateExtractValue(rayQuery, RayQueryParams::TopLevelBvhHi);

  Value *BvhAddr = UndefValue::get(FixedVectorType::get(Type::getInt32Ty(*m_context), 2));
  BvhAddr = m_builder->CreateInsertElement(BvhAddr, BvhAddrLo, uint64_t(0));
  BvhAddr = m_builder->CreateInsertElement(BvhAddr, BvhAddrHi, 1);

  // Mask out the node offset
  auto nodeOffsetMask = m_builder->getInt32(0xFFFFFFF8u);
  // Shift left by 3 to make it 64B aligned address
  auto nodeOffsetShift = m_builder->getInt32(3u);

  auto nodeOffset = m_builder->CreateAnd(instNodePtr, nodeOffsetMask);
  nodeOffset = m_builder->CreateShl(nodeOffset, nodeOffsetShift);

  Value *instNodeOffset = UndefValue::get(int32x2Ty);
  instNodeOffset = m_builder->CreateInsertElement(instNodeOffset, nodeOffset, uint64_t(0));
  instNodeOffset = m_builder->CreateInsertElement(instNodeOffset, zero, 1);

  auto instNodeAddr = m_builder->CreateAdd(BvhAddr, instNodeOffset);
  return instNodeAddr;
}

// =====================================================================================================================
// Create instructions to load instance ID given the 64-bit instance node address at the current insert point
//
// @param instNodeAddr : 64-bit instance node address, in <2 x i32>
Value *SpirvLowerRayQuery::createLoadInstanceId(Value *instNodeAddr) {
  Value *zero = m_builder->getInt32(0);
  Type *gpuAddrAsPtrTy = Type::getInt8PtrTy(*m_context, SPIRAS_Global);
  auto int32x2Ty = FixedVectorType::get(m_builder->getInt32Ty(), 2);

  const unsigned instanceIdOffset = offsetof(RayTracingInstanceNode, desc.InstanceID_and_Mask);

  Value *instanceIdOffsetVar = UndefValue::get(int32x2Ty);
  instanceIdOffsetVar =
      m_builder->CreateInsertElement(instanceIdOffsetVar, m_builder->getInt32(instanceIdOffset), uint64_t(0));
  instanceIdOffsetVar = m_builder->CreateInsertElement(instanceIdOffsetVar, zero, 1);
  Value *instanceIdAddr = m_builder->CreateAdd(instNodeAddr, instanceIdOffsetVar);

  instanceIdAddr = m_builder->CreateBitCast(instanceIdAddr, m_builder->getInt64Ty());
  auto instanceIdAddrAsPtr = m_builder->CreateIntToPtr(instanceIdAddr, gpuAddrAsPtrTy);
  auto loadValue = m_builder->CreateGEP(m_builder->getInt8Ty(), instanceIdAddrAsPtr, zero);
  loadValue = m_builder->CreateBitCast(loadValue, Type::getInt32PtrTy(*m_context, SPIRAS_Global));

  loadValue = m_builder->CreateLoad(m_builder->getInt32Ty(), loadValue);
  // Mask out the instance ID in lower 24 bits
  loadValue = m_builder->CreateAnd(loadValue, 0x00FFFFFFu);

  return loadValue;
}

// =====================================================================================================================
// Create instructions to load a 3x4 matrix from given address at the current insert point
//
// @param matrixAddr : Matrix address, which type is <2 x i32>
Value *SpirvLowerRayQuery::createLoadMatrixFromAddr(Value *matrixAddr) {
  Value *zero = m_builder->getInt32(0);
  Type *gpuAddrAsPtrTy = Type::getInt8PtrTy(*m_context, SPIRAS_Global);

  // Bitcast matrixAddr to i64 integer
  matrixAddr = m_builder->CreateBitCast(matrixAddr, m_builder->getInt64Ty());
  auto matrixAddrAsPtr = m_builder->CreateIntToPtr(matrixAddr, gpuAddrAsPtrTy);

  auto floatx3Ty = FixedVectorType::get(m_builder->getFloatTy(), 3);
  auto floatx4Ty = FixedVectorType::get(m_builder->getFloatTy(), 4);
  auto matrixTy = ArrayType::get(floatx3Ty, 4);

  auto loadPtrTy = floatx4Ty->getPointerTo(SPIRAS_Global);

  // Construct [4 x <3 x float>]
  Value *matrixRow[4] = {
      UndefValue::get(floatx3Ty),
      UndefValue::get(floatx3Ty),
      UndefValue::get(floatx3Ty),
      UndefValue::get(floatx3Ty),
  };

  // Matrix in the memory is [3 x <4 x float>], need to transform to [4 x <3 x float>]
  Value *loadOffset = zero;
  Value *stride = m_builder->getInt32(sizeof(float) * 4);
  // For Three columns
  for (unsigned i = 0; i < 3; ++i) {
    Value *loadValue = m_builder->CreateGEP(m_builder->getInt8Ty(), matrixAddrAsPtr, loadOffset);
    loadValue = m_builder->CreateBitCast(loadValue, loadPtrTy);
    auto rowValue = m_builder->CreateLoad(floatx4Ty, loadValue);
    for (unsigned j = 0; j < 4; ++j) {
      auto element = m_builder->CreateExtractElement(rowValue, uint64_t(j));
      matrixRow[j] = m_builder->CreateInsertElement(matrixRow[j], element, uint64_t(i));
    }
    loadOffset = m_builder->CreateAdd(loadOffset, stride);
  }
  Value *matrix = UndefValue::get(matrixTy);
  matrix = m_builder->CreateInsertValue(matrix, matrixRow[0], 0);
  matrix = m_builder->CreateInsertValue(matrix, matrixRow[1], 1);
  matrix = m_builder->CreateInsertValue(matrix, matrixRow[2], 2);
  matrix = m_builder->CreateInsertValue(matrix, matrixRow[3], 3);

  return matrix;
}

<<<<<<< HEAD
=======
// =====================================================================================================================
// Get thread ID in group.
>>>>>>> f44e737f
Value *SpirvLowerRayQuery::getThreadIdInGroup() const {
  // Todo: for graphics shader, subgroupId * waveSize + subgroupLocalInvocationId()
  unsigned builtIn = m_context->getPipelineType() == PipelineType::Graphics ? BuiltInSubgroupLocalInvocationId
                                                                            : BuiltInLocalInvocationIndex;
  lgc::InOutInfo inputInfo = {};
  return m_builder->CreateReadBuiltInInput(static_cast<lgc::BuiltInKind>(builtIn), inputInfo, nullptr, nullptr, "");
}

} // namespace Llpc<|MERGE_RESOLUTION|>--- conflicted
+++ resolved
@@ -63,11 +63,6 @@
 #endif
 extern const char *ConvertF32toF16NegInf;
 extern const char *ConvertF32toF16PosInf;
-<<<<<<< HEAD
-=======
-static const char *GetStaticFlags = "AmdTraceRayGetStaticFlags";
-static const char *GetTriangleCompressionMode = "AmdTraceRayGetTriangleCompressionMode";
->>>>>>> f44e737f
 static const char *SetHitTokenData = "AmdTraceRaySetHitTokenData";
 static const char *SampleGpuTimer = "AmdTraceRaySampleGpuTimer";
 static const char *GetStaticId = "AmdTraceRayGetStaticId";
@@ -381,21 +376,6 @@
     createConvertF32toF16(func, 2);
   } else if (mangledName.startswith(RtName::ConvertF32toF16PosInf)) {
     createConvertF32toF16(func, 3);
-<<<<<<< HEAD
-=======
-  } else if (mangledName.startswith(RtName::GetStaticFlags)) {
-    eraseFunctionBlocks(func);
-    BasicBlock *entryBlock = BasicBlock::Create(*m_context, "", func);
-    m_builder->SetInsertPoint(entryBlock);
-    m_builder->CreateRet(m_builder->getInt32(rtState->staticPipelineFlags));
-    func->setName(RtName::GetStaticFlags);
-  } else if (mangledName.startswith(RtName::GetTriangleCompressionMode)) {
-    eraseFunctionBlocks(func);
-    BasicBlock *entryBlock = BasicBlock::Create(*m_context, "", func);
-    m_builder->SetInsertPoint(entryBlock);
-    m_builder->CreateRet(m_builder->getInt32(rtState->triCompressMode));
-    func->setName(RtName::GetTriangleCompressionMode);
->>>>>>> f44e737f
   } else if (mangledName.startswith(RtName::SampleGpuTimer)) {
     createSampleGpuTime(func);
   } else if (mangledName.startswith(RtName::SetHitTokenData)) {
@@ -1666,11 +1646,8 @@
   return matrix;
 }
 
-<<<<<<< HEAD
-=======
 // =====================================================================================================================
 // Get thread ID in group.
->>>>>>> f44e737f
 Value *SpirvLowerRayQuery::getThreadIdInGroup() const {
   // Todo: for graphics shader, subgroupId * waveSize + subgroupLocalInvocationId()
   unsigned builtIn = m_context->getPipelineType() == PipelineType::Graphics ? BuiltInSubgroupLocalInvocationId
