/*
 ***********************************************************************************************************************
 *
 *  Copyright (c) 2020-2022 Advanced Micro Devices, Inc. All Rights Reserved.
 *
 *  Permission is hereby granted, free of charge, to any person obtaining a copy
 *  of this software and associated documentation files (the "Software"), to deal
 *  in the Software without restriction, including without limitation the rights
 *  to use, copy, modify, merge, publish, distribute, sublicense, and/or sell
 *  copies of the Software, and to permit persons to whom the Software is
 *  furnished to do so, subject to the following conditions:
 *
 *  The above copyright notice and this permission notice shall be included in all
 *  copies or substantial portions of the Software.
 *
 *  THE SOFTWARE IS PROVIDED "AS IS", WITHOUT WARRANTY OF ANY KIND, EXPRESS OR
 *  IMPLIED, INCLUDING BUT NOT LIMITED TO THE WARRANTIES OF MERCHANTABILITY,
 *  FITNESS FOR A PARTICULAR PURPOSE AND NONINFRINGEMENT. IN NO EVENT SHALL THE
 *  AUTHORS OR COPYRIGHT HOLDERS BE LIABLE FOR ANY CLAIM, DAMAGES OR OTHER
 *  LIABILITY, WHETHER IN AN ACTION OF CONTRACT, TORT OR OTHERWISE, ARISING FROM,
 *  OUT OF OR IN CONNECTION WITH THE SOFTWARE OR THE USE OR OTHER DEALINGS IN THE
 *  SOFTWARE.
 *
 **********************************************************************************************************************/
/**
 ***********************************************************************************************************************
 * @file  vkgcDefs.h
 * @brief VKGC header file: contains vulkan graphics compiler basic definitions (including interfaces and data types).
 ***********************************************************************************************************************
 */
#pragma once

#include "vulkan.h"
#include <cassert>
#include <tuple>

// Confliction of Xlib and LLVM headers
#if !_WIN32
#undef True
#undef False
#undef DestroyAll
#undef Status
#undef Bool
#endif

/// LLPC major interface version.
#define LLPC_INTERFACE_MAJOR_VERSION 54

/// LLPC minor interface version.
#define LLPC_INTERFACE_MINOR_VERSION 3

#ifndef LLPC_CLIENT_INTERFACE_MAJOR_VERSION
#error LLPC client version is not defined
#endif

#if LLPC_CLIENT_INTERFACE_MAJOR_VERSION < 49
#error LLPC client version is too old
#endif

#ifndef LLPC_ENABLE_SHADER_CACHE
#define LLPC_ENABLE_SHADER_CACHE 0
#endif

/// LLPC_NODISCARD - Warns when function return value is discarded.
//
// We cannot use the 'nodiscard' attribute until we upgrade to C++17 or newer mode.
#if defined(__has_cpp_attribute)
#if __has_cpp_attribute(clang::warn_unused_result)
#define LLPC_NODISCARD [[clang::warn_unused_result]]
#elif defined(__GNUC__) && __has_cpp_attribute(nodiscard)
#define LLPC_NODISCARD [[nodiscard]]
#else
#define LLPC_NODISCARD
#endif
#else
#define LLPC_NODISCARD
#endif

//
// -------------------------------------------------------------------------------------------------------------------
//  @page VersionHistory
//  %Version History
//  | %Version | Change Description                                                                                    |
<<<<<<< HEAD
//  | -------- | ------------------------------------------------------------------------------------------------------|
//  |     54.3 | Add usePointSize to ShaderModuleUsage                                                                 |
//  |     54.2 | Add subgroupSize to PipelineShaderOptions                                                             |
//  |     54.1 | Add overrideForceThreadIdSwizzling overrideShaderThreadGroupSizeX, overrideShaderThreadGroupSizeY     |
//  |          | and overrideShaderThreadGroupSizeZ  to PipelineShaderOptions                                          |
//  |     54.0 | Add overrideThreadGroupSizeX, overrideThreadGroupSizeY and overrideThreadGroupSizeZ to PipelineOptions|
=======
//  | -------- | ---------------------------------------------------------------------------------------------|
//  |     54.0 | Add overrideThreadGroupSizeX, overrideThreadGroupSizeY and overrideThreadGroupSizeZ  to PipelineOptions     |
>>>>>>> 716cd8e5
//  |     53.7 | Add threadGroupSwizzleMode to PipelineOptions                                                         |
//  |     53.6 | Add scalarizeWaterfallLoads to PipelineShaderOptions                                                  |
//  |     53.5 | Add forceCsThreadIdSwizzling for thread id swizzle in 8*4                                             |
//  |     53.4 | Add ldsSpillLimitDwords shader option                                                                 |
//  |     53.3 | Add disableFastMathFlags shader option, plus support for this and fastMathFlags in pipeline files     |
//  |     53.2 | Add resourceLayoutScheme to PipelineOptions                                                           |
//  |     53.1 | Add PartPipelineStage enum for part-pipeline mode                                                     |
//  |     53.0 | Add optimizationLevel to PipelineOptions                                                              |
//  |     52.3 | Add fastMathFlags to PipelineShaderOptions                                                            |
//  |     52.2 | Add provokingVertexMode to rsState                                                                    |
//  |     52.1 | Add pageMigrationEnabled to PipelineOptions                                                           |
//  |     52.0 | Add the member word4 and word5 to SamplerYCbCrConversionMetaData                                      |
//  |     50.2 | Add the member dsState to GraphicsPipelineBuildInfo                                                   |
//  |     50.1 | Disclose ResourceMappingNodeType::InlineBuffer                                                        |
//  |     50.0 | Removed the member 'enableOpt' of ShaderModuleOptions                                                 |
//  |     49.1 | Added enableEarlyCompile to GraphicsPipelineBuildInfo                                                 |
//  |     49.0 | Added DescriptorConstBuffer, DescriptorConstBufferCompact, DescriptorImage, DescriptorConstTexelBuffer|
//  |          | to ResourceMappingNodeType                                                                            |
//  |     48.1 | Added enableUberFetchShader to GraphicsPipelineBuildInfo                                              |
//  |     48.0 | Removed the member 'polygonMode' of rsState                                                           |
//  |     47.0 | Always get culling controls from primitive shader table                                               |
//  |     46.3 | Added enableInterpModePatch to PipelineOptions                                                        |
//  |     46.1 | Added dynamicVertexStride to GraphicsPipelineBuildInfo                                                |
//  |     46.0 | Removed the member 'depthBiasEnable' of rsState                                                       |
//  |     45.5 | Added new enum type ThreadGroupSwizzleMode for thread group swizzling for compute shaders             |
//  |     45.4 | Added disableLicmThreshold, unrollHintThreshold, and dontUnrollHintThreshold to PipelineShaderOptions |
//  |     45.3 | Add pipelinedump function to enable BeginPipelineDump and GetPipelineName                             |
//  |     45.2 | Add GFX IP plus checker to GfxIpVersion                                                               |
//  |     45.1 | Add pipelineCacheAccess, stageCacheAccess(es) to GraphicsPipelineBuildOut/ComputePipelineBuildOut     |
//  |     45.0 | Remove the member 'enableFastLaunch' of NGG state                                                     |
//  |     44.0 | Rename the member 'forceNonPassthrough' of NGG state to 'forceCullingMode'                            |
//  |     43.1 | Add disableImageResourceCheck in PipelineOptions                                                      |
//  |     43.0 | Removed the enumerant WaveBreakSize::DrawTime                                                         |
//  |     42.0 | Removed tileOptimal flag from SamplerYcbcrConversion metadata struct                                  |
//  |     41.0 | Moved resource mapping from ShaderPipeline-level to Pipeline-level                                    |
//  |     40.4 | Added fp32DenormalMode in PipelineShaderOptions to allow overriding SPIR-V denormal settings          |
//  |     40.3 | Added ICache interface                                                                                |
//  |     40.2 | Added extendedRobustness in PipelineOptions to support VK_EXT_robustness2                             |
//  |     40.1 | Added disableLoopUnroll to PipelineShaderOptions                                                      |
//  |     40.0 | Added DescriptorReserved12, which moves DescriptorYCbCrSampler down to 13                             |
//  |     39.0 | Non-LLPC-specific XGL code should #include vkcgDefs.h instead of llpc.h                               |
//  |     38.3 | Added shadowDescriptorTableUsage and shadowDescriptorTablePtrHigh to PipelineOptions                  |
//  |     38.2 | Added scalarThreshold to PipelineShaderOptions                                                        |
//  |     38.1 | Added unrollThreshold to PipelineShaderOptions                                                        |
//  |     38.0 | Removed CreateShaderCache in ICompiler and pShaderCache in pipeline build info                        |
//  |     37.0 | Removed the -enable-dynamic-loop-unroll option                                                        |
//  |     36.0 | Add 128 bit hash as clientHash in PipelineShaderOptions                                               |
//  |     35.0 | Added disableLicm to PipelineShaderOptions                                                            |
//  |     33.0 | Add enableLoadScalarizer option into PipelineShaderOptions.                                           |
//  |     32.0 | Add ShaderModuleOptions in ShaderModuleBuildInfo                                                      |
//  |     31.0 | Add PipelineShaderOptions::allowVaryWaveSize                                                          |
//  |     30.0 | Removed PipelineOptions::autoLayoutDesc                                                               |
//  |     28.0 | Added reconfigWorkgroupLayout to PipelineOptions and useSiScheduler to PipelineShaderOptions          |
//  |     27.0 | Remove the includeIrBinary option from PipelineOptions as only IR disassembly is now dumped           |
//  |     25.0 | Add includeIrBinary option into PipelineOptions for including IR binaries into ELF files.             |
//  |     24.0 | Add forceLoopUnrollCount option into PipelineShaderOptions.                                           |
//  |     23.0 | Add flag robustBufferAccess in PipelineOptions to check out of bounds of private array.               |
//  |     22.0 | Internal revision.                                                                                    |
//  |     21.0 | Add stage in Pipeline shader info and struct PipelineBuildInfo to simplify pipeline dump interface.   |
//
//  IMPORTANT NOTE: All structures defined in this file that are passed as input into LLPC must be zero-initialized
//  with code such as the following before filling in the structure's fields:
//
//    SomeLlpcStructure someLlpcStructure = {};
//
//  It is sufficient to perform this initialization on a containing structure.
//
//  LLPC is free to add new fields to such structures without increasing the client interface major version, as long
//  as setting the newly added fields to a 0 (or false) value is safe, i.e. it preserves the old behavior.
//

namespace Vkgc {

static const unsigned Version = LLPC_INTERFACE_MAJOR_VERSION;
static const unsigned InternalDescriptorSetId = static_cast<unsigned>(-1);
static const unsigned MaxVertexAttribs = 64;
static const unsigned MaxColorTargets = 8;
static const unsigned FetchShaderInternalBufferBinding = 5;
static const unsigned MaxFetchShaderInternalBufferSize = 16 * MaxVertexAttribs;

// Forward declarations
class IShaderCache;
class ICache;
class EntryHandle;

/// Enumerates result codes of LLPC operations.
enum class Result : int {
  /// The operation completed successfully
  Success = 0x00000000,
  // The requested operation is delayed
  Delayed = 0x00000001,
  // The requested feature is unsupported
  Unsupported = 0x00000002,
  // A required resource (e.g. cache entry) is not ready yet.
  NotReady = 0x00000003,
  // A required resource (e.g. cache entry) was not found.
  NotFound = 0x00000004,
  /// The requested operation is unavailable at this time
  ErrorUnavailable = -(0x00000001),
  /// The operation could not complete due to insufficient system memory
  ErrorOutOfMemory = -(0x00000002),
  /// An invalid shader code was passed to the call
  ErrorInvalidShader = -(0x00000003),
  /// An invalid value was passed to the call
  ErrorInvalidValue = -(0x00000004),
  /// A required input pointer passed to the call was invalid (probably null)
  ErrorInvalidPointer = -(0x00000005),
  /// The operation encountered an unknown error
  ErrorUnknown = -(0x00000006),
};

/// Represents the base data type
enum class BasicType : unsigned {
  Unknown = 0, ///< Unknown
  Float,       ///< Float
  Double,      ///< Double
  Int,         ///< Signed integer
  Uint,        ///< Unsigned integer
  Int64,       ///< 64-bit signed integer
  Uint64,      ///< 64-bit unsigned integer
  Float16,     ///< 16-bit floating-point
  Int16,       ///< 16-bit signed integer
  Uint16,      ///< 16-bit unsigned integer
  Int8,        ///< 8-bit signed integer
  Uint8,       ///< 8-bit unsigned integer
};

/// Enumerates LLPC shader stages.
enum ShaderStage : unsigned {
  ShaderStageVertex = 0,                                ///< Vertex shader
  ShaderStageTessControl,                               ///< Tessellation control shader
  ShaderStageTessEval,                                  ///< Tessellation evaluation shader
  ShaderStageGeometry,                                  ///< Geometry shader
  ShaderStageFragment,                                  ///< Fragment shader
  ShaderStageCompute,                                   ///< Compute shader
  ShaderStageCount,                                     ///< Count of shader stages
  ShaderStageInvalid = ~0u,                             ///< Invalid shader stage
  ShaderStageNativeStageCount = ShaderStageCompute + 1, ///< Native supported shader stage count
  ShaderStageGfxCount = ShaderStageFragment + 1,        ///< Count of shader stages for graphics pipeline

  ShaderStageCopyShader = ShaderStageCount, ///< Copy shader (internal-use)
  ShaderStageCountInternal,                 ///< Count of shader stages (internal-use)
};

/// Enumerating multiple shader stages when used in a mask.
enum ShaderStageBit : unsigned {
  ShaderStageVertexBit = (1 << ShaderStageVertex),           ///< Vertex shader bit
  ShaderStageTessControlBit = (1 << ShaderStageTessControl), ///< Tessellation control shader bit
  ShaderStageTessEvalBit = (1 << ShaderStageTessEval),       ///< Tessellation evaluation shader bit
  ShaderStageGeometryBit = (1 << ShaderStageGeometry),       ///< Geometry shader bit
  ShaderStageFragmentBit = (1 << ShaderStageFragment),       ///< Fragment shader bit
  ShaderStageComputeBit = (1 << ShaderStageCompute),         ///< Compute shader bit
  ShaderStageAllGraphicsBit = ShaderStageVertexBit | ShaderStageTessControlBit | ShaderStageTessEvalBit |
                              ShaderStageGeometryBit | ShaderStageFragmentBit, ///< All graphics bits
};

/// Enumerates LLPC types of unlinked shader elf.
enum UnlinkedShaderStage : unsigned {
  UnlinkedStageVertexProcess,
  UnlinkedStageFragment,
  UnlinkedStageCompute,
  UnlinkedStageCount
};

static_assert((1 << (ShaderStageCount - 1)) == ShaderStageComputeBit,
              "Vkgc::ShaderStage has been updated. Please update Vkgc::ShaderStageBit as well.");

/// Enumerates the function of a particular node in a shader's resource mapping graph.
enum class ResourceMappingNodeType : unsigned {
  Unknown,                   ///< Invalid type
  DescriptorResource,        ///< Generic descriptor: resource, including texture resource,
  DescriptorSampler,         ///< Generic descriptor: sampler
  DescriptorCombinedTexture, ///< Generic descriptor: combined texture, combining resource descriptor with
                             ///  sampler descriptor of the same texture, starting with resource descriptor
  DescriptorTexelBuffer,     ///< Generic descriptor: texel buffer
  DescriptorFmask,           ///< Generic descriptor: F-mask
  DescriptorBuffer,          ///< Generic descriptor: buffer, including shader storage buffer
  DescriptorTableVaPtr,      ///< Descriptor table VA pointer
  IndirectUserDataVaPtr,     ///< Indirect user data VA pointer
  PushConst,                 ///< Push constant
  DescriptorBufferCompact,   ///< Compact buffer descriptor, only contains the buffer address
  StreamOutTableVaPtr,       ///< Stream-out buffer table VA pointer
  DescriptorReserved12,
  DescriptorYCbCrSampler,       ///< Generic descriptor: YCbCr sampler
  DescriptorConstBuffer,        ///< Generic descriptor: constBuffer,including uniform buffer
  DescriptorConstBufferCompact, ///< Generic descriptor: constBuffer,including dynamic storage buffer
  DescriptorImage,              ///< Generic descriptor: storageImage, including image, input attachment
  DescriptorConstTexelBuffer,   ///< Generic descriptor: constTexelBuffer, including uniform texel buffer
                                // clang-format off
#if  (LLPC_CLIENT_INTERFACE_MAJOR_VERSION>= 50)
  InlineBuffer,                 ///< Push constant with binding
                                // clang-format on
#endif

  Count, ///< Count of resource mapping node types.
};

/// Enumerates part-pipeline stages of compilation.
enum PartPipelineStage : unsigned {
  PartPipelineStageFragment,         ///< Fragment stage
  PartPipelineStagePreRasterization, ///< Pre-rasterization stage
  PartPipelineStageCount             ///< Count of part-pipeline stages
};

/// Represents one node in a graph defining how the user data bound in a command buffer at draw/dispatch time maps to
/// resources referenced by a shader (t#, u#, etc.).
struct ResourceMappingNode {
  ResourceMappingNodeType type; ///< Type of this node

  unsigned sizeInDwords;   ///< Size of this node in dword
  unsigned offsetInDwords; ///< Offset of this node (from the beginning of the resource mapping table) in dword

  union {
    /// Info for generic descriptor nodes (DescriptorResource, DescriptorSampler, DescriptorCombinedTexture,
    /// DescriptorTexelBuffer, DescriptorBuffer and DescriptorBufferCompact)
    struct {
      unsigned set;     ///< Descriptor set
      unsigned binding; ///< Descriptor binding
      unsigned reserv0;
      unsigned reserv1;
      unsigned reserv2;
    } srdRange;
    /// Info for hierarchical nodes (DescriptorTableVaPtr)
    struct {
      unsigned nodeCount;               ///< Number of entries in the "pNext" array
      const ResourceMappingNode *pNext; ///< Array of node structures describing the next hierarchical
                                        ///  level of mapping
    } tablePtr;
    /// Info for hierarchical nodes (IndirectUserDataVaPtr)
    struct {
      unsigned sizeInDwords; ///< Size of the pointed table in dwords
    } userDataPtr;
  };
};

struct ResourceMappingRootNode {
  ResourceMappingNode node; ///< Common node contents (between root and sub nodes)
  unsigned visibility;      ///< Mask composed of ShaderStageBit values
};

/// Represents the info of static descriptor.
struct StaticDescriptorValue {
  ResourceMappingNodeType type; ///< Type of this resource mapping node (currently, only sampler is supported)
  unsigned set;                 ///< ID of descriptor set
  unsigned binding;             ///< ID of descriptor binding
  unsigned reserv0;
  unsigned reserv1;
  unsigned reserv2;
  unsigned arraySize;           ///< Element count for arrayed binding
  const unsigned *pValue;       ///< Static SRDs
  unsigned visibility;          ///< Mask composed of ShaderStageBit values
};

/// Represents the resource mapping data provided during pipeline creation
struct ResourceMappingData {
  /// User data nodes, providing the root-level mapping of descriptors in user-data entries (physical registers or
  /// GPU memory) to resources referenced in this pipeline shader.
  /// NOTE: Normally, this user data will correspond to the GPU's user data registers. However, Compiler needs some
  /// user data registers for internal use, so some user data may spill to internal GPU memory managed by Compiler.
  const ResourceMappingRootNode *pUserDataNodes; ///< An array of user data nodes
  unsigned userDataNodeCount;                    ///< Count of user data nodes

  const StaticDescriptorValue *pStaticDescriptorValues; ///< An array of static descriptors
  unsigned staticDescriptorValueCount;                  ///< Count of static descriptors
};

/// Represents graphics IP version info. See https://llvm.org/docs/AMDGPUUsage.html#processors for more
/// details.
struct GfxIpVersion {
  unsigned major;    ///< Major version
  unsigned minor;    ///< Minor version
  unsigned stepping; ///< Stepping info

  // GFX IP checkers
  bool operator==(const GfxIpVersion &rhs) const {
    return std::tie(major, minor, stepping) == std::tie(rhs.major, rhs.minor, rhs.stepping);
  }
  bool operator>=(const GfxIpVersion &rhs) const {
    return std::tie(major, minor, stepping) >= std::tie(rhs.major, rhs.minor, rhs.stepping);
  }
};

/// Represents shader binary data.
struct BinaryData {
  size_t codeSize;   ///< Size of shader binary data
  const void *pCode; ///< Shader binary data
};

/// Values for shadowDescriptorTableUsage pipeline option.
enum class ShadowDescriptorTableUsage : unsigned {
  Auto = 0, ///< Use 0 for auto setting so null initialized structures default to auto.
  Enable = 1,
  Disable = 2,
};

/// Represents the features of VK_EXT_robustness2
struct ExtendedRobustness {
  bool robustBufferAccess; ///< Whether buffer accesses are tightly bounds-checked against the range of the descriptor.
                           ///  Give defined behavior (e.g. read 0) for out-of-bounds buffer access and descriptor range
                           ///  rounding up.
  bool robustImageAccess;  ///< Whether image accesses are tightly bounds-checked against the dimensions of the image
                           ///  view. Give defined behavior for out-of-bounds image access.
  bool nullDescriptor;     ///< Whether the descriptor can be written with VK_NULL_HANDLE. If set, it is considered
                           ///  valid to access and acts as if the descriptor is bounded to nothing.
};

/// Represents the tiling modes for compute shader thread group swizzling
enum class ThreadGroupSwizzleMode : unsigned {
  Default = 0, ///< Use the default layout. There is no swizzling conducted.
  _4x4 = 1,    ///< The tile size is 4x4 in x and y dimension.
  _8x8 = 2,    ///< The tile size is 8x8 in x and y dimension.
  _16x16 = 3,  ///< The tile size is 16x16 in x and y dimension.
  Count
};

/// Represents mapping layout of the resources used in shaders
enum class ResourceLayoutScheme : unsigned {
  Compact = 0, ///< Compact scheme make full use of all the user data registers.
  Indirect     ///< Fixed layout, push constant will be the sub node of DescriptorTableVaPtr
               ///  In indirect scheme, The order of resources is like this:
               ///  1. one user data entry for vertex buffer
               ///  2. one user data entry for the push constant buffer
               ///  3. descriptor set index for each set
};

/// Represents per pipeline options.
struct PipelineOptions {
  bool includeDisassembly;         ///< If set, the disassembly for all compiled shaders will be included in
                                   ///  the pipeline ELF.
  bool scalarBlockLayout;          ///< If set, allows scalar block layout of types.
  bool reconfigWorkgroupLayout;    ///< If set, allows automatic workgroup reconfigure to take place on compute shaders.
  bool forceCsThreadIdSwizzling;   ///< Force rearranges threadId within group into blocks of 8*8 or 8*4.
  bool includeIr;                  ///< If set, the IR for all compiled shaders will be included in the pipeline ELF.
  bool robustBufferAccess;         ///< If set, out of bounds accesses to buffer or private array will be handled.
                                   ///  for now this option is used by LLPC shader and affects only the private array,
                                   ///  the out of bounds accesses will be skipped with this setting.
  bool enableRelocatableShaderElf; ///< If set, the pipeline will be compiled by compiling each shader separately, and
                                   ///  then linking them, when possible.  When not possible this option is ignored.
  bool disableImageResourceCheck;  ///< If set, the pipeline shader will not contain code to check and fix invalid image
                                   ///  descriptors.
  bool enableScratchAccessBoundsChecks; ///< If set, out of bounds guards will be inserted in the LLVM IR for OpLoads
                                        ///< and OpStores in private and function memory storage.
  ShadowDescriptorTableUsage shadowDescriptorTableUsage; ///< Controls shadow descriptor table.
  unsigned shadowDescriptorTablePtrHigh;                 ///< Sets high part of VA ptr for shadow descriptor table.
  ExtendedRobustness extendedRobustness;                 ///< ExtendedRobustness is intended to correspond to the
                                                         ///  features of VK_EXT_robustness2.
  bool reserved1f;                                       /// Reserved for future functionality
  bool enableInterpModePatch; ///< If set, per-sample interpolation for nonperspective and smooth input is enabled
  bool pageMigrationEnabled;  ///< If set, page migration is enabled
#if LLPC_CLIENT_INTERFACE_MAJOR_VERSION >= 53
  uint32_t optimizationLevel; ///< The higher the number the more optimizations will be performed.  Valid values are
                              ///< between 0 and 3.
#endif
  unsigned overrideThreadGroupSizeX;             ///< Override value for ThreadGroupSizeX
  unsigned overrideThreadGroupSizeY;             ///< Override value for ThreadGroupSizeY
  unsigned overrideThreadGroupSizeZ;             ///< Override value for ThreadGroupSizeZ
  ResourceLayoutScheme resourceLayoutScheme;     ///< Resource layout scheme
  ThreadGroupSwizzleMode threadGroupSwizzleMode; ///< Controls thread group swizzle mode for compute shader.
};

/// Prototype of allocator for output data buffer, used in shader-specific operations.
typedef void *(VKAPI_CALL *OutputAllocFunc)(void *pInstance, void *pUserData, size_t size);

/// Enumerates types of shader binary.
enum class BinaryType : unsigned {
  Unknown = 0, ///< Invalid type
  Spirv,       ///< SPIR-V binary
  LlvmBc,      ///< LLVM bitcode
  MultiLlvmBc, ///< Multiple LLVM bitcode
  Elf,         ///< ELF
};

/// Represents resource node data
struct ResourceNodeData {
  ResourceMappingNodeType type; ///< Type of this resource mapping node
  unsigned set;                 ///< ID of descriptor set
  unsigned binding;             ///< ID of descriptor binding
  unsigned arraySize;           ///< Element count for arrayed binding
};

/// Represents the information of one shader entry in ShaderModuleExtraData
struct ShaderModuleEntryData {
  ShaderStage stage;                     ///< Shader stage
  const char *pEntryName;                ///< Shader entry name
  void *pShaderEntry;                    ///< Private shader module entry info
  unsigned resNodeDataCount;             ///< Resource node data count
  const ResourceNodeData *pResNodeDatas; ///< Resource node data array
  unsigned pushConstSize;                ///< Push constant size in byte
};

/// Represents usage info of a shader module
struct ShaderModuleUsage {
  bool enableVarPtrStorageBuf; ///< Whether to enable "VariablePointerStorageBuffer" capability
  bool enableVarPtr;           ///< Whether to enable "VariablePointer" capability
  bool useSubgroupSize;        ///< Whether gl_SubgroupSize is used
  bool useSpecConstant;        ///< Whether specialization constant is used
  bool keepUnusedFunctions;    ///< Whether to keep unused function
  bool useIsNan;               ///< Whether IsNan is used
  bool useInvariant;           ///< Whether invariant variable is used
  bool usePointSize;           ///< Whether gl_PointSize is used in output
};

/// Represents common part of shader module data
struct ShaderModuleData {
  unsigned hash[4];        ///< Shader hash code
  BinaryType binType;      ///< Shader binary type
  BinaryData binCode;      ///< Shader binary data
  unsigned cacheHash[4];   ///< Hash code for calculate pipeline cache key
  ShaderModuleUsage usage; ///< Usage info of a shader module
};

/// Represents fragment shader output info
struct FsOutInfo {
  unsigned location;       ///< Output location in resource layout
  unsigned index;          ///< Output index in resource layout
  BasicType basicType;     ///< Output data type
  unsigned componentCount; ///< Count of components of output data
};

/// Represents the options for pipeline dump.
struct PipelineDumpOptions {
  const char *pDumpDir;              ///< Pipeline dump directory
  unsigned filterPipelineDumpByType; ///< Filter which types of pipeline dump are enabled
  uint64_t filterPipelineDumpByHash; ///< Only dump the pipeline with this compiler hash if non-zero
  bool dumpDuplicatePipelines;       ///< If TRUE, duplicate pipelines will be dumped to a file with a
                                     ///  numeric suffix attached
};

/// Enumerate denormal override modes.
enum class DenormalMode : unsigned {
  Auto = 0x0,        ///< No denormal override (default behaviour)
  FlushToZero = 0x1, ///< Denormals flushed to zero
  Preserve = 0x2,    ///< Denormals preserved
};

/// If next available quad falls outside tile aligned region of size defined by this enumeration the SC will force end
/// of vector in the SC to shader wavefront.
enum class WaveBreakSize : unsigned {
  None = 0x0,   ///< No wave break by region
  _8x8 = 0x1,   ///< Outside a 8x8 pixel region
  _16x16 = 0x2, ///< Outside a 16x16 pixel region
  _32x32 = 0x3, ///< Outside a 32x32 pixel region
};

/// Enumerates various sizing options of sub-group size for NGG primitive shader.
enum class NggSubgroupSizingType : unsigned {
  Auto,             ///< Sub-group size is allocated as optimally determined
  MaximumSize,      ///< Sub-group size is allocated to the maximum allowable size by the hardware
  HalfSize,         ///< Sub-group size is allocated as to allow half of the maximum allowable size
                    ///  by the hardware
  OptimizeForVerts, ///< Sub-group size is optimized for vertex thread utilization
  OptimizeForPrims, ///< Sub-group size is optimized for primitive thread utilization
  Explicit,         ///< Sub-group size is allocated based on explicitly-specified vertsPerSubgroup and
                    ///  primsPerSubgroup
};

/// Enumerates compaction modes after culling operations for NGG primitive shader.
enum NggCompactMode : unsigned {
  NggCompactDisable,  ///< Compaction is disabled
  NggCompactVertices, ///< Compaction is based on vertices
};

/// Represents NGG tuning options
struct NggState {
  bool enableNgg;             ///< Enable NGG mode, use an implicit primitive shader
  bool enableGsUse;           ///< Enable NGG use on geometry shader
  bool forceCullingMode;      ///< Force NGG to run in culling mode
  NggCompactMode compactMode; ///< Compaction mode after culling operations

  bool enableVertexReuse;         ///< Enable optimization to cull duplicate vertices
  bool enableBackfaceCulling;     ///< Enable culling of primitives that don't meet facing criteria
  bool enableFrustumCulling;      ///< Enable discarding of primitives outside of view frustum
  bool enableBoxFilterCulling;    ///< Enable simpler frustum culler that is less accurate
  bool enableSphereCulling;       ///< Enable frustum culling based on a sphere
  bool enableSmallPrimFilter;     ///< Enable trivial sub-sample primitive culling
  bool enableCullDistanceCulling; ///< Enable culling when "cull distance" exports are present

  /// Following fields are used for NGG tuning
  unsigned backfaceExponent; ///< Value from 1 to UINT32_MAX that will cause the backface culling
                             ///  algorithm to ignore area calculations that are less than
                             ///  (10 ^ -(backfaceExponent)) / abs(w0 * w1 * w2)
                             ///  Only valid if the NGG backface culler is enabled.
                             ///  A value of 0 will disable the threshold.

  NggSubgroupSizingType subgroupSizing; ///< NGG sub-group sizing type

  unsigned primsPerSubgroup; ///< Preferred number of GS primitives to pack into a primitive shader
                             ///  sub-group

  unsigned vertsPerSubgroup; ///< Preferred number of vertices consumed by a primitive shader sub-group
};

/// ShaderHash represents a 128-bit client-specified hash key which uniquely identifies a shader program.
struct ShaderHash {
  uint64_t lower; ///< Lower 64 bits of hash key.
  uint64_t upper; ///< Upper 64 bits of hash key.
};

/// Compacts a 128-bit hash into a 32-bit one by XOR'ing each 32-bit chunk together.
///
/// Takes input parameter ShaderHash, which is a struct consisting of 2 quad words to be compacted.
//
/// Returns 32-bit hash value based on the input 128-bit hash.
inline unsigned compact32(ShaderHash hash) {
  return (static_cast<unsigned>(hash.lower) ^ static_cast<unsigned>(hash.lower >> 32) ^
          static_cast<unsigned>(hash.upper) ^ static_cast<unsigned>(hash.upper >> 32));
}

/// Represents per shader stage options.
struct PipelineShaderOptions {
  ShaderHash clientHash; ///< Client-supplied unique shader hash. A value of zero indicates that LLPC should
                         ///  calculate its own hash. This hash is used for dumping, shader replacement, SPP, etc.
                         ///  If the client provides this hash, they are responsible for ensuring it is as stable
                         ///  as possible.
  bool trapPresent;           ///< Indicates a trap handler will be present when this pipeline is executed,
                              ///  and any trap conditions encountered in this shader should call the trap
                              ///  handler. This could include an arithmetic exception, an explicit trap
                              ///  request from the host, or a trap after every instruction when in debug
                              ///  mode.
  bool debugMode;             ///< When set, this shader should cause the trap handler to be executed after
                              ///  every instruction.  Only valid if trapPresent is set.
  bool enablePerformanceData; ///< Enables the compiler to generate extra instructions to gather
                              ///  various performance-related data.
  bool allowReZ;              ///< Allow the DB ReZ feature to be enabled.  This will cause an early-Z test
                              ///  to potentially kill PS waves before launch, and also issues a late-Z test
                              ///  in case the PS kills pixels.  Only valid for pixel shaders.
  /// Maximum VGPR limit for this shader. The actual limit used by back-end for shader compilation is the smaller
  /// of this value and whatever the target GPU supports. To effectively disable this limit, set this to UINT_MAX.
  unsigned vgprLimit;

  /// Maximum SGPR limit for this shader. The actual limit used by back-end for shader compilation is the smaller
  /// of this value and whatever the target GPU supports. To effectively disable this limit, set this to UINT_MAX.
  unsigned sgprLimit;

  /// Overrides the number of CS thread-groups which the GPU will launch per compute-unit. This throttles the
  /// shader, which can sometimes enable more graphics shader work to complete in parallel. A value of zero
  /// disables limiting the number of thread-groups to launch. This field is ignored for graphics shaders.
  unsigned maxThreadGroupsPerComputeUnit;

  unsigned subgroupSize;       ///< The number of invocations in each subgroup, it is a power-of-two. 0 means
                               ///  the size is unspecified, the current reasonable value should be 32 or 64.
  unsigned waveSize;           ///< Control the number of threads per wavefront (GFX10+)
  bool wgpMode;                ///< Whether to choose WGP mode or CU mode (GFX10+)
  WaveBreakSize waveBreakSize; ///< Size of region to force the end of a wavefront (GFX10+).
                               ///  Only valid for fragment shaders.

  /// Force loop unroll count. "0" means using default value; "1" means disabling loop unroll.
  unsigned forceLoopUnrollCount;

  /// Enable LLPC load scalarizer optimization.
  bool enableLoadScalarizer;
  /// If set, lets the pipeline vary the wave sizes.
  bool allowVaryWaveSize;
  /// Use the LLVM backend's SI scheduler instead of the default scheduler.
  bool useSiScheduler;

  // Whether update descriptor root offset in ELF
  bool updateDescInElf;

  /// Disable the LLVM backend's LICM pass (equivalent to disableLicmThreshold=1).
  bool disableLicm;

  /// Default unroll threshold for LLVM.
  unsigned unrollThreshold;

  /// The threshold for load scalarizer.
  unsigned scalarThreshold;

  /// Forcibly disable loop unrolling - overrides any explicit unroll directives
  bool disableLoopUnroll;

  /// Whether enable adjustment of the fragment shader depth import for the variable shading rate
  bool adjustDepthImportVrs;

  /// Override FP32 denormal handling.
  DenormalMode fp32DenormalMode;

  /// Threshold number of blocks in a loop for LICM pass to be disabled.
  unsigned disableLicmThreshold;

  /// Threshold to use for loops with "Unroll" hint (0 = use llvm.llop.unroll.full).
  unsigned unrollHintThreshold;

  /// Threshold to use for loops with "DontUnroll" hint (0 = use llvm.llop.unroll.disable).
  unsigned dontUnrollHintThreshold;

  /// Whether fastmath contract could be disabled
  bool noContract;

  /// The enabled fast math flags (0 = depends on input language).
  unsigned fastMathFlags;

  /// Disable fast math flags mask (0 = nothing disabled).
  unsigned disableFastMathFlags;

  /// Maximum amount of LDS space to be used for spilling.
  unsigned ldsSpillLimitDwords;

  /// Attempt to scalarize waterfall descriptor loads.
  bool scalarizeWaterfallLoads;

  /// Force rearranges threadId within group into blocks of 8*8 or 8*4
  bool overrideForceThreadIdSwizzling;

  /// Override value for ThreadGroupSizeX
  unsigned overrideShaderThreadGroupSizeX;

  /// Override value for ThreadGroupSizeY
  unsigned overrideShaderThreadGroupSizeY;

  /// Override value for ThreadGroupSizeZ
  unsigned overrideShaderThreadGroupSizeZ;
};

/// Represents YCbCr sampler meta data in resource descriptor
struct SamplerYCbCrConversionMetaData {
  union {
    struct {                     ///< e.g R12X4G12X4_UNORM_2PACK16
      unsigned channelBitsR : 5; ///< channelBitsR = 12
      unsigned channelBitsG : 5; ///< channelBitsG = 12
      unsigned channelBitsB : 5; ///< channelBitsB =  0
      unsigned : 17;
    } bitDepth;
    struct {
      unsigned : 15;         ///< VkComponentSwizzle, e.g
      unsigned swizzleR : 3; ///< swizzleR = VK_COMPONENT_SWIZZLE_R(3)
      unsigned swizzleG : 3; ///< swizzleG = VK_COMPONENT_SWIZZLE_G(4)
      unsigned swizzleB : 3; ///< swizzleB = VK_COMPONENT_SWIZZLE_B(5)
      unsigned swizzleA : 3; ///< swizzleA = VK_COMPONENT_SWIZZLE_A(6)
      unsigned : 5;
    } componentMapping;
    struct {
      unsigned : 27;
      unsigned yCbCrModel : 3;               ///< RGB_IDENTITY(0), ycbcr_identity(1),
                                             ///  _709(2),_601(3),_2020(4)
      unsigned yCbCrRange : 1;               ///< ITU_FULL(0), ITU_NARROW(0)
      unsigned forceExplicitReconstruct : 1; ///< Disable(0), Enable(1)
    };
    unsigned u32All;
  } word0;

  union {
    struct {
      unsigned planes : 2;        ///< Number of planes, normally from 1 to 3
      unsigned lumaFilter : 1;    ///< FILTER_NEAREST(0) or FILTER_LINEAR(1)
      unsigned chromaFilter : 1;  ///< FILTER_NEAREST(0) or FILTER_LINEAR(1)
      unsigned xChromaOffset : 1; ///< COSITED_EVEN(0) or MIDPOINT(1)
      unsigned yChromaOffset : 1; ///< COSITED_EVEN(0) or MIDPOINT(1)
      unsigned xSubSampled : 1;   ///< true(1) or false(0)
      unsigned : 1;               ///< Unused
      unsigned ySubSampled : 1;   ///< true(1) or false(0)
      unsigned dstSelXYZW : 12;   ///< dst selection Swizzle
      unsigned undefined : 11;
    };
    unsigned u32All;
  } word1;

  union {
    /// For YUV formats, bitCount may not equal to bitDepth, where bitCount >= bitDepth
    struct {
      unsigned xBitCount : 6; ///< Bit count for x channel
      unsigned yBitCount : 6; ///< Bit count for y channel
      unsigned zBitCount : 6; ///< Bit count for z channel
      unsigned wBitCount : 6; ///< Bit count for w channel
      unsigned undefined : 8;
    } bitCounts;
    unsigned u32All;
  } word2;

  union {
    struct {
      unsigned sqImgRsrcWord1 : 32; ///< Reconstructed sqImgRsrcWord1
    };
    unsigned u32All;
  } word3;

  union {
    struct {
      unsigned lumaWidth : 16;  ///< Actual width of luma plane
      unsigned lumaHeight : 16; ///< Actual height of luma plane
    };
    unsigned u32All;
  } word4;

  union {
    struct {
      unsigned lumaDepth : 16; ///< Actual array slices of luma plane
      unsigned : 16;
    };
    unsigned u32All;
  } word5;
};

/// Represents info of a shader attached to a to-be-built pipeline.
struct PipelineShaderInfo {
  const void *pModuleData;                         ///< Shader module data used for pipeline building (opaque)
  const VkSpecializationInfo *pSpecializationInfo; ///< Specialization constant info
  const char *pEntryTarget;                        ///< Name of the target entry point (for multi-entry)
  ShaderStage entryStage;                          ///< Shader stage of the target entry point
  PipelineShaderOptions options; ///< Per shader stage tuning/debugging options
};

/// Represents color target info
struct ColorTarget {
  bool blendEnable;          ///< Blend will be enabled for this target at draw time
  bool blendSrcAlphaToColor; ///< Whether source alpha is blended to color channels for this target
                             ///  at draw time
  uint8_t channelWriteMask;  ///< Write mask to specify destination channels
  VkFormat format;           ///< Color attachment format
};

/// Represents info to build a graphics pipeline.
struct GraphicsPipelineBuildInfo {
  void *pInstance;                ///< Vulkan instance object
  void *pUserData;                ///< User data
  OutputAllocFunc pfnOutputAlloc; ///< Output buffer allocator
  ICache *cache;                  ///< ICache, used to search for the compiled shader data
#if LLPC_ENABLE_SHADER_CACHE
  IShaderCache *pShaderCache; ///< Shader cache, used to search for the compiled shader data
#endif
  PipelineShaderInfo vs;  ///< Vertex shader
  PipelineShaderInfo tcs; ///< Tessellation control shader
  PipelineShaderInfo tes; ///< Tessellation evaluation shader
  PipelineShaderInfo gs;  ///< Geometry shader
  PipelineShaderInfo fs; ///< Fragment shader

  ResourceMappingData resourceMapping; ///< Resource mapping graph and static descriptor values

  /// Create info of vertex input state
  const VkPipelineVertexInputStateCreateInfo *pVertexInput;

  // Depth/stencil state
  VkPipelineDepthStencilStateCreateInfo dsState;

  struct {
    VkPrimitiveTopology topology; ///< Primitive topology
    unsigned patchControlPoints;  ///< Number of control points per patch (valid when the topology is
                                  ///  "patch")
    unsigned deviceIndex;         ///< Device index for device group
    bool disableVertexReuse;      ///< Disable reusing vertex shader output for indexed draws
    bool switchWinding;           ///< Whether to reverse vertex ordering for tessellation
    bool enableMultiView;         ///< Whether to enable multi-view support
  } iaState;                      ///< Input-assembly state

  struct {
    bool depthClipEnable; ///< Enable clipping based on Z coordinate
  } vpState;              ///< Viewport state

  struct {
    bool rasterizerDiscardEnable; ///< Kill all rasterized pixels. This is implicitly true if stream out
                                  ///  is enabled and no streams are rasterized
    bool innerCoverage;           ///< Related to conservative rasterization.  Must be false if
                                  ///  conservative rasterization is disabled.
    bool perSampleShading;        ///< Enable per sample shading
    uint8_t usrClipPlaneMask;     ///< Mask to indicate the enabled user defined clip planes
    unsigned numSamples;          ///< Number of coverage samples used when rendering with this pipeline
    unsigned pixelShaderSamples;  ///< Controls the pixel shader execution rate. Must be less than or equal to
                                  ///  coverageSamples. Valid values are 1, 2, 4, and 8.
    unsigned samplePatternIdx;    ///< Index into the currently bound MSAA sample pattern table that
                                  ///  matches the sample pattern used by the rasterizer when rendering
                                  ///  with this pipeline.

    VkProvokingVertexModeEXT provokingVertexMode; ///< Specifies which vertex of a primitive is the _provoking
                                                  ///  vertex_, this impacts which vertex's "flat" VS outputs
                                                  ///  are passed to the PS.
  } rsState; ///< Rasterizer State
  struct {
    bool alphaToCoverageEnable; ///< Enable alpha to coverage
    bool dualSourceBlendEnable; ///< Blend state bound at draw time will use a dual source blend mode

    ColorTarget target[MaxColorTargets]; ///< Per-MRT color target info
  } cbState;                             ///< Color target state

  NggState nggState;        ///< NGG state used for tuning and debugging
  PipelineOptions options;  ///< Per pipeline tuning/debugging options
  bool unlinked;            ///< True to build an "unlinked" half-pipeline ELF
  bool dynamicVertexStride; ///< Dynamic Vertex input Stride is enabled.
  bool enableUberFetchShader; ///< Use uber fetch shader
  bool enableEarlyCompile;  ///< Whether enable early compile
};

/// Represents info to build a compute pipeline.
struct ComputePipelineBuildInfo {
  void *pInstance;                ///< Vulkan instance object
  void *pUserData;                ///< User data
  OutputAllocFunc pfnOutputAlloc; ///< Output buffer allocator
  ICache *cache;                  ///< ICache, used to search for the compiled shader data
#if LLPC_ENABLE_SHADER_CACHE
  IShaderCache *pShaderCache; ///< Shader cache, used to search for the compiled shader data
#endif
  unsigned deviceIndex;  ///< Device index for device group
  PipelineShaderInfo cs; ///< Compute shader
  ResourceMappingData resourceMapping; ///< Resource mapping graph and static descriptor values
  PipelineOptions options; ///< Per pipeline tuning options
  bool unlinked;           ///< True to build an "unlinked" half-pipeline ELF
};

// =====================================================================================================================
/// Represents the unified of a pipeline create info.
struct PipelineBuildInfo {
  const ComputePipelineBuildInfo *pComputeInfo;   // Compute pipeline create info
  const GraphicsPipelineBuildInfo *pGraphicsInfo; // Graphic pipeline create info
};

// =====================================================================================================================
/// Represents the interfaces of a pipeline dumper.
class IPipelineDumper {
public:
  /// Dumps SPIR-V shader binary to external file.
  ///
  /// @param [in]  pDumpDir     Directory of pipeline dump
  /// @param [in]  pSpirvBin    SPIR-V binary
  static void VKAPI_CALL DumpSpirvBinary(const char *pDumpDir, const BinaryData *pSpirvBin);

  /// Begins to dump graphics/compute pipeline info.
  ///
  /// @param [in]  pDumpDir                 Directory of pipeline dump
  /// @param [in]  pipelineInfo             Info of the pipeline to be built
  ///
  /// @returns : The handle of pipeline dump file
  static void *VKAPI_CALL BeginPipelineDump(const PipelineDumpOptions *pDumpOptions, PipelineBuildInfo pipelineInfo);

  /// Begins to dump graphics/compute pipeline info.
  ///
  /// @param [in]  pDumpDir                 Directory of pipeline dump
  /// @param [in]  pipelineInfo             Info of the pipeline to be built
  /// @param hash64                         Hash code
  ///
  /// @returns : The handle of pipeline dump file
  static void *VKAPI_CALL BeginPipelineDump(const PipelineDumpOptions *pDumpOptions, PipelineBuildInfo pipelineInfo,
                                            uint64_t hash64);

  /// Ends to dump graphics/compute pipeline info.
  ///
  /// @param  [in]  pDumpFile         The handle of pipeline dump file
  static void VKAPI_CALL EndPipelineDump(void *pDumpFile);

  /// Disassembles pipeline binary and dumps it to pipeline info file.
  ///
  /// @param [in]  pDumpFile        The handle of pipeline dump file
  /// @param [in]  gfxIp            Graphics IP version info
  /// @param [in]  pPipelineBin     Pipeline binary (ELF)
  static void VKAPI_CALL DumpPipelineBinary(void *pDumpFile, GfxIpVersion gfxIp, const BinaryData *pPipelineBin);

  /// Dump extra info to pipeline file.
  ///
  /// @param [in]  pDumpFile        The handle of pipeline dump file
  /// @param [in]  pStr             Extra string info to dump
  static void VKAPI_CALL DumpPipelineExtraInfo(void *pDumpFile, const char *pStr);

  /// Gets shader module hash code.
  ///
  /// @param [in]  pModuleData   Pointer to the shader module data.
  ///
  /// @returns : Hash code associated this shader module.
  static uint64_t VKAPI_CALL GetShaderHash(const void *pModuleData);

  /// Calculates graphics pipeline hash code.
  ///
  /// @param [in]  pPipelineInfo  Info to build this graphics pipeline
  ///
  /// @returns : Hash code associated this graphics pipeline.
  static uint64_t VKAPI_CALL GetPipelineHash(const GraphicsPipelineBuildInfo *pPipelineInfo);

  /// Calculates compute pipeline hash code.
  ///
  /// @param [in]  pPipelineInfo  Info to build this compute pipeline
  ///
  /// @returns : Hash code associated this compute pipeline.
  static uint64_t VKAPI_CALL GetPipelineHash(const ComputePipelineBuildInfo *pPipelineInfo);

  /// Gets graphics pipeline name.
  ///
  /// @param [in]  pPipelineInfo  Info to build this graphics pipeline
  /// @param [out] pPipeName : The full name of this graphics pipeline
  /// @param [in]  nameBufSize    Size of the buffer to store pipeline name
  static void VKAPI_CALL GetPipelineName(const GraphicsPipelineBuildInfo *pPipelineInfo, char *pPipeName,
                                         const size_t nameBufSize);

  /// Gets compute pipeline name.
  ///
  /// @param [in]  pPipelineInfo  Info to build this compute pipeline
  /// @param [out] pPipeName : The full name of this compute pipeline
  /// @param [in]  nameBufSize    Size of the buffer to store pipeline name
  static void VKAPI_CALL GetPipelineName(const ComputePipelineBuildInfo *pPipelineInfo, char *pPipeName,
                                         const size_t nameBufSize);

  /// Gets graphics pipeline name.
  ///
  /// @param [in]  pPipelineInfo   Info to build this graphics pipeline
  /// @param [out] pPipeName       The full name of this graphics pipeline
  /// @param [in]  nameBufSize     Size of the buffer to store pipeline name
  /// @param hashCode64            Precalculated Hash code of pipeline
  static void VKAPI_CALL GetPipelineName(const GraphicsPipelineBuildInfo *pPipelineInfo, char *pPipeName,
                                         const size_t nameBufSize, uint64_t hashCode64);

  /// Gets compute pipeline name.
  ///
  /// @param [in]  pPipelineInfo  Info to build this compute pipeline
  /// @param [out] pPipeName      The full name of this compute pipeline
  /// @param [in]  nameBufSize    Size of the buffer to store pipeline name
  /// @param hashCode64           Precalculated Hash code of pipeline
  static void VKAPI_CALL GetPipelineName(const ComputePipelineBuildInfo *pPipelineInfo, char *pPipeName,
                                         const size_t nameBufSize, uint64_t hashCode64);

};

// =====================================================================================================================
/// Represents the interfaces of the utility.
class IUtil {
public:
  /// Gets the entry-point name from the SPIR-V binary.
  ///
  /// @param [in] spvBin   SPIR-V binary
  static const char *VKAPI_CALL GetEntryPointNameFromSpirvBinary(const BinaryData *spvBin);
};

/// 128-bit hash compatible structure
struct HashId {
  union {
    uint64_t qwords[2]; ///< Output hash in qwords.
    uint32_t dwords[4]; ///< Output hash in dwords.
    uint8_t bytes[16];  ///< Output hash in bytes.
  };
};

typedef void *RawEntryHandle;

// =====================================================================================================================
// Shader Cache interfaces, that client needs to inherit and implement it.
class ICache {
public:
  virtual ~ICache() = default;

  /// \brief Obtain a cache entry for the \p hash.
  ///
  /// The caller receives reference-counted ownership of the returned handle, if any, and must
  /// eventually call \ref PutEntry to release it.
  ///
  /// Valid handles are always non-null.
  ///
  /// @param hash : The hash key for the cache entry
  /// @param allocateOnMiss : If true, a new cache entry will be allocated when none is found
  /// @param pHandle : Will be filled with a handle to the cache entry on Success, NotReady and allocateOnMiss if
  /// NotFound
  /// @returns : Success code, possible values:
  ///   * Success: an existing, ready entry was found
  ///   * NotReady: an existing entry was found, but it is not ready yet because another thread
  ///               is working on filling it
  ///   * NotFound: no existing entry was found. If \p allocateOnMiss is set, a new entry was
  ///               allocated and the caller must populate it via SetValue
  ///   * ErrorXxx: some internal error has occurred, no handle is returned
  LLPC_NODISCARD virtual Result GetEntry(HashId hash, bool allocateOnMiss, EntryHandle *pHandle) = 0;

  /// \brief Release ownership of a handle to a cache entry.
  ///
  /// If the handle owner is responsible for populating the cache entry, it is an error to call this
  /// method without first calling SetValue.
  /// Put can be called multiple times if the Entry is empty.
  ///
  /// @param rawHandle : The handle to cache entry to be released
  virtual void ReleaseEntry(RawEntryHandle rawHandle) = 0;

  /// \brief Wait for a cache entry to become ready (populated by another thread).
  ///
  /// This block the current thread until the entry becomes ready.
  ///
  /// @param rawHandle : The handle to the cache entry to be wait.
  /// @returns : Success code, possible values:
  ///   * Success: the entry is now ready
  ///   * ErrorXxx: some internal error has occurred, or populating the cache was not successful
  ///               (e.g. due to a compiler error). The operation was semantically a no-op:
  ///               the entry is still not ready, and the caller must still release it via \ref PutEntry
  LLPC_NODISCARD virtual Result WaitForEntry(RawEntryHandle rawHandle) = 0;

  /// \brief Retrieve the value contents of a cache entry.
  ///
  /// @param rawHandle : The handle to the cache entry
  /// @param pData : If non-null, up to *pDataLen bytes of contents of the cache entry will be copied
  ///              into the memory pointed to by pData
  /// @param pDataLen : If \p pData is non-null, the caller must set *pDataLen to the space available
  ///                 in the memory that it points to. The method will store the total size of the
  ///                 cache entry in *pDataLen.
  /// @returns : Success code, possible values:
  ///   * Success: operation completed successfully
  ///   * NotReady: the entry is not ready yet (waiting to be populated by another thread)
  ///   * ErrorXxx: some internal error has occurred. The operation was semantically a no-op.
  LLPC_NODISCARD virtual Result GetValue(RawEntryHandle rawHandle, void *pData, size_t *pDataLen) = 0;

  /// \brief Zero-copy retrieval of the value contents of a cache entry.
  ///
  /// @param handle : The handle to the cache entry
  /// @param ppData : Will be set to a pointer to the cache value contents. The pointer remains
  ///               valid until the handle is released via \ref PutEntry.
  /// @param pDataLen : Will be set to the total size of the cache entry in *pDataLen.
  /// @returns : Success code, possible values:
  ///   * Success: operation completed successfully
  ///   * Unsupported: this implementation does not support zero-copy, the caller must use
  ///                  \ref GetValue instead
  ///   * NotReady: the entry is not ready yet (waiting to be populated by another thread)
  ///   * ErrorXxx: some internal error has occurred. The operation was semantically a no-op.
  LLPC_NODISCARD virtual Result GetValueZeroCopy(RawEntryHandle rawHandle, const void **ppData, size_t *pDataLen) = 0;

  /// \brief Populate the value contents of a cache entry.
  ///
  /// This method must be called exactly once when a cache entry is newly allocated by \ref GetEntry
  /// with allocateOnMiss set and a return value of NotFound.
  ///
  /// The handle must still be released using \ref PutEntry after calling this method.
  ///
  /// @param handle : The handle to be populated
  /// @param success : Whether computing the value contents was successful
  /// @param pData : Pointer to the value contents
  /// @param dataLen : Size of the value contents in bytes
  /// @returns : Success code, possible values:
  ///   * Success: operation completed successfully
  ///   * ErrorXxx: some internal error has occurred. The caller must not call SetValue again,
  ///               but it must still release the handle via \ref PutEntry.
  LLPC_NODISCARD virtual Result SetValue(RawEntryHandle rawHandle, bool success, const void *pData, size_t dataLen) = 0;

  /// \brief Populate the value contents of a cache entry and release the handle.
  ///
  /// Semantics are identical to SetValue, except that the handle is guaranteed to be released.
  /// Doing this atomically can sometimes allow a more efficient implementation; the default
  /// implementation is trivial.
  LLPC_NODISCARD virtual Result ReleaseWithValue(RawEntryHandle rawHandle, bool success, const void *pData,
                                                 size_t dataLen) {
    Result result = Result::ErrorUnknown;
    if (!rawHandle)
      return result;
    result = SetValue(rawHandle, success, pData, dataLen);
    ReleaseEntry(rawHandle);
    return result;
  }
};

// =====================================================================================================================
// A slight alternative using more C++ RAII safety:
// - make all methods of ICache other than GetEntry protected
// - use this class for the EntryHandle, providing more type safety and using ~EntryHandle
//   to ensure that PutEntry gets called etc.
class EntryHandle {
public:
  /// \brief Construct from a raw handle.
  EntryHandle(ICache *pCache, RawEntryHandle rawHandle, bool mustPopulate) {
    m_pCache = pCache;
    m_rawHandle = rawHandle;
    m_mustPopulate = mustPopulate;
  }

  EntryHandle() = default;
  ~EntryHandle() { Put(); }
  EntryHandle(const EntryHandle &) = delete;
  EntryHandle &operator=(const EntryHandle &) = delete;

  EntryHandle(EntryHandle &&rhs)
      : m_pCache(rhs.m_pCache), m_rawHandle(rhs.m_rawHandle), m_mustPopulate(rhs.m_mustPopulate) {
    rhs.m_pCache = nullptr;
    rhs.m_rawHandle = nullptr;
    rhs.m_mustPopulate = false;
  }

  EntryHandle &operator=(EntryHandle &&rhs) {
    if (this != &rhs) {
      m_pCache = rhs.m_pCache;
      m_rawHandle = rhs.m_rawHandle;
      m_mustPopulate = rhs.m_mustPopulate;

      rhs.m_pCache = nullptr;
      rhs.m_rawHandle = nullptr;
      rhs.m_mustPopulate = false;
    }

    return *this;
  }

  static void ReleaseHandle(EntryHandle &&rhs) {
    EntryHandle entryHandle;
    entryHandle.m_pCache = rhs.m_pCache;
    entryHandle.m_rawHandle = rhs.m_rawHandle;
    entryHandle.m_mustPopulate = rhs.m_mustPopulate;

    rhs.m_pCache = nullptr;
    rhs.m_rawHandle = nullptr;
    rhs.m_mustPopulate = false;

    entryHandle.Put();
  }
  bool IsEmpty() { return m_pCache == nullptr; }

  // semantics of these methods are largely analogous to the above in ICache,
  // their implementation simply forwards to the m_pCache.
  LLPC_NODISCARD Result WaitForEntry() const {
    assert(m_pCache);
    return m_pCache->WaitForEntry(m_rawHandle);
  }

  LLPC_NODISCARD Result GetValue(void *pData, size_t *pDataLen) const {
    assert(m_pCache);
    return m_pCache->GetValue(m_rawHandle, pData, pDataLen);
  }

  LLPC_NODISCARD Result GetValueZeroCopy(const void **ppData, size_t *pDataLen) const {
    assert(m_pCache);
    return m_pCache->GetValueZeroCopy(m_rawHandle, ppData, pDataLen);
  }

  LLPC_NODISCARD Result SetValue(bool success, const void *pData, size_t dataLen) {
    assert(m_pCache);
    assert(m_mustPopulate);
    m_mustPopulate = false;
    return m_pCache->SetValue(m_rawHandle, success, pData, dataLen);
  }

private:
  void Put() {
    if (!m_pCache)
      return;
    if (m_mustPopulate) {
      Result result = m_pCache->SetValue(m_rawHandle, false, nullptr, 0);
      assert(result == Result::Success);
      (void)result;
    }
    m_pCache->ReleaseEntry(m_rawHandle);
    m_pCache = nullptr;
    m_rawHandle = nullptr;
    m_mustPopulate = false;
  }

  ICache *m_pCache = nullptr;
  void *m_rawHandle = nullptr;
  bool m_mustPopulate = false;
};

} // namespace Vkgc<|MERGE_RESOLUTION|>--- conflicted
+++ resolved
@@ -81,17 +81,12 @@
 //  @page VersionHistory
 //  %Version History
 //  | %Version | Change Description                                                                                    |
-<<<<<<< HEAD
 //  | -------- | ------------------------------------------------------------------------------------------------------|
 //  |     54.3 | Add usePointSize to ShaderModuleUsage                                                                 |
 //  |     54.2 | Add subgroupSize to PipelineShaderOptions                                                             |
 //  |     54.1 | Add overrideForceThreadIdSwizzling overrideShaderThreadGroupSizeX, overrideShaderThreadGroupSizeY     |
 //  |          | and overrideShaderThreadGroupSizeZ  to PipelineShaderOptions                                          |
 //  |     54.0 | Add overrideThreadGroupSizeX, overrideThreadGroupSizeY and overrideThreadGroupSizeZ to PipelineOptions|
-=======
-//  | -------- | ---------------------------------------------------------------------------------------------|
-//  |     54.0 | Add overrideThreadGroupSizeX, overrideThreadGroupSizeY and overrideThreadGroupSizeZ  to PipelineOptions     |
->>>>>>> 716cd8e5
 //  |     53.7 | Add threadGroupSwizzleMode to PipelineOptions                                                         |
 //  |     53.6 | Add scalarizeWaterfallLoads to PipelineShaderOptions                                                  |
 //  |     53.5 | Add forceCsThreadIdSwizzling for thread id swizzle in 8*4                                             |
