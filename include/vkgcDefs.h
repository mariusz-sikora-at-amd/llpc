/*
 ***********************************************************************************************************************
 *
 *  Copyright (c) 2020-2022 Advanced Micro Devices, Inc. All Rights Reserved.
 *
 *  Permission is hereby granted, free of charge, to any person obtaining a copy
 *  of this software and associated documentation files (the "Software"), to deal
 *  in the Software without restriction, including without limitation the rights
 *  to use, copy, modify, merge, publish, distribute, sublicense, and/or sell
 *  copies of the Software, and to permit persons to whom the Software is
 *  furnished to do so, subject to the following conditions:
 *
 *  The above copyright notice and this permission notice shall be included in all
 *  copies or substantial portions of the Software.
 *
 *  THE SOFTWARE IS PROVIDED "AS IS", WITHOUT WARRANTY OF ANY KIND, EXPRESS OR
 *  IMPLIED, INCLUDING BUT NOT LIMITED TO THE WARRANTIES OF MERCHANTABILITY,
 *  FITNESS FOR A PARTICULAR PURPOSE AND NONINFRINGEMENT. IN NO EVENT SHALL THE
 *  AUTHORS OR COPYRIGHT HOLDERS BE LIABLE FOR ANY CLAIM, DAMAGES OR OTHER
 *  LIABILITY, WHETHER IN AN ACTION OF CONTRACT, TORT OR OTHERWISE, ARISING FROM,
 *  OUT OF OR IN CONNECTION WITH THE SOFTWARE OR THE USE OR OTHER DEALINGS IN THE
 *  SOFTWARE.
 *
 **********************************************************************************************************************/
/**
 ***********************************************************************************************************************
 * @file  vkgcDefs.h
 * @brief VKGC header file: contains vulkan graphics compiler basic definitions (including interfaces and data types).
 ***********************************************************************************************************************
 */
#pragma once

#include "vulkan.h"
#include <cassert>
#include <tuple>

// Confliction of Xlib and LLVM headers
#if !_WIN32
#undef True
#undef False
#undef DestroyAll
#undef Status
#undef Bool
#endif

/// LLPC major interface version.
#define LLPC_INTERFACE_MAJOR_VERSION 56

/// LLPC minor interface version.
<<<<<<< HEAD
#define LLPC_INTERFACE_MINOR_VERSION 2
=======
#define LLPC_INTERFACE_MINOR_VERSION 1
>>>>>>> 9db0ba4c

#ifndef LLPC_CLIENT_INTERFACE_MAJOR_VERSION
#error LLPC client version is not defined
#endif

#if LLPC_CLIENT_INTERFACE_MAJOR_VERSION < 49
#error LLPC client version is too old
#endif

#ifndef LLPC_ENABLE_SHADER_CACHE
#define LLPC_ENABLE_SHADER_CACHE 0
#endif

/// LLPC_NODISCARD - Warns when function return value is discarded.
//
// We cannot use the 'nodiscard' attribute until we upgrade to C++17 or newer mode.
#if defined(__has_cpp_attribute)
#if __has_cpp_attribute(clang::warn_unused_result)
#define LLPC_NODISCARD [[clang::warn_unused_result]]
#elif defined(__GNUC__) && __has_cpp_attribute(nodiscard)
#define LLPC_NODISCARD [[nodiscard]]
#else
#define LLPC_NODISCARD
#endif
#else
#define LLPC_NODISCARD
#endif

//
// -------------------------------------------------------------------------------------------------------------------
//  @page VersionHistory
//  %Version History
//  | %Version | Change Description                                                                                    |
//  | -------- | ----------------------------------------------------------------------------------------------------- |
<<<<<<< HEAD
//  |     55.2 | Add aggressiveInvariantLoads and disableInvariantLoads to PipelineShaderOptions                       |
//  |     55.1 | Add nsaThreshold to PipelineShaderOptions                                                             |
=======
//  |     56.1 | Add struct UberFetchShaderAttribInfo                                                                  |
//  |     56.0 | Move maxRayLength to RtState                                                                          |
//  |     55.2 | Add pipeline layout API hash to all PipelineBuildInfos                                                |
>>>>>>> 9db0ba4c
//  |     55.0 | Remove isInternalRtShader from module options                                                         |
//  |     54.9 | Add internalRtShaders to PipelineOptions to allow for dumping this data                               |
//  |     54.6 | Add reverseThreadGroup to PipelineOptions                                                             |
//  |     54.5 | Add forceLateZ to PipelineShaderOptions                                                               |
#if VKI_RAY_TRACING
//  |     54.4 | Add isReplay to RayTracingPipelineBuildInfo for ray tracing capture replay feature                    |
#endif
//  |     54.3 | Add usePointSize to ShaderModuleUsage                                                                 |
//  |     54.2 | Add subgroupSize to PipelineShaderOptions                                                             |
//  |     54.1 | Add overrideForceThreadIdSwizzling overrideShaderThreadGroupSizeX, overrideShaderThreadGroupSizeY     |
//  |          | and overrideShaderThreadGroupSizeZ  to PipelineShaderOptions                                          |
//  |     54.0 | Add overrideThreadGroupSizeX, overrideThreadGroupSizeY and overrideThreadGroupSizeZ to PipelineOptions|
//  |     53.7 | Add threadGroupSwizzleMode to PipelineOptions                                                         |
//  |     53.6 | Add scalarizeWaterfallLoads to PipelineShaderOptions                                                  |
//  |     53.5 | Add forceCsThreadIdSwizzling for thread id swizzle in 8*4                                             |
//  |     53.4 | Add ldsSpillLimitDwords shader option                                                                 |
//  |     53.3 | Add disableFastMathFlags shader option, plus support for this and fastMathFlags in pipeline files     |
//  |     53.2 | Add resourceLayoutScheme to PipelineOptions                                                           |
//  |     53.1 | Add PartPipelineStage enum for part-pipeline mode                                                     |
//  |     53.0 | Add optimizationLevel to PipelineOptions                                                              |
//  |     52.3 | Add fastMathFlags to PipelineShaderOptions                                                            |
//  |     52.2 | Add provokingVertexMode to rsState                                                                    |
//  |     52.1 | Add pageMigrationEnabled to PipelineOptions                                                           |
//  |     52.0 | Add the member word4 and word5 to SamplerYCbCrConversionMetaData                                      |
//  |     50.2 | Add the member dsState to GraphicsPipelineBuildInfo                                                   |
//  |     50.1 | Disclose ResourceMappingNodeType::InlineBuffer                                                        |
//  |     50.0 | Removed the member 'enableOpt' of ShaderModuleOptions                                                 |
//  |     49.1 | Added enableEarlyCompile to GraphicsPipelineBuildInfo                                                 |
//  |     49.0 | Added DescriptorConstBuffer, DescriptorConstBufferCompact, DescriptorImage, DescriptorConstTexelBuffer|
//  |          | to ResourceMappingNodeType                                                                            |
//  |     48.1 | Added enableUberFetchShader to GraphicsPipelineBuildInfo                                              |
//  |     48.0 | Removed the member 'polygonMode' of rsState                                                           |
//  |     47.0 | Always get culling controls from primitive shader table                                               |
//  |     46.3 | Added enableInterpModePatch to PipelineOptions                                                        |
//  |     46.1 | Added dynamicVertexStride to GraphicsPipelineBuildInfo                                                |
//  |     46.0 | Removed the member 'depthBiasEnable' of rsState                                                       |
//  |     45.5 | Added new enum type ThreadGroupSwizzleMode for thread group swizzling for compute shaders             |
//  |     45.4 | Added disableLicmThreshold, unrollHintThreshold, and dontUnrollHintThreshold to PipelineShaderOptions |
//  |     45.3 | Add pipelinedump function to enable BeginPipelineDump and GetPipelineName                             |
//  |     45.2 | Add GFX IP plus checker to GfxIpVersion                                                               |
//  |     45.1 | Add pipelineCacheAccess, stageCacheAccess(es) to GraphicsPipelineBuildOut/ComputePipelineBuildOut     |
//  |     45.0 | Remove the member 'enableFastLaunch' of NGG state                                                     |
//  |     44.0 | Rename the member 'forceNonPassthrough' of NGG state to 'forceCullingMode'                            |
//  |     43.1 | Add disableImageResourceCheck in PipelineOptions                                                      |
//  |     43.0 | Removed the enumerant WaveBreakSize::DrawTime                                                         |
//  |     42.0 | Removed tileOptimal flag from SamplerYcbcrConversion metadata struct                                  |
//  |     41.0 | Moved resource mapping from ShaderPipeline-level to Pipeline-level                                    |
//  |     40.4 | Added fp32DenormalMode in PipelineShaderOptions to allow overriding SPIR-V denormal settings          |
//  |     40.3 | Added ICache interface                                                                                |
//  |     40.2 | Added extendedRobustness in PipelineOptions to support VK_EXT_robustness2                             |
//  |     40.1 | Added disableLoopUnroll to PipelineShaderOptions                                                      |
//  |     40.0 | Added DescriptorReserved12, which moves DescriptorYCbCrSampler down to 13                             |
//  |     39.0 | Non-LLPC-specific XGL code should #include vkcgDefs.h instead of llpc.h                               |
//  |     38.3 | Added shadowDescriptorTableUsage and shadowDescriptorTablePtrHigh to PipelineOptions                  |
//  |     38.2 | Added scalarThreshold to PipelineShaderOptions                                                        |
//  |     38.1 | Added unrollThreshold to PipelineShaderOptions                                                        |
//  |     38.0 | Removed CreateShaderCache in ICompiler and pShaderCache in pipeline build info                        |
//  |     37.0 | Removed the -enable-dynamic-loop-unroll option                                                        |
//  |     36.0 | Add 128 bit hash as clientHash in PipelineShaderOptions                                               |
//  |     35.0 | Added disableLicm to PipelineShaderOptions                                                            |
//  |     33.0 | Add enableLoadScalarizer option into PipelineShaderOptions.                                           |
//  |     32.0 | Add ShaderModuleOptions in ShaderModuleBuildInfo                                                      |
//  |     31.0 | Add PipelineShaderOptions::allowVaryWaveSize                                                          |
//  |     30.0 | Removed PipelineOptions::autoLayoutDesc                                                               |
//  |     28.0 | Added reconfigWorkgroupLayout to PipelineOptions and useSiScheduler to PipelineShaderOptions          |
//  |     27.0 | Remove the includeIrBinary option from PipelineOptions as only IR disassembly is now dumped           |
//  |     25.0 | Add includeIrBinary option into PipelineOptions for including IR binaries into ELF files.             |
//  |     24.0 | Add forceLoopUnrollCount option into PipelineShaderOptions.                                           |
//  |     23.0 | Add flag robustBufferAccess in PipelineOptions to check out of bounds of private array.               |
//  |     22.0 | Internal revision.                                                                                    |
//  |     21.0 | Add stage in Pipeline shader info and struct PipelineBuildInfo to simplify pipeline dump interface.   |
//
//  IMPORTANT NOTE: All structures defined in this file that are passed as input into LLPC must be zero-initialized
//  with code such as the following before filling in the structure's fields:
//
//    SomeLlpcStructure someLlpcStructure = {};
//
//  It is sufficient to perform this initialization on a containing structure.
//
//  LLPC is free to add new fields to such structures without increasing the client interface major version, as long
//  as setting the newly added fields to a 0 (or false) value is safe, i.e. it preserves the old behavior.
//

namespace Vkgc {

static const unsigned Version = LLPC_INTERFACE_MAJOR_VERSION;
static const unsigned InternalDescriptorSetId = static_cast<unsigned>(-1);
static const unsigned MaxVertexAttribs = 64;
static const unsigned MaxColorTargets = 8;
static const unsigned FetchShaderInternalBufferBinding = 5;
static const unsigned ReverseThreadGroupControlBinding = 7;
#if VKI_RAY_TRACING
static const unsigned RtCaptureReplayInternalBufferBinding = 8;
#endif
static const unsigned MaxFetchShaderInternalBufferSize = 16 * MaxVertexAttribs;

// Forward declarations
class IShaderCache;
class ICache;
class EntryHandle;

/// Enumerates result codes of LLPC operations.
enum class Result : int {
  /// The operation completed successfully
  Success = 0x00000000,
  // The requested operation is delayed
  Delayed = 0x00000001,
  // The requested feature is unsupported
  Unsupported = 0x00000002,
  // A required resource (e.g. cache entry) is not ready yet.
  NotReady = 0x00000003,
  // A required resource (e.g. cache entry) was not found.
  NotFound = 0x00000004,
  /// The requested operation is unavailable at this time
  ErrorUnavailable = -(0x00000001),
  /// The operation could not complete due to insufficient system memory
  ErrorOutOfMemory = -(0x00000002),
  /// An invalid shader code was passed to the call
  ErrorInvalidShader = -(0x00000003),
  /// An invalid value was passed to the call
  ErrorInvalidValue = -(0x00000004),
  /// A required input pointer passed to the call was invalid (probably null)
  ErrorInvalidPointer = -(0x00000005),
  /// The operation encountered an unknown error
  ErrorUnknown = -(0x00000006),
};

/// Represents the base data type
enum class BasicType : unsigned {
  Unknown = 0, ///< Unknown
  Float,       ///< Float
  Double,      ///< Double
  Int,         ///< Signed integer
  Uint,        ///< Unsigned integer
  Int64,       ///< 64-bit signed integer
  Uint64,      ///< 64-bit unsigned integer
  Float16,     ///< 16-bit floating-point
  Int16,       ///< 16-bit signed integer
  Uint16,      ///< 16-bit unsigned integer
  Int8,        ///< 8-bit signed integer
  Uint8,       ///< 8-bit unsigned integer
};

/// Enumerates LLPC shader stages.
enum ShaderStage : unsigned {
  ShaderStageVertex = 0,  ///< Vertex shader
  ShaderStageTessControl, ///< Tessellation control shader
  ShaderStageTessEval,    ///< Tessellation evaluation shader
  ShaderStageGeometry,    ///< Geometry shader
  ShaderStageFragment,    ///< Fragment shader
  ShaderStageCompute,     ///< Compute shader
#if VKI_RAY_TRACING
  ShaderStageRayTracingRayGen,     ///< Ray generation shader (for ray tracing)
  ShaderStageRayTracingIntersect,  ///< Intersection shader (for ray tracing)
  ShaderStageRayTracingAnyHit,     ///< Any-Hit shader (for ray tracing)
  ShaderStageRayTracingClosestHit, ///< Closest Hit shader (for ray tracing)
  ShaderStageRayTracingMiss,       ///< Miss shader (for ray tracing)
  ShaderStageRayTracingCallable,   ///< Callable shader (for ray tracing)
#endif
  ShaderStageCount,                                     ///< Count of shader stages
  ShaderStageInvalid = ~0u,                             ///< Invalid shader stage
  ShaderStageNativeStageCount = ShaderStageCompute + 1, ///< Native supported shader stage count
  ShaderStageGfxCount = ShaderStageFragment + 1,        ///< Count of shader stages for graphics pipeline

  ShaderStageCopyShader = ShaderStageCount, ///< Copy shader (internal-use)
  ShaderStageCountInternal,                 ///< Count of shader stages (internal-use)
};

/// Enumerating multiple shader stages when used in a mask.
enum ShaderStageBit : unsigned {
  ShaderStageVertexBit = (1 << ShaderStageVertex),           ///< Vertex shader bit
  ShaderStageTessControlBit = (1 << ShaderStageTessControl), ///< Tessellation control shader bit
  ShaderStageTessEvalBit = (1 << ShaderStageTessEval),       ///< Tessellation evaluation shader bit
  ShaderStageGeometryBit = (1 << ShaderStageGeometry),       ///< Geometry shader bit
  ShaderStageFragmentBit = (1 << ShaderStageFragment),       ///< Fragment shader bit
  ShaderStageComputeBit = (1 << ShaderStageCompute),         ///< Compute shader bit
#if VKI_RAY_TRACING
  ShaderStageRayTracingRayGenBit = (1 << ShaderStageRayTracingRayGen),         ///< Ray generation shader bit
  ShaderStageRayTracingIntersectBit = (1 << ShaderStageRayTracingIntersect),   ///< Intersection shader bit
  ShaderStageRayTracingAnyHitBit = (1 << ShaderStageRayTracingAnyHit),         ///< Any-Hit shader bit
  ShaderStageRayTracingClosestHitBit = (1 << ShaderStageRayTracingClosestHit), ///< Closest Hit shader bit
  ShaderStageRayTracingMissBit = (1 << ShaderStageRayTracingMiss),             ///< Miss shader bit
  ShaderStageRayTracingCallableBit = (1 << ShaderStageRayTracingCallable),     ///< Callable shader bit
#endif
  ShaderStageAllGraphicsBit = ShaderStageVertexBit | ShaderStageTessControlBit | ShaderStageTessEvalBit |
                              ShaderStageGeometryBit | ShaderStageFragmentBit, ///< All graphics bits
#if VKI_RAY_TRACING
  ShaderStageAllRayTracingBit = ShaderStageRayTracingRayGenBit | ShaderStageRayTracingIntersectBit |
                                ShaderStageRayTracingAnyHitBit | ShaderStageRayTracingClosestHitBit |
                                ShaderStageRayTracingMissBit |
                                ShaderStageRayTracingCallableBit, ///< All ray tracing bits
#endif
};

/// Enumerates LLPC types of unlinked shader elf.
enum UnlinkedShaderStage : unsigned {
  UnlinkedStageVertexProcess,
  UnlinkedStageFragment,
  UnlinkedStageCompute,
#if VKI_RAY_TRACING
  UnlinkedStageRayTracing,
#endif
  UnlinkedStageCount
};

#if VKI_RAY_TRACING
static_assert((1 << (ShaderStageCount - 1)) == ShaderStageRayTracingCallableBit,
              "Vkgc::ShaderStage has been updated. Please update Vkgc::ShaderStageBit as well.");
#else
static_assert((1 << (ShaderStageCount - 1)) == ShaderStageComputeBit,
              "Vkgc::ShaderStage has been updated. Please update Vkgc::ShaderStageBit as well.");
#endif

/// Enumerates the function of a particular node in a shader's resource mapping graph.
enum class ResourceMappingNodeType : unsigned {
  Unknown,                   ///< Invalid type
  DescriptorResource,        ///< Generic descriptor: resource, including texture resource,
  DescriptorSampler,         ///< Generic descriptor: sampler
  DescriptorCombinedTexture, ///< Generic descriptor: combined texture, combining resource descriptor with
                             ///  sampler descriptor of the same texture, starting with resource descriptor
  DescriptorTexelBuffer,     ///< Generic descriptor: texel buffer
  DescriptorFmask,           ///< Generic descriptor: F-mask
  DescriptorBuffer,          ///< Generic descriptor: buffer, including shader storage buffer
  DescriptorTableVaPtr,      ///< Descriptor table VA pointer
  IndirectUserDataVaPtr,     ///< Indirect user data VA pointer
  PushConst,                 ///< Push constant
  DescriptorBufferCompact,   ///< Compact buffer descriptor, only contains the buffer address
  StreamOutTableVaPtr,       ///< Stream-out buffer table VA pointer
  DescriptorReserved12,
  DescriptorYCbCrSampler,       ///< Generic descriptor: YCbCr sampler
  DescriptorConstBuffer,        ///< Generic descriptor: constBuffer,including uniform buffer
  DescriptorConstBufferCompact, ///< Generic descriptor: constBuffer,including dynamic storage buffer
  DescriptorImage,              ///< Generic descriptor: storageImage, including image, input attachment
  DescriptorConstTexelBuffer,   ///< Generic descriptor: constTexelBuffer, including uniform texel buffer
  InlineBuffer,                 ///< Push constant with binding
  Count,                        ///< Count of resource mapping node types.
};

/// Enumerates part-pipeline stages of compilation.
enum PartPipelineStage : unsigned {
  PartPipelineStageFragment,         ///< Fragment stage
  PartPipelineStagePreRasterization, ///< Pre-rasterization stage
  PartPipelineStageCount             ///< Count of part-pipeline stages
};

/// Represents one node in a graph defining how the user data bound in a command buffer at draw/dispatch time maps to
/// resources referenced by a shader (t#, u#, etc.).
struct ResourceMappingNode {
  ResourceMappingNodeType type; ///< Type of this node

  unsigned sizeInDwords;   ///< Size of this node in dword
  unsigned offsetInDwords; ///< Offset of this node (from the beginning of the resource mapping table) in dword

  union {
    /// Info for generic descriptor nodes (DescriptorResource, DescriptorSampler, DescriptorCombinedTexture,
    /// DescriptorTexelBuffer, DescriptorBuffer and DescriptorBufferCompact)
    struct {
      unsigned set;     ///< Descriptor set
      unsigned binding; ///< Descriptor binding
      unsigned reserv0;
      unsigned reserv1;
      unsigned reserv2;
    } srdRange;
    /// Info for hierarchical nodes (DescriptorTableVaPtr)
    struct {
      unsigned nodeCount;               ///< Number of entries in the "pNext" array
      const ResourceMappingNode *pNext; ///< Array of node structures describing the next hierarchical
                                        ///  level of mapping
    } tablePtr;
    /// Info for hierarchical nodes (IndirectUserDataVaPtr)
    struct {
      unsigned sizeInDwords; ///< Size of the pointed table in dwords
    } userDataPtr;
  };
};

struct ResourceMappingRootNode {
  ResourceMappingNode node; ///< Common node contents (between root and sub nodes)
  unsigned visibility;      ///< Mask composed of ShaderStageBit values
};

/// Represents the info of static descriptor.
struct StaticDescriptorValue {
  ResourceMappingNodeType type; ///< Type of this resource mapping node (currently, only sampler is supported)
  unsigned set;                 ///< ID of descriptor set
  unsigned binding;             ///< ID of descriptor binding
  unsigned reserv0;
  unsigned reserv1;
  unsigned reserv2;
  unsigned arraySize;     ///< Element count for arrayed binding
  const unsigned *pValue; ///< Static SRDs
  unsigned visibility;    ///< Mask composed of ShaderStageBit values
};

/// Represents the resource mapping data provided during pipeline creation
struct ResourceMappingData {
  /// User data nodes, providing the root-level mapping of descriptors in user-data entries (physical registers or
  /// GPU memory) to resources referenced in this pipeline shader.
  /// NOTE: Normally, this user data will correspond to the GPU's user data registers. However, Compiler needs some
  /// user data registers for internal use, so some user data may spill to internal GPU memory managed by Compiler.
  const ResourceMappingRootNode *pUserDataNodes; ///< An array of user data nodes
  unsigned userDataNodeCount;                    ///< Count of user data nodes

  const StaticDescriptorValue *pStaticDescriptorValues; ///< An array of static descriptors
  unsigned staticDescriptorValueCount;                  ///< Count of static descriptors
};

/// Represents graphics IP version info. See https://llvm.org/docs/AMDGPUUsage.html#processors for more
/// details.
struct GfxIpVersion {
  unsigned major;    ///< Major version
  unsigned minor;    ///< Minor version
  unsigned stepping; ///< Stepping info

  // GFX IP checkers
  bool operator==(const GfxIpVersion &rhs) const {
    return std::tie(major, minor, stepping) == std::tie(rhs.major, rhs.minor, rhs.stepping);
  }
  bool operator>=(const GfxIpVersion &rhs) const {
    return std::tie(major, minor, stepping) >= std::tie(rhs.major, rhs.minor, rhs.stepping);
  }
};

/// Represents shader binary data.
struct BinaryData {
  size_t codeSize;   ///< Size of shader binary data
  const void *pCode; ///< Shader binary data
};

/// Values for shadowDescriptorTableUsage pipeline option.
enum class ShadowDescriptorTableUsage : unsigned {
  Auto = 0, ///< Use 0 for auto setting so null initialized structures default to auto.
  Enable = 1,
  Disable = 2,
};

/// Represents the features of VK_EXT_robustness2
struct ExtendedRobustness {
  bool robustBufferAccess; ///< Whether buffer accesses are tightly bounds-checked against the range of the descriptor.
                           ///  Give defined behavior (e.g. read 0) for out-of-bounds buffer access and descriptor range
                           ///  rounding up.
  bool robustImageAccess;  ///< Whether image accesses are tightly bounds-checked against the dimensions of the image
                           ///  view. Give defined behavior for out-of-bounds image access.
  bool nullDescriptor;     ///< Whether the descriptor can be written with VK_NULL_HANDLE. If set, it is considered
                           ///  valid to access and acts as if the descriptor is bounded to nothing.
};

/// Represents the tiling modes for compute shader thread group swizzling
enum class ThreadGroupSwizzleMode : unsigned {
  Default = 0, ///< Use the default layout. There is no swizzling conducted.
  _4x4 = 1,    ///< The tile size is 4x4 in x and y dimension.
  _8x8 = 2,    ///< The tile size is 8x8 in x and y dimension.
  _16x16 = 3,  ///< The tile size is 16x16 in x and y dimension.
  Count
};

/// Represents mapping layout of the resources used in shaders
enum class ResourceLayoutScheme : unsigned {
  Compact = 0, ///< Compact scheme make full use of all the user data registers.
  Indirect     ///< Fixed layout, push constant will be the sub node of DescriptorTableVaPtr
               ///  In indirect scheme, The order of resources is like this:
               ///  1. one user data entry for vertex buffer
               ///  2. one user data entry for the push constant buffer
               ///  3. descriptor set index for each set
};

/// Represents per pipeline options.
struct PipelineOptions {
  bool includeDisassembly;         ///< If set, the disassembly for all compiled shaders will be included in
                                   ///  the pipeline ELF.
  bool scalarBlockLayout;          ///< If set, allows scalar block layout of types.
  bool reconfigWorkgroupLayout;    ///< If set, allows automatic workgroup reconfigure to take place on compute shaders.
  bool forceCsThreadIdSwizzling;   ///< Force rearranges threadId within group into blocks of 8*8 or 8*4.
  bool includeIr;                  ///< If set, the IR for all compiled shaders will be included in the pipeline ELF.
  bool robustBufferAccess;         ///< If set, out of bounds accesses to buffer or private array will be handled.
                                   ///  for now this option is used by LLPC shader and affects only the private array,
                                   ///  the out of bounds accesses will be skipped with this setting.
  bool enableRelocatableShaderElf; ///< If set, the pipeline will be compiled by compiling each shader separately, and
                                   ///  then linking them, when possible.  When not possible this option is ignored.
  bool disableImageResourceCheck;  ///< If set, the pipeline shader will not contain code to check and fix invalid image
                                   ///  descriptors.
  bool enableScratchAccessBoundsChecks; ///< If set, out of bounds guards will be inserted in the LLVM IR for OpLoads
                                        ///< and OpStores in private and function memory storage.
  ShadowDescriptorTableUsage shadowDescriptorTableUsage; ///< Controls shadow descriptor table.
  unsigned shadowDescriptorTablePtrHigh;                 ///< Sets high part of VA ptr for shadow descriptor table.
  ExtendedRobustness extendedRobustness;                 ///< ExtendedRobustness is intended to correspond to the
                                                         ///  features of VK_EXT_robustness2.
#if VKI_RAY_TRACING
  bool enableRayQuery; ///< If set, ray query is enabled
#if LLPC_CLIENT_INTERFACE_MAJOR_VERSION < 56
  float rtMaxRayLength; ///< Overrides the rayTMax value
#endif
#endif
  bool reserved1f;            /// Reserved for future functionality
  bool enableInterpModePatch; ///< If set, per-sample interpolation for nonperspective and smooth input is enabled
  bool pageMigrationEnabled;  ///< If set, page migration is enabled
#if LLPC_CLIENT_INTERFACE_MAJOR_VERSION >= 53
  uint32_t optimizationLevel; ///< The higher the number the more optimizations will be performed.  Valid values are
                              ///< between 0 and 3.
#endif
  unsigned overrideThreadGroupSizeX;             ///< Override value for ThreadGroupSizeX
  unsigned overrideThreadGroupSizeY;             ///< Override value for ThreadGroupSizeY
  unsigned overrideThreadGroupSizeZ;             ///< Override value for ThreadGroupSizeZ
  ResourceLayoutScheme resourceLayoutScheme;     ///< Resource layout scheme
  ThreadGroupSwizzleMode threadGroupSwizzleMode; ///< Controls thread group swizzle mode for compute shader.
  bool reverseThreadGroup;                       ///< If set, enable thread group reversing

#if VKI_RAY_TRACING
  bool internalRtShaders; ///< Whether this pipeline has internal raytracing shaders
#else
  bool reserved15;
#endif
};

/// Prototype of allocator for output data buffer, used in shader-specific operations.
typedef void *(VKAPI_CALL *OutputAllocFunc)(void *pInstance, void *pUserData, size_t size);

/// Enumerates types of shader binary.
enum class BinaryType : unsigned {
  Unknown = 0, ///< Invalid type
  Spirv,       ///< SPIR-V binary
  LlvmBc,      ///< LLVM bitcode
  MultiLlvmBc, ///< Multiple LLVM bitcode
  Elf,         ///< ELF
};

/// Represents resource node data
struct ResourceNodeData {
  ResourceMappingNodeType type; ///< Type of this resource mapping node
  unsigned set;                 ///< ID of descriptor set
  unsigned binding;             ///< ID of descriptor binding
  unsigned arraySize;           ///< Element count for arrayed binding
};

/// Represents the information of one shader entry in ShaderModuleExtraData
struct ShaderModuleEntryData {
  ShaderStage stage;                     ///< Shader stage
  const char *pEntryName;                ///< Shader entry name
  void *pShaderEntry;                    ///< Private shader module entry info
  unsigned resNodeDataCount;             ///< Resource node data count
  const ResourceNodeData *pResNodeDatas; ///< Resource node data array
  unsigned pushConstSize;                ///< Push constant size in byte
};

/// Represents usage info of a shader module
struct ShaderModuleUsage {
  bool enableVarPtrStorageBuf; ///< Whether to enable "VariablePointerStorageBuffer" capability
  bool enableVarPtr;           ///< Whether to enable "VariablePointer" capability
  bool useSubgroupSize;        ///< Whether gl_SubgroupSize is used
  bool useSpecConstant;        ///< Whether specialization constant is used
  bool keepUnusedFunctions;    ///< Whether to keep unused function
#if VKI_RAY_TRACING
  bool enableRayQuery;     ///< Whether to enable "RayQueryProvisionalKHR" capability
  bool rayQueryLibrary;    ///< Whether the shaderModule is rayQueryLibrary
  bool isInternalRtShader; ///< Whether the shaderModule is a ray tracing internal shader
  bool hasTraceRay;        ///< Whether the shaderModule has OpTraceRayKHR;
#endif
  bool useIsNan;     ///< Whether IsNan is used
  bool useInvariant; ///< Whether invariant variable is used
  bool usePointSize; ///< Whether gl_PointSize is used in output
};

/// Represents common part of shader module data
struct ShaderModuleData {
  unsigned hash[4];        ///< Shader hash code
  BinaryType binType;      ///< Shader binary type
  BinaryData binCode;      ///< Shader binary data
  unsigned cacheHash[4];   ///< Hash code for calculate pipeline cache key
  ShaderModuleUsage usage; ///< Usage info of a shader module
};

/// Represents fragment shader output info
struct FsOutInfo {
  unsigned location;       ///< Output location in resource layout
  unsigned index;          ///< Output index in resource layout
  BasicType basicType;     ///< Output data type
  unsigned componentCount; ///< Count of components of output data
};

/// Represents the options for pipeline dump.
struct PipelineDumpOptions {
  const char *pDumpDir;              ///< Pipeline dump directory
  unsigned filterPipelineDumpByType; ///< Filter which types of pipeline dump are enabled
  uint64_t filterPipelineDumpByHash; ///< Only dump the pipeline with this compiler hash if non-zero
  bool dumpDuplicatePipelines;       ///< If TRUE, duplicate pipelines will be dumped to a file with a
                                     ///  numeric suffix attached
};

/// Enumerate denormal override modes.
enum class DenormalMode : unsigned {
  Auto = 0x0,        ///< No denormal override (default behaviour)
  FlushToZero = 0x1, ///< Denormals flushed to zero
  Preserve = 0x2,    ///< Denormals preserved
};

/// If next available quad falls outside tile aligned region of size defined by this enumeration the SC will force end
/// of vector in the SC to shader wavefront.
enum class WaveBreakSize : unsigned {
  None = 0x0,   ///< No wave break by region
  _8x8 = 0x1,   ///< Outside a 8x8 pixel region
  _16x16 = 0x2, ///< Outside a 16x16 pixel region
  _32x32 = 0x3, ///< Outside a 32x32 pixel region
};

/// Enumerates various sizing options of sub-group size for NGG primitive shader.
enum class NggSubgroupSizingType : unsigned {
  Auto,             ///< Sub-group size is allocated as optimally determined
  MaximumSize,      ///< Sub-group size is allocated to the maximum allowable size by the hardware
  HalfSize,         ///< Sub-group size is allocated as to allow half of the maximum allowable size
                    ///  by the hardware
  OptimizeForVerts, ///< Sub-group size is optimized for vertex thread utilization
  OptimizeForPrims, ///< Sub-group size is optimized for primitive thread utilization
  Explicit,         ///< Sub-group size is allocated based on explicitly-specified vertsPerSubgroup and
                    ///  primsPerSubgroup
};

/// Enumerates compaction modes after culling operations for NGG primitive shader.
enum NggCompactMode : unsigned {
  NggCompactDisable,  ///< Compaction is disabled
  NggCompactVertices, ///< Compaction is based on vertices
};

/// Represents NGG tuning options
struct NggState {
  bool enableNgg;             ///< Enable NGG mode, use an implicit primitive shader
  bool enableGsUse;           ///< Enable NGG use on geometry shader
  bool forceCullingMode;      ///< Force NGG to run in culling mode
  NggCompactMode compactMode; ///< Compaction mode after culling operations

  bool enableVertexReuse;         ///< Enable optimization to cull duplicate vertices
  bool enableBackfaceCulling;     ///< Enable culling of primitives that don't meet facing criteria
  bool enableFrustumCulling;      ///< Enable discarding of primitives outside of view frustum
  bool enableBoxFilterCulling;    ///< Enable simpler frustum culler that is less accurate
  bool enableSphereCulling;       ///< Enable frustum culling based on a sphere
  bool enableSmallPrimFilter;     ///< Enable trivial sub-sample primitive culling
  bool enableCullDistanceCulling; ///< Enable culling when "cull distance" exports are present

  /// Following fields are used for NGG tuning
  unsigned backfaceExponent; ///< Value from 1 to UINT32_MAX that will cause the backface culling
                             ///  algorithm to ignore area calculations that are less than
                             ///  (10 ^ -(backfaceExponent)) / abs(w0 * w1 * w2)
                             ///  Only valid if the NGG backface culler is enabled.
                             ///  A value of 0 will disable the threshold.

  NggSubgroupSizingType subgroupSizing; ///< NGG sub-group sizing type

  unsigned primsPerSubgroup; ///< Preferred number of GS primitives to pack into a primitive shader
                             ///  sub-group

  unsigned vertsPerSubgroup; ///< Preferred number of vertices consumed by a primitive shader sub-group
};

/// ShaderHash represents a 128-bit client-specified hash key which uniquely identifies a shader program.
struct ShaderHash {
  uint64_t lower; ///< Lower 64 bits of hash key.
  uint64_t upper; ///< Upper 64 bits of hash key.
};

/// Compacts a 128-bit hash into a 32-bit one by XOR'ing each 32-bit chunk together.
///
/// Takes input parameter ShaderHash, which is a struct consisting of 2 quad words to be compacted.
//
/// Returns 32-bit hash value based on the input 128-bit hash.
inline unsigned compact32(ShaderHash hash) {
  return (static_cast<unsigned>(hash.lower) ^ static_cast<unsigned>(hash.lower >> 32) ^
          static_cast<unsigned>(hash.upper) ^ static_cast<unsigned>(hash.upper >> 32));
}

/// Represents per shader stage options.
struct PipelineShaderOptions {
  ShaderHash clientHash;      ///< Client-supplied unique shader hash. A value of zero indicates that LLPC should
                              ///  calculate its own hash. This hash is used for dumping, shader replacement, SPP, etc.
                              ///  If the client provides this hash, they are responsible for ensuring it is as stable
                              ///  as possible.
  bool trapPresent;           ///< Indicates a trap handler will be present when this pipeline is executed,
                              ///  and any trap conditions encountered in this shader should call the trap
                              ///  handler. This could include an arithmetic exception, an explicit trap
                              ///  request from the host, or a trap after every instruction when in debug
                              ///  mode.
  bool debugMode;             ///< When set, this shader should cause the trap handler to be executed after
                              ///  every instruction.  Only valid if trapPresent is set.
  bool enablePerformanceData; ///< Enables the compiler to generate extra instructions to gather
                              ///  various performance-related data.
  bool allowReZ;              ///< Allow the DB ReZ feature to be enabled.  This will cause an early-Z test
                              ///  to potentially kill PS waves before launch, and also issues a late-Z test
                              ///  in case the PS kills pixels.  Only valid for pixel shaders.
  /// Maximum VGPR limit for this shader. The actual limit used by back-end for shader compilation is the smaller
  /// of this value and whatever the target GPU supports. To effectively disable this limit, set this to UINT_MAX.
  unsigned vgprLimit;

  /// Maximum SGPR limit for this shader. The actual limit used by back-end for shader compilation is the smaller
  /// of this value and whatever the target GPU supports. To effectively disable this limit, set this to UINT_MAX.
  unsigned sgprLimit;

  /// Overrides the number of CS thread-groups which the GPU will launch per compute-unit. This throttles the
  /// shader, which can sometimes enable more graphics shader work to complete in parallel. A value of zero
  /// disables limiting the number of thread-groups to launch. This field is ignored for graphics shaders.
  unsigned maxThreadGroupsPerComputeUnit;

  unsigned subgroupSize;       ///< The number of invocations in each subgroup, it is a power-of-two. 0 means
                               ///  the size is unspecified, the current reasonable value should be 32 or 64.
  unsigned waveSize;           ///< Control the number of threads per wavefront (GFX10+)
  bool wgpMode;                ///< Whether to choose WGP mode or CU mode (GFX10+)
  WaveBreakSize waveBreakSize; ///< Size of region to force the end of a wavefront (GFX10+).
                               ///  Only valid for fragment shaders.

  /// Force loop unroll count. "0" means using default value; "1" means disabling loop unroll.
  unsigned forceLoopUnrollCount;

  /// Enable LLPC load scalarizer optimization.
  bool enableLoadScalarizer;
  /// If set, lets the pipeline vary the wave sizes.
  bool allowVaryWaveSize;
  /// Use the LLVM backend's SI scheduler instead of the default scheduler.
  bool useSiScheduler;

  /// Disable various LLVM IR code sinking passes.
  bool disableCodeSinking;

  /// Schedule for latency even if it reduces occupancy.
  bool favorLatencyHiding;

  // Whether update descriptor root offset in ELF
  bool updateDescInElf;

  /// Disable the LLVM backend's LICM pass (equivalent to disableLicmThreshold=1).
  bool disableLicm;

  /// Default unroll threshold for LLVM.
  unsigned unrollThreshold;

  /// The threshold for load scalarizer.
  unsigned scalarThreshold;

  /// Forcibly disable loop unrolling - overrides any explicit unroll directives
  bool disableLoopUnroll;

  /// Whether enable adjustment of the fragment shader depth import for the variable shading rate
  bool adjustDepthImportVrs;

  /// Override FP32 denormal handling.
  DenormalMode fp32DenormalMode;

  /// Threshold number of blocks in a loop for LICM pass to be disabled.
  unsigned disableLicmThreshold;

  /// Threshold to use for loops with "Unroll" hint (0 = use llvm.llop.unroll.full).
  unsigned unrollHintThreshold;

  /// Threshold to use for loops with "DontUnroll" hint (0 = use llvm.llop.unroll.disable).
  unsigned dontUnrollHintThreshold;

  /// Whether fastmath contract could be disabled
  bool noContract;

  /// The enabled fast math flags (0 = depends on input language).
  unsigned fastMathFlags;

  /// Disable fast math flags mask (0 = nothing disabled).
  unsigned disableFastMathFlags;

  /// Maximum amount of LDS space to be used for spilling.
  unsigned ldsSpillLimitDwords;

  /// Attempt to scalarize waterfall descriptor loads.
  bool scalarizeWaterfallLoads;

  /// Force rearranges threadId within group into blocks of 8*8 or 8*4
  bool overrideForceThreadIdSwizzling;

  /// Override value for ThreadGroupSizeX
  unsigned overrideShaderThreadGroupSizeX;

  /// Override value for ThreadGroupSizeY
  unsigned overrideShaderThreadGroupSizeY;

  /// Override value for ThreadGroupSizeZ
  unsigned overrideShaderThreadGroupSizeZ;

  /// When there is a valid "feedback loop" in renderpass, lateZ needs to be enabled
  /// In Vulkan a "feedback loop" is described as a subpass where there is at least
  /// one input attachment that is also a color or depth/stencil attachment
  /// Feedback loops are allowed and their behavior is well defined under certain conditions.
  /// When there is a feedback loop it is possible for the shaders to read
  /// the contents of the color and depth/stencil attachments
  /// from the shader during draw. Because of that possibility you have to use late-z
  bool forceLateZ;

  /// Minimum number of addresses to use NSA encoding on GFX10+ (0 = backend decides).
  unsigned nsaThreshold;

  /// Aggressively mark shader loads as invariant (where it is safe to do so).
  bool aggressiveInvariantLoads;

  /// Strip invariant load metadata.
  bool disableInvariantLoads;
};

/// Represents YCbCr sampler meta data in resource descriptor
struct SamplerYCbCrConversionMetaData {
  union {
    struct {                     ///< e.g R12X4G12X4_UNORM_2PACK16
      unsigned channelBitsR : 5; ///< channelBitsR = 12
      unsigned channelBitsG : 5; ///< channelBitsG = 12
      unsigned channelBitsB : 5; ///< channelBitsB =  0
      unsigned : 17;
    } bitDepth;
    struct {
      unsigned : 15;         ///< VkComponentSwizzle, e.g
      unsigned swizzleR : 3; ///< swizzleR = VK_COMPONENT_SWIZZLE_R(3)
      unsigned swizzleG : 3; ///< swizzleG = VK_COMPONENT_SWIZZLE_G(4)
      unsigned swizzleB : 3; ///< swizzleB = VK_COMPONENT_SWIZZLE_B(5)
      unsigned swizzleA : 3; ///< swizzleA = VK_COMPONENT_SWIZZLE_A(6)
      unsigned : 5;
    } componentMapping;
    struct {
      unsigned : 27;
      unsigned yCbCrModel : 3;               ///< RGB_IDENTITY(0), ycbcr_identity(1),
                                             ///  _709(2),_601(3),_2020(4)
      unsigned yCbCrRange : 1;               ///< ITU_FULL(0), ITU_NARROW(0)
      unsigned forceExplicitReconstruct : 1; ///< Disable(0), Enable(1)
    };
    unsigned u32All;
  } word0;

  union {
    struct {
      unsigned planes : 2;        ///< Number of planes, normally from 1 to 3
      unsigned lumaFilter : 1;    ///< FILTER_NEAREST(0) or FILTER_LINEAR(1)
      unsigned chromaFilter : 1;  ///< FILTER_NEAREST(0) or FILTER_LINEAR(1)
      unsigned xChromaOffset : 1; ///< COSITED_EVEN(0) or MIDPOINT(1)
      unsigned yChromaOffset : 1; ///< COSITED_EVEN(0) or MIDPOINT(1)
      unsigned xSubSampled : 1;   ///< true(1) or false(0)
      unsigned : 1;               ///< Unused
      unsigned ySubSampled : 1;   ///< true(1) or false(0)
      unsigned dstSelXYZW : 12;   ///< dst selection Swizzle
      unsigned undefined : 11;
    };
    unsigned u32All;
  } word1;

  union {
    /// For YUV formats, bitCount may not equal to bitDepth, where bitCount >= bitDepth
    struct {
      unsigned xBitCount : 6; ///< Bit count for x channel
      unsigned yBitCount : 6; ///< Bit count for y channel
      unsigned zBitCount : 6; ///< Bit count for z channel
      unsigned wBitCount : 6; ///< Bit count for w channel
      unsigned undefined : 8;
    } bitCounts;
    unsigned u32All;
  } word2;

  union {
    struct {
      unsigned sqImgRsrcWord1 : 32; ///< Reconstructed sqImgRsrcWord1
    };
    unsigned u32All;
  } word3;

  union {
    struct {
      unsigned lumaWidth : 16;  ///< Actual width of luma plane
      unsigned lumaHeight : 16; ///< Actual height of luma plane
    };
    unsigned u32All;
  } word4;

  union {
    struct {
      unsigned lumaDepth : 16; ///< Actual array slices of luma plane
      unsigned : 16;
    };
    unsigned u32All;
  } word5;
};

/// Represents assistant info for each vertex attribute in uber fetch shader
struct UberFetchShaderAttribInfo {
  uint32_t binding : 8;       ///< Attribute binding in vertex buffer table
  uint32_t perInstance : 1;   ///< Whether vertex input rate is per-instance
  uint32_t isCurrent : 1;     ///< Whether it is a current attribute
  uint32_t isPacked : 1;      ///< Whether it is a packed format
  uint32_t isFixed : 1;       ///< Whether it is a fixed format
  uint32_t componentSize : 4; ///< Byte size per component
  uint32_t componentMask : 4; ///< Component mask of this attribute.
  uint32_t isBgra : 1;        ///< Whether is BGRA format
  uint32_t reserved : 11;     ///< reserved bits in DWORD 0
  uint32_t offset;            ///< Attribute offset
  uint32_t instanceDivisor;   ///< Reciprocal of instance divisor
  uint32_t bufferFormat;      ///< Buffer format info. it is a copy of buffer SRD DWORD3.
};

/// Represents the bit field info of struct BilUberFetchShaderAttribInfo
constexpr uint32_t UberFetchShaderAttribMaskBinding = 0x00000FFu;
constexpr uint32_t UberFetchShaderAttribMaskPerInstance = 0x0000100u;
constexpr uint32_t UberFetchShaderAttribMaskIsCurrent = 0x0000200u;
constexpr uint32_t UberFetchShaderAttribMaskIsPacked = 0x0000400u;
constexpr uint32_t UberFetchShaderAttribMaskIsFixed = 0x0000800u;
constexpr uint32_t UberFetchShaderAttribMaskComponentSize = 0x000F000u;
constexpr uint32_t UberFetchShaderAttribShiftComponentSize = 12u;
constexpr uint32_t UberFetchShaderAttribMaskComponent0 = 0x0010000u;
constexpr uint32_t UberFetchShaderAttribMaskComponent1 = 0x0020000u;
constexpr uint32_t UberFetchShaderAttribMaskComponent2 = 0x0040000u;
constexpr uint32_t UberFetchShaderAttribMaskComponent3 = 0x0080000u;
constexpr uint32_t UberFetchShaderAttribMaskIsBgra = 0x0100000u;

/// Represents info of a shader attached to a to-be-built pipeline.
struct PipelineShaderInfo {
  const void *pModuleData;                         ///< Shader module data used for pipeline building (opaque)
  const VkSpecializationInfo *pSpecializationInfo; ///< Specialization constant info
  const char *pEntryTarget;                        ///< Name of the target entry point (for multi-entry)
  ShaderStage entryStage;                          ///< Shader stage of the target entry point
  PipelineShaderOptions options;                   ///< Per shader stage tuning/debugging options
};

/// Represents color target info
struct ColorTarget {
  bool blendEnable;          ///< Blend will be enabled for this target at draw time
  bool blendSrcAlphaToColor; ///< Whether source alpha is blended to color channels for this target
                             ///  at draw time
  uint8_t channelWriteMask;  ///< Write mask to specify destination channels
  VkFormat format;           ///< Color attachment format
};

#if VKI_RAY_TRACING
// Maximum size of descriptor in dwords
static const unsigned MaxDescriptorSize = 8;

/// Represents BVH shader resource descriptor
struct BvhShaderResourceDescriptor {
  unsigned descriptorData[MaxDescriptorSize]; ///< BVH descriptor data
  unsigned dataSizeInDwords;                  ///< BVH buffer descriptor size in dword
};

// Corresponds to gl_RayFlags* in GLSL_EXT_ray_tracing.txt
enum RayTracingRayFlag : uint32_t {
  RayTracingRayFlagNone = 0x00,                       // gl_RayFlagsNoneEXT
  RayTracingRayFlagForceOpaque = 0x01,                // gl_RayFlagsOpaqueEXT
  RayTracingRayFlagForceNonOpaque = 0x02,             // gl_RayFlagsNoOpaqueEXT
  RayTracingRayFlagAcceptFirstHitAndEndSearch = 0x04, // gl_RayFlagsTerminateOnFirstHitEXT
  RayTracingRayFlagSkipClosestHitShader = 0x08,       // gl_RayFlagsSkipClosestHitShaderEXT
  RayTracingRayFlagCullBackFacingTriangles = 0x10,    // gl_RayFlagsCullBackFacingTrianglesEXT
  RayTracingRayFlagCullFrontFacingTriangles = 0x20,   // gl_RayFlagsCullFrontFacingTrianglesEXT
  RayTracingRayFlagCullOpaque = 0x40,                 // gl_RayFlagsCullOpaqueEXT
  RayTracingRayFlagCullNonOpaque = 0x80,              // gl_RayFlagsCullNoOpaqueEXT
  RayTracingRayFlagSkipTriangles = 0x100,             // gl_RayFlagsSkipTrianglesEXT
  RayTracingRayFlagSkipAabb = 0x200,                  // gl_RayFlagsSkipAABBEXT
};

// =====================================================================================================================
// Raytracing entry function indices
enum RAYTRACING_ENTRY_FUNC : unsigned {
  RT_ENTRY_TRACE_RAY,
  RT_ENTRY_TRACE_RAY_INLINE,
  RT_ENTRY_TRACE_RAY_HIT_TOKEN,
  RT_ENTRY_RAY_QUERY_PROCEED,
  RT_ENTRY_INSTANCE_INDEX,
  RT_ENTRY_INSTANCE_ID,
  RT_ENTRY_OBJECT_TO_WORLD_TRANSFORM,
  RT_ENTRY_WORLD_TO_OBJECT_TRANSFORM,
  RT_ENTRY_RESERVE1,
  RT_ENTRY_RESERVE2,
  RT_ENTRY_RESERVE3,
  RT_ENTRY_FUNC_COUNT,
};

// =====================================================================================================================
// raytracing system value usage flags
union RayTracingSystemValueUsage {
  struct {
    union {
      struct {
        uint16_t flags : 1;             // Shader calls gl_IncomingRayFlagsEXT
        uint16_t worldRayOrigin : 1;    // Shader calls gl_WorldRayOriginEXT
        uint16_t tMin : 1;              // Shader calls gl_RayTminEXT
        uint16_t worldRayDirection : 1; // Shader calls gl_WorldRayDirectionEXT
        uint16_t tCurrent : 1;          // Shader calls gl_HitTEXT
        uint16_t launchId : 1;          // Shader calls gl_LaunchIDEXT
        uint16_t launchSize : 1;        // Shader calls gl_LaunchSizeEXT
        uint16_t reserved : 9;          // Reserved
      };
      uint16_t u16All;
    } ray;

    union {
      struct {
        uint16_t hitKind : 1;            // Shader calls gl_HitKindEXT
        uint16_t instanceIndex : 1;      // Shader calls gl_InstanceCustomIndexEXT
        uint16_t instanceID : 1;         // Shader calls gl_InstanceID
        uint16_t primitiveIndex : 1;     // Shader calls gl_PrimitiveID
        uint16_t geometryIndex : 1;      // Shader calls gl_GeometryIndexEXT
        uint16_t objectToWorld : 1;      // Shader calls gl_ObjectToWorldEXT
        uint16_t objectRayOrigin : 1;    // Shader calls gl_ObjectRayOriginEXT
        uint16_t objectRayDirection : 1; // Shader calls gl_ObjectRayDirectionEXT
        uint16_t worldToObject : 1;      // Shader calls gl_WorldToObjectEXT
        uint16_t reservedBit : 1;
        uint16_t reserved : 6; // Reserved
      };
      uint16_t u16All;
    } primitive;
  };
  uint32_t u32All;
};

/// Represents ray-tracing shader export configuration
struct RayTracingShaderExportConfig {
#if LLPC_CLIENT_INTERFACE_MAJOR_VERSION < 56
  float maxRayLength; // Raytracing rayDesc.tMax override
#endif

  unsigned indirectCallingConvention; ///< Indirect calling convention
  struct {
    unsigned raygen;         ///< Ray generation shader saved register
    unsigned miss;           ///< Miss shader saved register
    unsigned closestHit;     ///< Closest hit shader saved register
    unsigned anyHit;         ///< Any hit shader saved register
    unsigned intersection;   ///< Intersection shader saved register
    unsigned callable;       ///< Callable shader saved register
    unsigned traceRays;      ///< Trace ray shader saved register
  } indirectCalleeSavedRegs; ///< Indirect callee saved register

  bool enableUniformNoReturn;         // Enable flag indirect call as uniform-noreturn
  bool enableTraceRayArgsInLds;       // Enable TraceRay() call arguments in LDS
  bool enableReducedLinkageOpt;       // Enable reduced linkage across indirect call sites
  bool readsDispatchRaysIndex;        // Shader reads dispatchRaysIndex
  bool enableDynamicLaunch;           // Enable dynamic launch
  bool emitRaytracingShaderDataToken; // Emitting Raytracing ShaderData SQTT Token
};

/// Represents GPURT function table
struct GpurtFuncTable {
  char pFunc[RT_ENTRY_FUNC_COUNT][256]; ///< Function names
};

/// Enumerates the method of mapping from ray tracing launch ID to native thread ID
enum DispatchDimSwizzleMode : unsigned {
  Native,             ///< Native mapping (width -> x, height -> y, depth -> z)
  FlattenWidthHeight, ///< Flatten width and height to x, and depth to y
};

/// RayTracing state
struct RtState {
  unsigned nodeStrideShift;               ///< Ray tracing BVH node stride
  BvhShaderResourceDescriptor bvhResDesc; ///< Ray tracing BVH shader resource descriptor
  unsigned staticPipelineFlags;           ///< GPURT static pipeline flags constant
  unsigned triCompressMode;               ///< GPURT triangle compression mode constant
  unsigned boxSortHeuristicMode;          ///< GPURT box sort heuristic mode constant
  unsigned pipelineFlags;                 ///< Ray tracing pipeline flags
  unsigned counterMode;                   ///< Counter mode
  unsigned counterMask;                   ///< Traversal counter mask
  unsigned threadGroupSizeX;              ///< Thread group size for ray tracing shader
  unsigned threadGroupSizeY;
  unsigned threadGroupSizeZ;
  unsigned rayQueryCsSwizzle;                    ///< Swizzle for compute shader using ray query
  unsigned ldsStackSize;                         ///< LDS stack size
  unsigned dispatchRaysThreadGroupSize;          ///< Dispatch thread group size
  unsigned ldsSizePerThreadGroup;                ///< LDS size per thread group
  unsigned outerTileSize;                        ///< Size of outer tile about ray tracing shader thread group swizzling
  DispatchDimSwizzleMode dispatchDimSwizzleMode; ///< The method of mapping from ray tracing launch ID to native thread
                                                 ///  ID. Thread group size would be 1D and threadGroupSizeX would be
                                                 ///  the size of thread group in x-dim in FlattenWidthHeight mode.
                                                 ///  Shader may need to inverse the mapping if launch ID is used.
  RayTracingShaderExportConfig exportConfig;     ///< Ray tracing shader export config
  bool enableRayQueryCsSwizzle;                  ///< Determine if performs thread group swizzling
                                                 ///  for computer shaders use ray query feature
  bool enableDispatchRaysInnerSwizzle;           ///< Perform swizzling logic on the thread indices inside ray tracing
                                                 ///  thread groups
  bool enableDispatchRaysOuterSwizzle;           ///< Perform swizzling logic on the thread group indices used for ray
                                                 ///  tracing shaders
  bool forceInvalidAccelStruct;                  ///< Force ray tracing invalid acceleration structure
  bool enableRayTracingCounters;                 ///< Enable using ray tracing counters
  bool enableOptimalLdsStackSizeForIndirect;     ///< Enable optimal LDS stack size for indirect shaders
  bool enableOptimalLdsStackSizeForUnified;      ///< Enable optimal LDS stack size for unified shaders
#if LLPC_CLIENT_INTERFACE_MAJOR_VERSION >= 56
  float maxRayLength; ///< Raytracing rayDesc.tMax override
#endif

  GpurtFuncTable gpurtFuncTable; ///< GPURT function table
};
#endif

/// Represents info to build a graphics pipeline.
struct GraphicsPipelineBuildInfo {
  void *pInstance;                ///< Vulkan instance object
  void *pUserData;                ///< User data
  OutputAllocFunc pfnOutputAlloc; ///< Output buffer allocator
  ICache *cache;                  ///< ICache, used to search for the compiled shader data
#if LLPC_ENABLE_SHADER_CACHE
  IShaderCache *pShaderCache; ///< Shader cache, used to search for the compiled shader data
#endif
  PipelineShaderInfo vs;  ///< Vertex shader
  PipelineShaderInfo tcs; ///< Tessellation control shader
  PipelineShaderInfo tes; ///< Tessellation evaluation shader
  PipelineShaderInfo gs;  ///< Geometry shader
  PipelineShaderInfo fs;  ///< Fragment shader

  ResourceMappingData resourceMapping; ///< Resource mapping graph and static descriptor values
  uint64_t pipelineLayoutApiHash;      ///< Pipeline Layout Api Hash

  /// Create info of vertex input state
  const VkPipelineVertexInputStateCreateInfo *pVertexInput;

  // Depth/stencil state
  VkPipelineDepthStencilStateCreateInfo dsState;

  struct {
    VkPrimitiveTopology topology; ///< Primitive topology
    unsigned patchControlPoints;  ///< Number of control points per patch (valid when the topology is
                                  ///  "patch")
    unsigned deviceIndex;         ///< Device index for device group
    bool disableVertexReuse;      ///< Disable reusing vertex shader output for indexed draws
    bool switchWinding;           ///< Whether to reverse vertex ordering for tessellation
    bool enableMultiView;         ///< Whether to enable multi-view support
  } iaState;                      ///< Input-assembly state

  struct {
    bool depthClipEnable; ///< Enable clipping based on Z coordinate
  } vpState;              ///< Viewport state

  struct {
    bool rasterizerDiscardEnable; ///< Kill all rasterized pixels. This is implicitly true if stream out
                                  ///  is enabled and no streams are rasterized
    bool innerCoverage;           ///< Related to conservative rasterization.  Must be false if
                                  ///  conservative rasterization is disabled.
    bool perSampleShading;        ///< Enable per sample shading
    uint8_t usrClipPlaneMask;     ///< Mask to indicate the enabled user defined clip planes
    unsigned numSamples;          ///< Number of coverage samples used when rendering with this pipeline
    unsigned pixelShaderSamples;  ///< Controls the pixel shader execution rate. Must be less than or equal to
                                  ///  coverageSamples. Valid values are 1, 2, 4, and 8.
    unsigned samplePatternIdx;    ///< Index into the currently bound MSAA sample pattern table that
                                  ///  matches the sample pattern used by the rasterizer when rendering
                                  ///  with this pipeline.

    VkProvokingVertexModeEXT provokingVertexMode; ///< Specifies which vertex of a primitive is the _provoking
                                                  ///  vertex_, this impacts which vertex's "flat" VS outputs
                                                  ///  are passed to the PS.
  } rsState;                                      ///< Rasterizer State
  struct {
    bool alphaToCoverageEnable; ///< Enable alpha to coverage
    bool dualSourceBlendEnable; ///< Blend state bound at draw time will use a dual source blend mode

    ColorTarget target[MaxColorTargets]; ///< Per-MRT color target info
  } cbState;                             ///< Color target state

  NggState nggState;          ///< NGG state used for tuning and debugging
  PipelineOptions options;    ///< Per pipeline tuning/debugging options
  bool unlinked;              ///< True to build an "unlinked" half-pipeline ELF
  bool dynamicVertexStride;   ///< Dynamic Vertex input Stride is enabled.
  bool enableUberFetchShader; ///< Use uber fetch shader
  bool enableEarlyCompile;    ///< Whether enable early compile
#if VKI_RAY_TRACING
  BinaryData shaderLibrary; ///< SPIR-V library binary data
  RtState rtState;          ///< Ray tracing state
#endif
};

/// Represents info to build a compute pipeline.
struct ComputePipelineBuildInfo {
  void *pInstance;                ///< Vulkan instance object
  void *pUserData;                ///< User data
  OutputAllocFunc pfnOutputAlloc; ///< Output buffer allocator
  ICache *cache;                  ///< ICache, used to search for the compiled shader data
#if LLPC_ENABLE_SHADER_CACHE
  IShaderCache *pShaderCache; ///< Shader cache, used to search for the compiled shader data
#endif
  unsigned deviceIndex;                ///< Device index for device group
  PipelineShaderInfo cs;               ///< Compute shader
  ResourceMappingData resourceMapping; ///< Resource mapping graph and static descriptor values
  uint64_t pipelineLayoutApiHash;      ///< Pipeline Layout Api Hash
  PipelineOptions options;             ///< Per pipeline tuning options
  bool unlinked;                       ///< True to build an "unlinked" half-pipeline ELF
#if VKI_RAY_TRACING
  BinaryData shaderLibrary; ///< SPIR-V library binary data
  RtState rtState;          ///< Ray tracing state
#endif
};

#if VKI_RAY_TRACING
/// Represents output of building a ray tracing pipeline.
struct RayTracingPipelineBuildInfo {
  void *pInstance;                                           ///< Vulkan instance object
  void *pUserData;                                           ///< User data
  OutputAllocFunc pfnOutputAlloc;                            ///< Output buffer allocator
  ICache *cache;                                             ///< ICache, used to search for the compiled shader data
  unsigned deviceIndex;                                      ///< Device index for device group
  unsigned deviceCount;                                      ///< Device count for device group
  unsigned shaderCount;                                      ///< Count of shader info
  PipelineShaderInfo *pShaders;                              ///< An array of shader info
  ResourceMappingData resourceMapping;                       ///< Resource mapping graph and static descriptor values
  uint64_t pipelineLayoutApiHash;                            ///< Pipeline Layout Api Hash
  unsigned shaderGroupCount;                                 ///< Count of shader group
  const VkRayTracingShaderGroupCreateInfoKHR *pShaderGroups; ///< An array of shader group
  BinaryData shaderTraceRay;                                 ///< Trace-ray SPIR-V binary data
  PipelineOptions options;                                   ///< Per pipeline tuning options
  unsigned maxRecursionDepth;                                ///< Ray tracing max recursion depth
  unsigned indirectStageMask;                                ///< Ray tracing indirect stage mask
  RtState rtState;                                           ///< Ray tracing state
  unsigned payloadSizeMaxInLib;                              ///< Pipeline library maxPayloadSize
  unsigned attributeSizeMaxInLib;                            ///< Pipeline library maxAttributeSize
  bool hasPipelineLibrary;                                   ///< Whether include pipeline library
  unsigned pipelineLibStageMask;                             ///< Pipeline library stage mask
  bool isReplay;                                             ///< Pipeline is created for replaying
};

/// Ray tracing max shader name length
static constexpr unsigned RayTracingMaxShaderNameLength = 16;

/// Raytracing invalid shader ID
static constexpr uint64_t RayTracingInvalidShaderId = 0;

/// Represents the property for a single ray-tracing shader
struct RayTracingShaderProperty {
  uint64_t shaderId;                        ///< Ray tracing compiled shader ID
  char name[RayTracingMaxShaderNameLength]; ///< Ray tracing compiled shader name
  bool hasTraceRay;                         ///< Whether TraceRay() is used
};

/// Represents ray-tracing shader identifier, must be the same as RayTracingShaderIdentifier
struct RayTracingShaderIdentifier {
  uint64_t shaderId;       ///< Generic shader ID for RayGen, ClosestHit, Miss, and Callable
  uint64_t anyHitId;       ///< AnyHit ID for hit groups
  uint64_t intersectionId; ///< Intersection shader ID for hit groups
  uint64_t padding;        ///< Padding to meet 32-byte api requirement and 8-byte alignment for descriptor table offset
};

/// Represents ray-tracing capture replay GPU VA remapping table entry
struct RayTracingCaptureReplayVaMappingEntry {
  uint64_t capturedGpuVa; ///< GPU VA that is generated when capturing
  uint64_t replayGpuVa;   ///< GPU VA that is in used when replaying
};

/// Represents the handles of shader group for ray-tracing pipeline
struct RayTracingShaderGroupHandle {
  unsigned shaderHandleCount;                ///< Count of shader group handle array
  RayTracingShaderIdentifier *shaderHandles; ///< Shader group handle array
};

/// Represents a set of ray-tracing shaders referenced by a ray-tracing pipeline
struct RayTracingShaderPropertySet {
  unsigned shaderCount;                  ///< Shader count
  unsigned traceRayIndex;                ///< Index of TraceRay() shader in properties array
  RayTracingShaderProperty *shaderProps; ///< The bunch of shaders in a ray-tracing pipeline
};
#endif

// =====================================================================================================================
/// Represents the unified of a pipeline create info.
struct PipelineBuildInfo {
  const ComputePipelineBuildInfo *pComputeInfo;   // Compute pipeline create info
  const GraphicsPipelineBuildInfo *pGraphicsInfo; // Graphic pipeline create info
#if VKI_RAY_TRACING
  const RayTracingPipelineBuildInfo *pRayTracingInfo; // Ray tracing pipeline create info
#endif
};

// =====================================================================================================================
/// Represents the interfaces of a pipeline dumper.
class IPipelineDumper {
public:
  /// Dumps SPIR-V shader binary to external file.
  ///
  /// @param [in]  pDumpDir     Directory of pipeline dump
  /// @param [in]  pSpirvBin    SPIR-V binary
  static void VKAPI_CALL DumpSpirvBinary(const char *pDumpDir, const BinaryData *pSpirvBin);

  /// Begins to dump graphics/compute pipeline info.
  ///
  /// @param [in]  pDumpDir                 Directory of pipeline dump
  /// @param [in]  pipelineInfo             Info of the pipeline to be built
  ///
  /// @returns : The handle of pipeline dump file
  static void *VKAPI_CALL BeginPipelineDump(const PipelineDumpOptions *pDumpOptions, PipelineBuildInfo pipelineInfo);

  /// Begins to dump graphics/compute pipeline info.
  ///
  /// @param [in]  pDumpDir                 Directory of pipeline dump
  /// @param [in]  pipelineInfo             Info of the pipeline to be built
  /// @param hash64                         Hash code
  ///
  /// @returns : The handle of pipeline dump file
  static void *VKAPI_CALL BeginPipelineDump(const PipelineDumpOptions *pDumpOptions, PipelineBuildInfo pipelineInfo,
                                            uint64_t hash64);

  /// Ends to dump graphics/compute pipeline info.
  ///
  /// @param  [in]  pDumpFile         The handle of pipeline dump file
  static void VKAPI_CALL EndPipelineDump(void *pDumpFile);

  /// Disassembles pipeline binary and dumps it to pipeline info file.
  ///
  /// @param [in]  pDumpFile        The handle of pipeline dump file
  /// @param [in]  gfxIp            Graphics IP version info
  /// @param [in]  pPipelineBin     Pipeline binary (ELF)
  static void VKAPI_CALL DumpPipelineBinary(void *pDumpFile, GfxIpVersion gfxIp, const BinaryData *pPipelineBin);

  /// Dump extra info to pipeline file.
  ///
  /// @param [in]  pDumpFile        The handle of pipeline dump file
  /// @param [in]  pStr             Extra string info to dump
  static void VKAPI_CALL DumpPipelineExtraInfo(void *pDumpFile, const char *pStr);

  /// Gets shader module hash code.
  ///
  /// @param [in]  pModuleData   Pointer to the shader module data.
  ///
  /// @returns : Hash code associated this shader module.
  static uint64_t VKAPI_CALL GetShaderHash(const void *pModuleData);

  /// Calculates graphics pipeline hash code.
  ///
  /// @param [in]  pPipelineInfo  Info to build this graphics pipeline
  ///
  /// @returns : Hash code associated this graphics pipeline.
  static uint64_t VKAPI_CALL GetPipelineHash(const GraphicsPipelineBuildInfo *pPipelineInfo);

  /// Calculates compute pipeline hash code.
  ///
  /// @param [in]  pPipelineInfo  Info to build this compute pipeline
  ///
  /// @returns : Hash code associated this compute pipeline.
  static uint64_t VKAPI_CALL GetPipelineHash(const ComputePipelineBuildInfo *pPipelineInfo);

  /// Gets graphics pipeline name.
  ///
  /// @param [in]  pPipelineInfo  Info to build this graphics pipeline
  /// @param [out] pPipeName : The full name of this graphics pipeline
  /// @param [in]  nameBufSize    Size of the buffer to store pipeline name
  static void VKAPI_CALL GetPipelineName(const GraphicsPipelineBuildInfo *pPipelineInfo, char *pPipeName,
                                         const size_t nameBufSize);

  /// Gets compute pipeline name.
  ///
  /// @param [in]  pPipelineInfo  Info to build this compute pipeline
  /// @param [out] pPipeName : The full name of this compute pipeline
  /// @param [in]  nameBufSize    Size of the buffer to store pipeline name
  static void VKAPI_CALL GetPipelineName(const ComputePipelineBuildInfo *pPipelineInfo, char *pPipeName,
                                         const size_t nameBufSize);

  /// Gets graphics pipeline name.
  ///
  /// @param [in]  pPipelineInfo   Info to build this graphics pipeline
  /// @param [out] pPipeName       The full name of this graphics pipeline
  /// @param [in]  nameBufSize     Size of the buffer to store pipeline name
  /// @param hashCode64            Precalculated Hash code of pipeline
  static void VKAPI_CALL GetPipelineName(const GraphicsPipelineBuildInfo *pPipelineInfo, char *pPipeName,
                                         const size_t nameBufSize, uint64_t hashCode64);

  /// Gets compute pipeline name.
  ///
  /// @param [in]  pPipelineInfo  Info to build this compute pipeline
  /// @param [out] pPipeName      The full name of this compute pipeline
  /// @param [in]  nameBufSize    Size of the buffer to store pipeline name
  /// @param hashCode64           Precalculated Hash code of pipeline
  static void VKAPI_CALL GetPipelineName(const ComputePipelineBuildInfo *pPipelineInfo, char *pPipeName,
                                         const size_t nameBufSize, uint64_t hashCode64);
#if VKI_RAY_TRACING
  /// Calculates ray tracing pipeline hash code.
  ///
  /// @param [in]  pPipelineInfo  Info to build this ray tracing pipeline
  ///
  /// @returns Hash code associated this ray tracing pipeline.
  static uint64_t VKAPI_CALL GetPipelineHash(const RayTracingPipelineBuildInfo *pPipelineInfo);

  /// Gets ray tracing pipeline name.
  ///
  /// @param [in]  pPipelineInfo  Info to build this ray tracing pipeline
  /// @param [out] pPipeName      The full name of this ray tracing pipeline
  /// @param [in]  nameBufSize    Size of the buffer to store pipeline name
  static void VKAPI_CALL GetPipelineName(const RayTracingPipelineBuildInfo *pPipelineInfo, char *pPipeName,
                                         const size_t nameBufSize);

  /// Gets ray tracing pipeline name.
  ///
  /// @param [in]  pPipelineInfo  Info to build this ray tracing pipeline
  /// @param [out] pPipeName      The full name of this ray tracing pipeline
  /// @param [in]  nameBufSize    Size of the buffer to store pipeline name
  /// @param hashCode64           Precalculated Hash code of pipeline
  static void VKAPI_CALL GetPipelineName(const RayTracingPipelineBuildInfo *pPipelineInfo, char *pPipeName,
                                         const size_t nameBufSize, uint64_t hashCode64);

  /// Dumps ray tracing pipeline metadata.
  ///
  /// @param [in]  dumpFile      The handle of pipeline dump file
  /// @param [in]  pipelineMeta   Ray tracing pipeline metadata binary
  static void VKAPI_CALL DumpRayTracingPipelineMetadata(void *dumpFile, BinaryData *pipelineMeta);
#endif
};

// =====================================================================================================================
/// Represents the interfaces of the utility.
class IUtil {
public:
  /// Gets the entry-point name from the SPIR-V binary.
  ///
  /// @param [in] spvBin   SPIR-V binary
  static const char *VKAPI_CALL GetEntryPointNameFromSpirvBinary(const BinaryData *spvBin);
};

/// 128-bit hash compatible structure
struct HashId {
  union {
    uint64_t qwords[2]; ///< Output hash in qwords.
    uint32_t dwords[4]; ///< Output hash in dwords.
    uint8_t bytes[16];  ///< Output hash in bytes.
  };
};

typedef void *RawEntryHandle;

// =====================================================================================================================
// Shader Cache interfaces, that client needs to inherit and implement it.
class ICache {
public:
  virtual ~ICache() = default;

  /// \brief Obtain a cache entry for the \p hash.
  ///
  /// The caller receives reference-counted ownership of the returned handle, if any, and must
  /// eventually call \ref PutEntry to release it.
  ///
  /// Valid handles are always non-null.
  ///
  /// @param hash : The hash key for the cache entry
  /// @param allocateOnMiss : If true, a new cache entry will be allocated when none is found
  /// @param pHandle : Will be filled with a handle to the cache entry on Success, NotReady and allocateOnMiss if
  /// NotFound
  /// @returns : Success code, possible values:
  ///   * Success: an existing, ready entry was found
  ///   * NotReady: an existing entry was found, but it is not ready yet because another thread
  ///               is working on filling it
  ///   * NotFound: no existing entry was found. If \p allocateOnMiss is set, a new entry was
  ///               allocated and the caller must populate it via SetValue
  ///   * ErrorXxx: some internal error has occurred, no handle is returned
  LLPC_NODISCARD virtual Result GetEntry(HashId hash, bool allocateOnMiss, EntryHandle *pHandle) = 0;

  /// \brief Release ownership of a handle to a cache entry.
  ///
  /// If the handle owner is responsible for populating the cache entry, it is an error to call this
  /// method without first calling SetValue.
  /// Put can be called multiple times if the Entry is empty.
  ///
  /// @param rawHandle : The handle to cache entry to be released
  virtual void ReleaseEntry(RawEntryHandle rawHandle) = 0;

  /// \brief Wait for a cache entry to become ready (populated by another thread).
  ///
  /// This block the current thread until the entry becomes ready.
  ///
  /// @param rawHandle : The handle to the cache entry to be wait.
  /// @returns : Success code, possible values:
  ///   * Success: the entry is now ready
  ///   * ErrorXxx: some internal error has occurred, or populating the cache was not successful
  ///               (e.g. due to a compiler error). The operation was semantically a no-op:
  ///               the entry is still not ready, and the caller must still release it via \ref PutEntry
  LLPC_NODISCARD virtual Result WaitForEntry(RawEntryHandle rawHandle) = 0;

  /// \brief Retrieve the value contents of a cache entry.
  ///
  /// @param rawHandle : The handle to the cache entry
  /// @param pData : If non-null, up to *pDataLen bytes of contents of the cache entry will be copied
  ///              into the memory pointed to by pData
  /// @param pDataLen : If \p pData is non-null, the caller must set *pDataLen to the space available
  ///                 in the memory that it points to. The method will store the total size of the
  ///                 cache entry in *pDataLen.
  /// @returns : Success code, possible values:
  ///   * Success: operation completed successfully
  ///   * NotReady: the entry is not ready yet (waiting to be populated by another thread)
  ///   * ErrorXxx: some internal error has occurred. The operation was semantically a no-op.
  LLPC_NODISCARD virtual Result GetValue(RawEntryHandle rawHandle, void *pData, size_t *pDataLen) = 0;

  /// \brief Zero-copy retrieval of the value contents of a cache entry.
  ///
  /// @param handle : The handle to the cache entry
  /// @param ppData : Will be set to a pointer to the cache value contents. The pointer remains
  ///               valid until the handle is released via \ref PutEntry.
  /// @param pDataLen : Will be set to the total size of the cache entry in *pDataLen.
  /// @returns : Success code, possible values:
  ///   * Success: operation completed successfully
  ///   * Unsupported: this implementation does not support zero-copy, the caller must use
  ///                  \ref GetValue instead
  ///   * NotReady: the entry is not ready yet (waiting to be populated by another thread)
  ///   * ErrorXxx: some internal error has occurred. The operation was semantically a no-op.
  LLPC_NODISCARD virtual Result GetValueZeroCopy(RawEntryHandle rawHandle, const void **ppData, size_t *pDataLen) = 0;

  /// \brief Populate the value contents of a cache entry.
  ///
  /// This method must be called exactly once when a cache entry is newly allocated by \ref GetEntry
  /// with allocateOnMiss set and a return value of NotFound.
  ///
  /// The handle must still be released using \ref PutEntry after calling this method.
  ///
  /// @param handle : The handle to be populated
  /// @param success : Whether computing the value contents was successful
  /// @param pData : Pointer to the value contents
  /// @param dataLen : Size of the value contents in bytes
  /// @returns : Success code, possible values:
  ///   * Success: operation completed successfully
  ///   * ErrorXxx: some internal error has occurred. The caller must not call SetValue again,
  ///               but it must still release the handle via \ref PutEntry.
  LLPC_NODISCARD virtual Result SetValue(RawEntryHandle rawHandle, bool success, const void *pData, size_t dataLen) = 0;

  /// \brief Populate the value contents of a cache entry and release the handle.
  ///
  /// Semantics are identical to SetValue, except that the handle is guaranteed to be released.
  /// Doing this atomically can sometimes allow a more efficient implementation; the default
  /// implementation is trivial.
  LLPC_NODISCARD virtual Result ReleaseWithValue(RawEntryHandle rawHandle, bool success, const void *pData,
                                                 size_t dataLen) {
    Result result = Result::ErrorUnknown;
    if (!rawHandle)
      return result;
    result = SetValue(rawHandle, success, pData, dataLen);
    ReleaseEntry(rawHandle);
    return result;
  }
};

// =====================================================================================================================
// A slight alternative using more C++ RAII safety:
// - make all methods of ICache other than GetEntry protected
// - use this class for the EntryHandle, providing more type safety and using ~EntryHandle
//   to ensure that PutEntry gets called etc.
class EntryHandle {
public:
  /// \brief Construct from a raw handle.
  EntryHandle(ICache *pCache, RawEntryHandle rawHandle, bool mustPopulate) {
    m_pCache = pCache;
    m_rawHandle = rawHandle;
    m_mustPopulate = mustPopulate;
  }

  EntryHandle() = default;
  ~EntryHandle() { Put(); }
  EntryHandle(const EntryHandle &) = delete;
  EntryHandle &operator=(const EntryHandle &) = delete;

  EntryHandle(EntryHandle &&rhs)
      : m_pCache(rhs.m_pCache), m_rawHandle(rhs.m_rawHandle), m_mustPopulate(rhs.m_mustPopulate) {
    rhs.m_pCache = nullptr;
    rhs.m_rawHandle = nullptr;
    rhs.m_mustPopulate = false;
  }

  EntryHandle &operator=(EntryHandle &&rhs) {
    if (this != &rhs) {
      m_pCache = rhs.m_pCache;
      m_rawHandle = rhs.m_rawHandle;
      m_mustPopulate = rhs.m_mustPopulate;

      rhs.m_pCache = nullptr;
      rhs.m_rawHandle = nullptr;
      rhs.m_mustPopulate = false;
    }

    return *this;
  }

  static void ReleaseHandle(EntryHandle &&rhs) {
    EntryHandle entryHandle;
    entryHandle.m_pCache = rhs.m_pCache;
    entryHandle.m_rawHandle = rhs.m_rawHandle;
    entryHandle.m_mustPopulate = rhs.m_mustPopulate;

    rhs.m_pCache = nullptr;
    rhs.m_rawHandle = nullptr;
    rhs.m_mustPopulate = false;

    entryHandle.Put();
  }
  bool IsEmpty() { return m_pCache == nullptr; }

  // semantics of these methods are largely analogous to the above in ICache,
  // their implementation simply forwards to the m_pCache.
  LLPC_NODISCARD Result WaitForEntry() const {
    assert(m_pCache);
    return m_pCache->WaitForEntry(m_rawHandle);
  }

  LLPC_NODISCARD Result GetValue(void *pData, size_t *pDataLen) const {
    assert(m_pCache);
    return m_pCache->GetValue(m_rawHandle, pData, pDataLen);
  }

  LLPC_NODISCARD Result GetValueZeroCopy(const void **ppData, size_t *pDataLen) const {
    assert(m_pCache);
    return m_pCache->GetValueZeroCopy(m_rawHandle, ppData, pDataLen);
  }

  LLPC_NODISCARD Result SetValue(bool success, const void *pData, size_t dataLen) {
    assert(m_pCache);
    assert(m_mustPopulate);
    m_mustPopulate = false;
    return m_pCache->SetValue(m_rawHandle, success, pData, dataLen);
  }

private:
  void Put() {
    if (!m_pCache)
      return;
    if (m_mustPopulate) {
      Result result = m_pCache->SetValue(m_rawHandle, false, nullptr, 0);
      assert(result == Result::Success);
      (void)result;
    }
    m_pCache->ReleaseEntry(m_rawHandle);
    m_pCache = nullptr;
    m_rawHandle = nullptr;
    m_mustPopulate = false;
  }

  ICache *m_pCache = nullptr;
  void *m_rawHandle = nullptr;
  bool m_mustPopulate = false;
};

} // namespace Vkgc<|MERGE_RESOLUTION|>--- conflicted
+++ resolved
@@ -47,11 +47,7 @@
 #define LLPC_INTERFACE_MAJOR_VERSION 56
 
 /// LLPC minor interface version.
-<<<<<<< HEAD
 #define LLPC_INTERFACE_MINOR_VERSION 2
-=======
-#define LLPC_INTERFACE_MINOR_VERSION 1
->>>>>>> 9db0ba4c
 
 #ifndef LLPC_CLIENT_INTERFACE_MAJOR_VERSION
 #error LLPC client version is not defined
@@ -86,14 +82,11 @@
 //  %Version History
 //  | %Version | Change Description                                                                                    |
 //  | -------- | ----------------------------------------------------------------------------------------------------- |
-<<<<<<< HEAD
-//  |     55.2 | Add aggressiveInvariantLoads and disableInvariantLoads to PipelineShaderOptions                       |
-//  |     55.1 | Add nsaThreshold to PipelineShaderOptions                                                             |
-=======
+//  |     56.2 | Add aggressiveInvariantLoads and disableInvariantLoads to PipelineShaderOptions                       |
 //  |     56.1 | Add struct UberFetchShaderAttribInfo                                                                  |
 //  |     56.0 | Move maxRayLength to RtState                                                                          |
 //  |     55.2 | Add pipeline layout API hash to all PipelineBuildInfos                                                |
->>>>>>> 9db0ba4c
+//  |     55.1 | Add nsaThreshold to PipelineShaderOptions                                                             |
 //  |     55.0 | Remove isInternalRtShader from module options                                                         |
 //  |     54.9 | Add internalRtShaders to PipelineOptions to allow for dumping this data                               |
 //  |     54.6 | Add reverseThreadGroup to PipelineOptions                                                             |
