/*
 ***********************************************************************************************************************
 *
 *  Copyright (c) 2020-2023 Advanced Micro Devices, Inc. All Rights Reserved.
 *
 *  Permission is hereby granted, free of charge, to any person obtaining a copy
 *  of this software and associated documentation files (the "Software"), to deal
 *  in the Software without restriction, including without limitation the rights
 *  to use, copy, modify, merge, publish, distribute, sublicense, and/or sell
 *  copies of the Software, and to permit persons to whom the Software is
 *  furnished to do so, subject to the following conditions:
 *
 *  The above copyright notice and this permission notice shall be included in all
 *  copies or substantial portions of the Software.
 *
 *  THE SOFTWARE IS PROVIDED "AS IS", WITHOUT WARRANTY OF ANY KIND, EXPRESS OR
 *  IMPLIED, INCLUDING BUT NOT LIMITED TO THE WARRANTIES OF MERCHANTABILITY,
 *  FITNESS FOR A PARTICULAR PURPOSE AND NONINFRINGEMENT. IN NO EVENT SHALL THE
 *  AUTHORS OR COPYRIGHT HOLDERS BE LIABLE FOR ANY CLAIM, DAMAGES OR OTHER
 *  LIABILITY, WHETHER IN AN ACTION OF CONTRACT, TORT OR OTHERWISE, ARISING FROM,
 *  OUT OF OR IN CONNECTION WITH THE SOFTWARE OR THE USE OR OTHER DEALINGS IN THE
 *  SOFTWARE.
 *
 **********************************************************************************************************************/
/**
 ***********************************************************************************************************************
 * @file  vkgcDefs.h
 * @brief VKGC header file: contains vulkan graphics compiler basic definitions (including interfaces and data types).
 ***********************************************************************************************************************
 */
#pragma once

#include "vulkan.h"
#include <cassert>
#include <tuple>

// Confliction of Xlib and LLVM headers
#if !_WIN32
#undef True
#undef False
#undef DestroyAll
#undef Status
#undef Bool
#endif

/// LLPC major interface version.
#define LLPC_INTERFACE_MAJOR_VERSION 61

/// LLPC minor interface version.
#define LLPC_INTERFACE_MINOR_VERSION 9

#ifndef LLPC_CLIENT_INTERFACE_MAJOR_VERSION
#error LLPC client version is not defined
#endif

#if LLPC_CLIENT_INTERFACE_MAJOR_VERSION < 60
#error LLPC client version is too old
#endif

#ifndef LLPC_ENABLE_SHADER_CACHE
#define LLPC_ENABLE_SHADER_CACHE 0
#endif

/// LLPC_NODISCARD - Warns when function return value is discarded.
//
// We cannot use the 'nodiscard' attribute until we upgrade to C++17 or newer mode.
#if defined(__has_cpp_attribute)
#if __has_cpp_attribute(clang::warn_unused_result)
#define LLPC_NODISCARD [[clang::warn_unused_result]]
#elif defined(__GNUC__) && __has_cpp_attribute(nodiscard)
#define LLPC_NODISCARD [[nodiscard]]
#else
#define LLPC_NODISCARD
#endif
#else
#define LLPC_NODISCARD
#endif

//
// -------------------------------------------------------------------------------------------------------------------
//  @page VersionHistory
//  %Version History
//  | %Version | Change Description                                                                                    |
//  | -------- | ----------------------------------------------------------------------------------------------------- |
<<<<<<< HEAD
//  |     61.8 | Add useShadingRate and useSampleInfoto ShaderModuleUsage                                              |
//  |     61.7 | Add disableFMA to PipelineShaderOptions                                                               |
=======
//  |     61.8 | Add enableImplicitInvariantExports to PipelineOptions                                                 |
//  |     61.7 | Add disableFMA to PipelineOptions                                                                     |
>>>>>>> 298e95ed
//  |     61.6 | Add workaroundInitializeOutputsToZero to PipelineShaderOptions                                        |
//  |     61.5 | Add RtIpVersion (including its checkers) to represent RT IP                                           |
//  |     61.4 | Add workaroundStorageImageFormats to PipelineShaderOptions                                            |
//  |     61.2 | Add pClientMetadata and clientMetadataSize to all PipelineBuildInfos                                  |
//  |     61.1 | Add IPipelineDumper::GetGraphicsShaderBinaryHash                                                      |
//  |     61.0 | Add DescriptorMutable type and ResourceMappingNode::strideInDwords to support mutable descriptors     |
//  |     60.0 | Simplify the enum NggCompactMode to a boolean flag                                                    |
//  |     59.0 | Remove the option enableVertexReuse from NggState                                                     |
//  |     57.2 | Move all internal resource binding id to enum InternalBinding.                                        |
//  |     57.1 | Add forceNonUniformResourceIndexStageMask to PipelineOptions                                          |
//  |     57.0 | Merge aggressiveInvariantLoads and disableInvariantLoads to an enumerated option                      |
//  |     56.2 | Add aggressiveInvariantLoads and disableInvariantLoads to PipelineShaderOptions                       |
//  |     56.1 | Add struct UberFetchShaderAttribInfo                                                                  |
//  |     56.0 | Move maxRayLength to RtState                                                                          |
//  |     55.2 | Add pipeline layout API hash to all PipelineBuildInfos                                                |
//  |     55.1 | Add nsaThreshold to PipelineShaderOptions                                                             |
//  |     55.0 | Remove isInternalRtShader from module options                                                         |
//  |     54.9 | Add internalRtShaders to PipelineOptions to allow for dumping this data                               |
//  |     54.6 | Add reverseThreadGroup to PipelineOptions                                                             |
//  |     54.5 | Add forceLateZ to PipelineShaderOptions                                                               |
#if VKI_RAY_TRACING
//  |     54.4 | Add isReplay to RayTracingPipelineBuildInfo for ray tracing capture replay feature                    |
#endif
//  |     54.3 | Add usePointSize to ShaderModuleUsage                                                                 |
//  |     54.2 | Add subgroupSize to PipelineShaderOptions                                                             |
//  |     54.1 | Add overrideForceThreadIdSwizzling overrideShaderThreadGroupSizeX, overrideShaderThreadGroupSizeY     |
//  |          | and overrideShaderThreadGroupSizeZ  to PipelineShaderOptions                                          |
//  |     54.0 | Add overrideThreadGroupSizeX, overrideThreadGroupSizeY and overrideThreadGroupSizeZ to PipelineOptions|
//  |     53.7 | Add threadGroupSwizzleMode to PipelineOptions                                                         |
//  |     53.6 | Add scalarizeWaterfallLoads to PipelineShaderOptions                                                  |
//  |     53.5 | Add forceCsThreadIdSwizzling for thread id swizzle in 8*4                                             |
//  |     53.4 | Add ldsSpillLimitDwords shader option                                                                 |
//  |     53.3 | Add disableFastMathFlags shader option, plus support for this and fastMathFlags in pipeline files     |
//  |     53.2 | Add resourceLayoutScheme to PipelineOptions                                                           |
//  |     53.1 | Add PartPipelineStage enum for part-pipeline mode                                                     |
//  |     53.0 | Add optimizationLevel to PipelineOptions                                                              |
//  |     52.3 | Add fastMathFlags to PipelineShaderOptions                                                            |
//  |     52.2 | Add provokingVertexMode to rsState                                                                    |
//  |     52.1 | Add pageMigrationEnabled to PipelineOptions                                                           |
//  |     52.0 | Add the member word4 and word5 to SamplerYCbCrConversionMetaData                                      |
//  |     51.2 | Added new pipeline shader info to support mesh shader                                                 |
//  |     51.0 | Added new shader stage enumerants to support mesh shader                                              |
//  |     50.2 | Add the member dsState to GraphicsPipelineBuildInfo                                                   |
//  |     50.1 | Disclose ResourceMappingNodeType::InlineBuffer                                                        |
//  |     50.0 | Removed the member 'enableOpt' of ShaderModuleOptions                                                 |
//  |     49.1 | Added enableEarlyCompile to GraphicsPipelineBuildInfo                                                 |
//  |     49.0 | Added DescriptorConstBuffer, DescriptorConstBufferCompact, DescriptorImage, DescriptorConstTexelBuffer|
//  |          | to ResourceMappingNodeType                                                                            |
//  |     48.1 | Added enableUberFetchShader to GraphicsPipelineBuildInfo                                              |
//  |     48.0 | Removed the member 'polygonMode' of rsState                                                           |
//  |     47.0 | Always get culling controls from primitive shader table                                               |
//  |     46.3 | Added enableInterpModePatch to PipelineOptions                                                        |
#if VKI_BUILD_GFX11
//  |     46.2 | Added optimizeTessFactor to PipelineOptions for GFX11+                                                |
#endif
//  |     46.1 | Added dynamicVertexStride to GraphicsPipelineBuildInfo                                                |
//  |     46.0 | Removed the member 'depthBiasEnable' of rsState                                                       |
//  |     45.5 | Added new enum type ThreadGroupSwizzleMode for thread group swizzling for compute shaders             |
//  |     45.4 | Added disableLicmThreshold, unrollHintThreshold, and dontUnrollHintThreshold to PipelineShaderOptions |
//  |     45.3 | Add pipelinedump function to enable BeginPipelineDump and GetPipelineName                             |
//  |     45.2 | Add GFX IP plus checker to GfxIpVersion                                                               |
//  |     45.1 | Add pipelineCacheAccess, stageCacheAccess(es) to GraphicsPipelineBuildOut/ComputePipelineBuildOut     |
//  |     45.0 | Remove the member 'enableFastLaunch' of NGG state                                                     |
//  |     44.0 | Rename the member 'forceNonPassthrough' of NGG state to 'forceCullingMode'                            |
//  |     43.1 | Add disableImageResourceCheck in PipelineOptions                                                      |
//  |     43.0 | Removed the enumerant WaveBreakSize::DrawTime                                                         |
//  |     42.0 | Removed tileOptimal flag from SamplerYcbcrConversion metadata struct                                  |
//  |     41.0 | Moved resource mapping from ShaderPipeline-level to Pipeline-level                                    |
//  |     40.4 | Added fp32DenormalMode in PipelineShaderOptions to allow overriding SPIR-V denormal settings          |
//  |     40.3 | Added ICache interface                                                                                |
//  |     40.2 | Added extendedRobustness in PipelineOptions to support VK_EXT_robustness2                             |
//  |     40.1 | Added disableLoopUnroll to PipelineShaderOptions                                                      |
//  |     40.0 | Added DescriptorReserved12, which moves DescriptorYCbCrSampler down to 13                             |
//  |     39.0 | Non-LLPC-specific XGL code should #include vkcgDefs.h instead of llpc.h                               |
//  |     38.3 | Added shadowDescriptorTableUsage and shadowDescriptorTablePtrHigh to PipelineOptions                  |
//  |     38.2 | Added scalarThreshold to PipelineShaderOptions                                                        |
//  |     38.1 | Added unrollThreshold to PipelineShaderOptions                                                        |
//  |     38.0 | Removed CreateShaderCache in ICompiler and pShaderCache in pipeline build info                        |
//  |     37.0 | Removed the -enable-dynamic-loop-unroll option                                                        |
//  |     36.0 | Add 128 bit hash as clientHash in PipelineShaderOptions                                               |
//  |     35.0 | Added disableLicm to PipelineShaderOptions                                                            |
//  |     33.0 | Add enableLoadScalarizer option into PipelineShaderOptions.                                           |
//  |     32.0 | Add ShaderModuleOptions in ShaderModuleBuildInfo                                                      |
//  |     31.0 | Add PipelineShaderOptions::allowVaryWaveSize                                                          |
//  |     30.0 | Removed PipelineOptions::autoLayoutDesc                                                               |
//  |     28.0 | Added reconfigWorkgroupLayout to PipelineOptions and useSiScheduler to PipelineShaderOptions          |
//  |     27.0 | Remove the includeIrBinary option from PipelineOptions as only IR disassembly is now dumped           |
//  |     25.0 | Add includeIrBinary option into PipelineOptions for including IR binaries into ELF files.             |
//  |     24.0 | Add forceLoopUnrollCount option into PipelineShaderOptions.                                           |
//  |     23.0 | Add flag robustBufferAccess in PipelineOptions to check out of bounds of private array.               |
//  |     22.0 | Internal revision.                                                                                    |
//  |     21.0 | Add stage in Pipeline shader info and struct PipelineBuildInfo to simplify pipeline dump interface.   |
//
//  IMPORTANT NOTE: All structures defined in this file that are passed as input into LLPC must be zero-initialized
//  with code such as the following before filling in the structure's fields:
//
//    SomeLlpcStructure someLlpcStructure = {};
//
//  It is sufficient to perform this initialization on a containing structure.
//
//  LLPC is free to add new fields to such structures without increasing the client interface major version, as long
//  as setting the newly added fields to a 0 (or false) value is safe, i.e. it preserves the old behavior.
//

namespace Vkgc {

static const unsigned Version = LLPC_INTERFACE_MAJOR_VERSION;
static const unsigned InternalDescriptorSetId = static_cast<unsigned>(-1);
static const unsigned MaxVertexAttribs = 64;
static const unsigned MaxColorTargets = 8;
static const unsigned MaxFetchShaderInternalBufferSize = 16 * MaxVertexAttribs;

// Forward declarations
class IShaderCache;
class ICache;
class EntryHandle;

/// Enumerates result codes of LLPC operations.
enum class Result : int {
  /// The operation completed successfully
  Success = 0x00000000,
  // The requested operation is delayed
  Delayed = 0x00000001,
  // The requested feature is unsupported
  Unsupported = 0x00000002,
  // A required resource (e.g. cache entry) is not ready yet.
  NotReady = 0x00000003,
  // A required resource (e.g. cache entry) was not found.
  NotFound = 0x00000004,
  /// The requested operation is unavailable at this time
  ErrorUnavailable = -(0x00000001),
  /// The operation could not complete due to insufficient system memory
  ErrorOutOfMemory = -(0x00000002),
  /// An invalid shader code was passed to the call
  ErrorInvalidShader = -(0x00000003),
  /// An invalid value was passed to the call
  ErrorInvalidValue = -(0x00000004),
  /// A required input pointer passed to the call was invalid (probably null)
  ErrorInvalidPointer = -(0x00000005),
  /// The operation encountered an unknown error
  ErrorUnknown = -(0x00000006),
};

/// Represents the base data type
enum class BasicType : unsigned {
  Unknown = 0, ///< Unknown
  Float,       ///< Float
  Double,      ///< Double
  Int,         ///< Signed integer
  Uint,        ///< Unsigned integer
  Int64,       ///< 64-bit signed integer
  Uint64,      ///< 64-bit unsigned integer
  Float16,     ///< 16-bit floating-point
  Int16,       ///< 16-bit signed integer
  Uint16,      ///< 16-bit unsigned integer
  Int8,        ///< 8-bit signed integer
  Uint8,       ///< 8-bit unsigned integer
};

/// Enumerates LLPC shader stages.
enum ShaderStage : unsigned {
  ShaderStageTask = 0,    ///< Task shader
  ShaderStageVertex,      ///< Vertex shader
  ShaderStageTessControl, ///< Tessellation control shader
  ShaderStageTessEval,    ///< Tessellation evaluation shader
  ShaderStageGeometry,    ///< Geometry shader
  ShaderStageMesh,        ///< Mesh shader
  ShaderStageFragment,    ///< Fragment shader
  ShaderStageCompute,     ///< Compute shader
#if VKI_RAY_TRACING
  ShaderStageRayTracingRayGen,     ///< Ray generation shader (for ray tracing)
  ShaderStageRayTracingIntersect,  ///< Intersection shader (for ray tracing)
  ShaderStageRayTracingAnyHit,     ///< Any-Hit shader (for ray tracing)
  ShaderStageRayTracingClosestHit, ///< Closest Hit shader (for ray tracing)
  ShaderStageRayTracingMiss,       ///< Miss shader (for ray tracing)
  ShaderStageRayTracingCallable,   ///< Callable shader (for ray tracing)
#endif
  ShaderStageCount,                                     ///< Count of shader stages
  ShaderStageInvalid = ~0u,                             ///< Invalid shader stage
  ShaderStageNativeStageCount = ShaderStageCompute + 1, ///< Native supported shader stage count
  ShaderStageGfxCount = ShaderStageFragment + 1,        ///< Count of shader stages for graphics pipeline

  ShaderStageCopyShader = ShaderStageCount, ///< Copy shader (internal-use)
  ShaderStageCountInternal,                 ///< Count of shader stages (internal-use)
};

/// Enumerating multiple shader stages when used in a mask.
enum ShaderStageBit : unsigned {
  ShaderStageTaskBit = (1 << ShaderStageTask),               ///< Task shader bit
  ShaderStageVertexBit = (1 << ShaderStageVertex),           ///< Vertex shader bit
  ShaderStageTessControlBit = (1 << ShaderStageTessControl), ///< Tessellation control shader bit
  ShaderStageTessEvalBit = (1 << ShaderStageTessEval),       ///< Tessellation evaluation shader bit
  ShaderStageGeometryBit = (1 << ShaderStageGeometry),       ///< Geometry shader bit
  ShaderStageMeshBit = (1 << ShaderStageMesh),               ///< Mesh shader bit
  ShaderStageFragmentBit = (1 << ShaderStageFragment),       ///< Fragment shader bit
  ShaderStageComputeBit = (1 << ShaderStageCompute),         ///< Compute shader bit
#if VKI_RAY_TRACING
  ShaderStageRayTracingRayGenBit = (1 << ShaderStageRayTracingRayGen),         ///< Ray generation shader bit
  ShaderStageRayTracingIntersectBit = (1 << ShaderStageRayTracingIntersect),   ///< Intersection shader bit
  ShaderStageRayTracingAnyHitBit = (1 << ShaderStageRayTracingAnyHit),         ///< Any-Hit shader bit
  ShaderStageRayTracingClosestHitBit = (1 << ShaderStageRayTracingClosestHit), ///< Closest Hit shader bit
  ShaderStageRayTracingMissBit = (1 << ShaderStageRayTracingMiss),             ///< Miss shader bit
  ShaderStageRayTracingCallableBit = (1 << ShaderStageRayTracingCallable),     ///< Callable shader bit
#endif
  ShaderStageAllMeshBit = ShaderStageTaskBit | ShaderStageMeshBit, ///< All mesh bits
  ShaderStageAllGraphicsBit = ShaderStageVertexBit | ShaderStageTessControlBit | ShaderStageTessEvalBit |
                              ShaderStageGeometryBit | ShaderStageFragmentBit |
                              ShaderStageAllMeshBit, ///< All graphics bits
#if VKI_RAY_TRACING
  ShaderStageAllRayTracingBit = ShaderStageRayTracingRayGenBit | ShaderStageRayTracingIntersectBit |
                                ShaderStageRayTracingAnyHitBit | ShaderStageRayTracingClosestHitBit |
                                ShaderStageRayTracingMissBit |
                                ShaderStageRayTracingCallableBit, ///< All ray tracing bits
#endif
};

/// Enumerates LLPC types of unlinked shader elf.
enum UnlinkedShaderStage : unsigned {
  UnlinkedStageVertexProcess,
  UnlinkedStageFragment,
  UnlinkedStageCompute,
#if VKI_RAY_TRACING
  UnlinkedStageRayTracing,
#endif
  UnlinkedStageCount
};

#if VKI_RAY_TRACING
static_assert((1 << (ShaderStageCount - 1)) == ShaderStageRayTracingCallableBit,
              "Vkgc::ShaderStage has been updated. Please update Vkgc::ShaderStageBit as well.");
#else
static_assert((1 << (ShaderStageCount - 1)) == ShaderStageComputeBit,
              "Vkgc::ShaderStage has been updated. Please update Vkgc::ShaderStageBit as well.");
#endif

/// Enumerates the binding ID of internal resource.
enum InternalBinding : unsigned {
  FetchShaderBinding = 0,     ///< Binding ID of vertex buffer table
  ConstantBuffer0Binding = 1, ///< Binding ID of default uniform block
  PushConstantBinding = 2,    ///< Binding ID of push constant buffer
#if VKI_RAY_TRACING
  ShaderRecordBufferBinding = 3, ///< Binding ID of ray-tracing shader record buffer
#endif
  TaskPayloadBinding = 4,               ///< Binding ID of payload buffer in task shader
  FetchShaderInternalBufferBinding = 5, ///< Binding ID of uber-fetch shader internal buffer
  PrintfBufferBindingId = 6,            ///< Binding ID of internal buffer for debug printf
  ReverseThreadGroupControlBinding = 7, ///< Binding ID of internal buffer for reverseThreadGroup
#if VKI_RAY_TRACING
  RtCaptureReplayInternalBufferBinding = 8, ///< Binding ID of ray-tracing capture replay internal buffer
#endif
  SpecConstInternalBufferBindingId = 9, ///< Binding ID of internal buffer for specialized constant.
  SpecConstInternalBufferBindingIdEnd = SpecConstInternalBufferBindingId + ShaderStageCount,
};

/// Enumerates the function of a particular node in a shader's resource mapping graph.
enum class ResourceMappingNodeType : unsigned {
  Unknown,                   ///< Invalid type
  DescriptorResource,        ///< Generic descriptor: resource, including texture resource,
  DescriptorSampler,         ///< Generic descriptor: sampler
  DescriptorCombinedTexture, ///< Generic descriptor: combined texture, combining resource descriptor with
                             ///  sampler descriptor of the same texture, starting with resource descriptor
  DescriptorTexelBuffer,     ///< Generic descriptor: texel buffer
  DescriptorFmask,           ///< Generic descriptor: F-mask
  DescriptorBuffer,          ///< Generic descriptor: buffer, including shader storage buffer
  DescriptorTableVaPtr,      ///< Descriptor table VA pointer
  IndirectUserDataVaPtr,     ///< Indirect user data VA pointer
  PushConst,                 ///< Push constant
  DescriptorBufferCompact,   ///< Compact buffer descriptor, only contains the buffer address
  StreamOutTableVaPtr,       ///< Stream-out buffer table VA pointer
  DescriptorReserved12,
  DescriptorYCbCrSampler,       ///< Generic descriptor: YCbCr sampler
  DescriptorConstBuffer,        ///< Generic descriptor: constBuffer,including uniform buffer
  DescriptorConstBufferCompact, ///< Generic descriptor: constBuffer,including dynamic storage buffer
  DescriptorImage,              ///< Generic descriptor: storageImage, including image, input attachment
  DescriptorConstTexelBuffer,   ///< Generic descriptor: constTexelBuffer, including uniform texel buffer
  InlineBuffer,                 ///< Push constant with binding
#if LLPC_CLIENT_INTERFACE_MAJOR_VERSION >= 61
  DescriptorMutable, ///< Mutable descriptor type
#endif
  Count, ///< Count of resource mapping node types.
};

/// Enumerates part-pipeline stages of compilation.
enum PartPipelineStage : unsigned {
  PartPipelineStageFragment,         ///< Fragment stage
  PartPipelineStagePreRasterization, ///< Pre-rasterization stage
  PartPipelineStageCount             ///< Count of part-pipeline stages
};

/// Represents one node in a graph defining how the user data bound in a command buffer at draw/dispatch time maps to
/// resources referenced by a shader (t#, u#, etc.).
struct ResourceMappingNode {
  ResourceMappingNodeType type; ///< Type of this node

  unsigned sizeInDwords;   ///< Size of this node in dword
  unsigned offsetInDwords; ///< Offset of this node (from the beginning of the resource mapping table) in dword

  union {
    /// Info for generic descriptor nodes (DescriptorResource, DescriptorSampler, DescriptorCombinedTexture,
    /// DescriptorTexelBuffer, DescriptorBuffer and DescriptorBufferCompact)
    struct {
      unsigned set;     ///< Descriptor set
      unsigned binding; ///< Descriptor binding
#if LLPC_CLIENT_INTERFACE_MAJOR_VERSION >= 61
      unsigned strideInDwords; ///< Stride of elements in a descriptor array (used for mutable descriptors)
                               ///  a stride of zero will use the type of the node to determine the stride
#endif
      unsigned reserv0;
      unsigned reserv1;
      unsigned reserv2;
    } srdRange;
    /// Info for hierarchical nodes (DescriptorTableVaPtr)
    struct {
      unsigned nodeCount;               ///< Number of entries in the "pNext" array
      const ResourceMappingNode *pNext; ///< Array of node structures describing the next hierarchical
                                        ///  level of mapping
    } tablePtr;
    /// Info for hierarchical nodes (IndirectUserDataVaPtr)
    struct {
      unsigned sizeInDwords; ///< Size of the pointed table in dwords
    } userDataPtr;
  };
};

struct ResourceMappingRootNode {
  ResourceMappingNode node; ///< Common node contents (between root and sub nodes)
  unsigned visibility;      ///< Mask composed of ShaderStageBit values
};

/// Represents the info of static descriptor.
struct StaticDescriptorValue {
  ResourceMappingNodeType type; ///< Type of this resource mapping node (currently, only sampler is supported)
  unsigned set;                 ///< ID of descriptor set
  unsigned binding;             ///< ID of descriptor binding
  unsigned arraySize;           ///< Element count for arrayed binding
  const unsigned *pValue;       ///< Static SRDs
  unsigned visibility;          ///< Mask composed of ShaderStageBit values
};

/// Represents the resource mapping data provided during pipeline creation
struct ResourceMappingData {
  /// User data nodes, providing the root-level mapping of descriptors in user-data entries (physical registers or
  /// GPU memory) to resources referenced in this pipeline shader.
  /// NOTE: Normally, this user data will correspond to the GPU's user data registers. However, Compiler needs some
  /// user data registers for internal use, so some user data may spill to internal GPU memory managed by Compiler.
  const ResourceMappingRootNode *pUserDataNodes; ///< An array of user data nodes
  unsigned userDataNodeCount;                    ///< Count of user data nodes

  const StaticDescriptorValue *pStaticDescriptorValues; ///< An array of static descriptors
  unsigned staticDescriptorValueCount;                  ///< Count of static descriptors
};

/// Represents graphics IP version info. See https://llvm.org/docs/AMDGPUUsage.html#processors for more
/// details.
struct GfxIpVersion {
  unsigned major;    ///< Major version
  unsigned minor;    ///< Minor version
  unsigned stepping; ///< Stepping info

  // GFX IP checkers
  bool operator==(const GfxIpVersion &rhs) const {
    return std::tie(major, minor, stepping) == std::tie(rhs.major, rhs.minor, rhs.stepping);
  }
  bool operator>=(const GfxIpVersion &rhs) const {
    return std::tie(major, minor, stepping) >= std::tie(rhs.major, rhs.minor, rhs.stepping);
  }
  bool isGfx(unsigned rhsMajor, unsigned rhsMinor) const {
    return std::tie(major, minor) == std::tie(rhsMajor, rhsMinor);
  }
};

/// Represents RT IP version
struct RtIpVersion {
  unsigned major; ///< Major version
  unsigned minor; ///< Minor version

  // RT IP checkers
  bool operator==(const RtIpVersion &rhs) const { return std::tie(major, minor) == std::tie(rhs.major, rhs.minor); }
  bool operator>=(const RtIpVersion &rhs) const { return std::tie(major, minor) >= std::tie(rhs.major, rhs.minor); }
  bool isRtIp(unsigned rhsMajor, unsigned rhsMinor) const {
    return std::tie(major, minor) == std::tie(rhsMajor, rhsMinor);
  }
};

/// Represents shader binary data.
struct BinaryData {
  size_t codeSize;   ///< Size of shader binary data
  const void *pCode; ///< Shader binary data
};

/// Values for shadowDescriptorTableUsage pipeline option.
enum class ShadowDescriptorTableUsage : unsigned {
  Auto = 0, ///< Use 0 for auto setting so null initialized structures default to auto.
  Enable = 1,
  Disable = 2,
};

/// Represents the features of VK_EXT_robustness2
struct ExtendedRobustness {
  bool robustBufferAccess; ///< Whether buffer accesses are tightly bounds-checked against the range of the descriptor.
                           ///  Give defined behavior (e.g. read 0) for out-of-bounds buffer access and descriptor range
                           ///  rounding up.
  bool robustImageAccess;  ///< Whether image accesses are tightly bounds-checked against the dimensions of the image
                           ///  view. Give defined behavior for out-of-bounds image access.
  bool nullDescriptor;     ///< Whether the descriptor can be written with VK_NULL_HANDLE. If set, it is considered
                           ///  valid to access and acts as if the descriptor is bounded to nothing.
};

/// Represents the tiling modes for compute shader thread group swizzling
enum class ThreadGroupSwizzleMode : unsigned {
  Default = 0, ///< Use the default layout. There is no swizzling conducted.
  _4x4 = 1,    ///< The tile size is 4x4 in x and y dimension.
  _8x8 = 2,    ///< The tile size is 8x8 in x and y dimension.
  _16x16 = 3,  ///< The tile size is 16x16 in x and y dimension.
  Count
};

/// Represents mapping layout of the resources used in shaders
enum class ResourceLayoutScheme : unsigned {
  Compact = 0, ///< Compact scheme make full use of all the user data registers.
  Indirect     ///< Fixed layout, push constant will be the sub node of DescriptorTableVaPtr
               ///  In indirect scheme, The order of resources is like this:
               ///  1. one user data entry for vertex buffer
               ///  2. one user data entry for the push constant buffer
               ///  3. descriptor set index for each set
};

/// Represents per pipeline options.
struct PipelineOptions {
  bool includeDisassembly;         ///< If set, the disassembly for all compiled shaders will be included in
                                   ///  the pipeline ELF.
  bool scalarBlockLayout;          ///< If set, allows scalar block layout of types.
  bool reconfigWorkgroupLayout;    ///< If set, allows automatic workgroup reconfigure to take place on compute shaders.
  bool forceCsThreadIdSwizzling;   ///< Force rearranges threadId within group into blocks of 8*8 or 8*4.
  bool includeIr;                  ///< If set, the IR for all compiled shaders will be included in the pipeline ELF.
  bool robustBufferAccess;         ///< If set, out of bounds accesses to buffer or private array will be handled.
                                   ///  for now this option is used by LLPC shader and affects only the private array,
                                   ///  the out of bounds accesses will be skipped with this setting.
  bool enableRelocatableShaderElf; ///< If set, the pipeline will be compiled by compiling each shader separately, and
                                   ///  then linking them, when possible.  When not possible this option is ignored.
  bool disableImageResourceCheck;  ///< If set, the pipeline shader will not contain code to check and fix invalid image
                                   ///  descriptors.
  bool enableScratchAccessBoundsChecks; ///< If set, out of bounds guards will be inserted in the LLVM IR for OpLoads
                                        ///< and OpStores in private and function memory storage.
  bool enableImplicitInvariantExports;  ///< If set, enable implicit marking of position exports as invariant.
  ShadowDescriptorTableUsage shadowDescriptorTableUsage; ///< Controls shadow descriptor table.
  unsigned shadowDescriptorTablePtrHigh;                 ///< Sets high part of VA ptr for shadow descriptor table.
  ExtendedRobustness extendedRobustness;                 ///< ExtendedRobustness is intended to correspond to the
                                                         ///  features of VK_EXT_robustness2.
#if VKI_RAY_TRACING
  bool enableRayQuery; ///< If set, ray query is enabled
#endif
#if VKI_BUILD_GFX11
  bool optimizeTessFactor; ///< If set, we can determine either send HT_TessFactor message or write to TF buffer
                           ///< depending the values of tessellation factors.
#else
  bool reserved1f; /// Reserved for future functionality
#endif
  bool enableInterpModePatch; ///< If set, per-sample interpolation for nonperspective and smooth input is enabled
  bool pageMigrationEnabled;  ///< If set, page migration is enabled
  uint32_t optimizationLevel; ///< The higher the number the more optimizations will be performed.  Valid values are
                              ///< between 0 and 3.
  unsigned overrideThreadGroupSizeX;             ///< Override value for ThreadGroupSizeX
  unsigned overrideThreadGroupSizeY;             ///< Override value for ThreadGroupSizeY
  unsigned overrideThreadGroupSizeZ;             ///< Override value for ThreadGroupSizeZ
  ResourceLayoutScheme resourceLayoutScheme;     ///< Resource layout scheme
  ThreadGroupSwizzleMode threadGroupSwizzleMode; ///< Controls thread group swizzle mode for compute shader.
  bool reverseThreadGroup;                       ///< If set, enable thread group reversing

#if VKI_RAY_TRACING
  bool internalRtShaders; ///< Whether this pipeline has internal raytracing shaders
#else
  bool reserved15;
#endif
  unsigned forceNonUniformResourceIndexStageMask; ///< Mask of the stage to force using non-uniform resource index.
  bool reserved16;
};

/// Prototype of allocator for output data buffer, used in shader-specific operations.
typedef void *(VKAPI_CALL *OutputAllocFunc)(void *pInstance, void *pUserData, size_t size);

/// Enumerates types of shader binary.
enum class BinaryType : unsigned {
  Unknown = 0, ///< Invalid type
  Spirv,       ///< SPIR-V binary
  LlvmBc,      ///< LLVM bitcode
  MultiLlvmBc, ///< Multiple LLVM bitcode
  Elf,         ///< ELF
};

/// Represents resource node data
struct ResourceNodeData {
  ResourceMappingNodeType type; ///< Type of this resource mapping node
  unsigned set;                 ///< ID of descriptor set
  unsigned binding;             ///< ID of descriptor binding
  unsigned arraySize;           ///< Element count for arrayed binding
};

/// Represents the information of one shader entry in ShaderModuleExtraData
struct ShaderModuleEntryData {
  ShaderStage stage;                     ///< Shader stage
  const char *pEntryName;                ///< Shader entry name
  void *pShaderEntry;                    ///< Private shader module entry info
  unsigned resNodeDataCount;             ///< Resource node data count
  const ResourceNodeData *pResNodeDatas; ///< Resource node data array
  unsigned pushConstSize;                ///< Push constant size in byte
};

/// Represents usage info of a shader module
struct ShaderModuleUsage {
  bool enableVarPtrStorageBuf; ///< Whether to enable "VariablePointerStorageBuffer" capability
  bool enableVarPtr;           ///< Whether to enable "VariablePointer" capability
  bool useSubgroupSize;        ///< Whether gl_SubgroupSize is used
  bool useSpecConstant;        ///< Whether specialization constant is used
  bool keepUnusedFunctions;    ///< Whether to keep unused function
#if VKI_RAY_TRACING
  bool enableRayQuery;     ///< Whether the "RayQueryKHR" capability is used
  bool rayQueryLibrary;    ///< Whether the shaderModule is rayQueryLibrary
  bool isInternalRtShader; ///< Whether the shaderModule is a GPURT internal shader (e.g. BVH build)
  bool hasTraceRay;        ///< Whether the shaderModule has OpTraceRayKHR;
#endif
  bool useIsNan;       ///< Whether IsNan is used
  bool useInvariant;   ///< Whether invariant variable is used
  bool usePointSize;   ///< Whether gl_PointSize is used in output
  bool useShadingRate; ///< Whether shading rate is used
  bool useSampleInfo;  ///< Whether gl_SamplePosition or InterpolateAtSample are used
};

/// Represents common part of shader module data
struct ShaderModuleData {
  unsigned hash[4];        ///< Shader hash code
  BinaryType binType;      ///< Shader binary type
  BinaryData binCode;      ///< Shader binary data
  unsigned cacheHash[4];   ///< Hash code for calculate pipeline cache key
  ShaderModuleUsage usage; ///< Usage info of a shader module
};

/// Represents fragment shader output info
struct FsOutInfo {
  unsigned location;       ///< Output location in resource layout
  unsigned index;          ///< Output index in resource layout
  BasicType basicType;     ///< Output data type
  unsigned componentCount; ///< Count of components of output data
};

/// Represents the options for pipeline dump.
struct PipelineDumpOptions {
  const char *pDumpDir;              ///< Pipeline dump directory
  unsigned filterPipelineDumpByType; ///< Filter which types of pipeline dump are enabled
  uint64_t filterPipelineDumpByHash; ///< Only dump the pipeline with this compiler hash if non-zero
  bool dumpDuplicatePipelines;       ///< If TRUE, duplicate pipelines will be dumped to a file with a
                                     ///  numeric suffix attached
};

/// Enumerate denormal override modes.
enum class DenormalMode : unsigned {
  Auto = 0x0,        ///< No denormal override (default behaviour)
  FlushToZero = 0x1, ///< Denormals flushed to zero
  Preserve = 0x2,    ///< Denormals preserved
};

/// If next available quad falls outside tile aligned region of size defined by this enumeration the SC will force end
/// of vector in the SC to shader wavefront.
enum class WaveBreakSize : unsigned {
  None = 0x0,   ///< No wave break by region
  _8x8 = 0x1,   ///< Outside a 8x8 pixel region
  _16x16 = 0x2, ///< Outside a 16x16 pixel region
  _32x32 = 0x3, ///< Outside a 32x32 pixel region
};

/// Enumerates various sizing options of subgroup size for NGG primitive shader.
enum class NggSubgroupSizingType : unsigned {
  Auto,             ///< Subgroup size is allocated as optimally determined
  MaximumSize,      ///< Subgroup size is allocated to the maximum allowable size by the hardware
  HalfSize,         ///< Subgroup size is allocated as to allow half of the maximum allowable size
                    ///  by the hardware
  OptimizeForVerts, ///< Subgroup size is optimized for vertex thread utilization
  OptimizeForPrims, ///< Subgroup size is optimized for primitive thread utilization
  Explicit,         ///< Subgroup size is allocated based on explicitly-specified vertsPerSubgroup and
                    ///  primsPerSubgroup
};

/// Represents NGG tuning options
struct NggState {
  bool enableNgg;                 ///< Enable NGG mode, use an implicit primitive shader
  bool enableGsUse;               ///< Enable NGG use on geometry shader
  bool forceCullingMode;          ///< Force NGG to run in culling mode
  bool compactVertex;             ///< Enable NGG vertex compaction after culling
  bool enableBackfaceCulling;     ///< Enable culling of primitives that don't meet facing criteria
  bool enableFrustumCulling;      ///< Enable discarding of primitives outside of view frustum
  bool enableBoxFilterCulling;    ///< Enable simpler frustum culler that is less accurate
  bool enableSphereCulling;       ///< Enable frustum culling based on a sphere
  bool enableSmallPrimFilter;     ///< Enable trivial sub-sample primitive culling
  bool enableCullDistanceCulling; ///< Enable culling when "cull distance" exports are present

  /// Following fields are used for NGG tuning
  unsigned backfaceExponent; ///< Value from 1 to UINT32_MAX that will cause the backface culling
                             ///  algorithm to ignore area calculations that are less than
                             ///  (10 ^ -(backfaceExponent)) / abs(w0 * w1 * w2)
                             ///  Only valid if the NGG backface culler is enabled.
                             ///  A value of 0 will disable the threshold.

  NggSubgroupSizingType subgroupSizing; ///< NGG subgroup sizing type

  unsigned primsPerSubgroup; ///< Preferred number of GS primitives to pack into a primitive shader
                             ///  subgroup

  unsigned vertsPerSubgroup; ///< Preferred number of vertices consumed by a primitive shader subgroup
};

/// ShaderHash represents a 128-bit client-specified hash key which uniquely identifies a shader program.
struct ShaderHash {
  uint64_t lower; ///< Lower 64 bits of hash key.
  uint64_t upper; ///< Upper 64 bits of hash key.
};

/// Compacts a 128-bit hash into a 32-bit one by XOR'ing each 32-bit chunk together.
///
/// Takes input parameter ShaderHash, which is a struct consisting of 2 quad words to be compacted.
//
/// Returns 32-bit hash value based on the input 128-bit hash.
inline unsigned compact32(ShaderHash hash) {
  return (static_cast<unsigned>(hash.lower) ^ static_cast<unsigned>(hash.lower >> 32) ^
          static_cast<unsigned>(hash.upper) ^ static_cast<unsigned>(hash.upper >> 32));
}

/// Represent a pipeline option which can be automatic as well as explicitly set.
enum InvariantLoads : unsigned { Auto = 0, EnableOptimization = 1, DisableOptimization = 2, ClearInvariants = 3 };

/// Represents per shader stage options.
struct PipelineShaderOptions {
  ShaderHash clientHash;      ///< Client-supplied unique shader hash. A value of zero indicates that LLPC should
                              ///  calculate its own hash. This hash is used for dumping, shader replacement, SPP, etc.
                              ///  If the client provides this hash, they are responsible for ensuring it is as stable
                              ///  as possible.
  bool trapPresent;           ///< Indicates a trap handler will be present when this pipeline is executed,
                              ///  and any trap conditions encountered in this shader should call the trap
                              ///  handler. This could include an arithmetic exception, an explicit trap
                              ///  request from the host, or a trap after every instruction when in debug
                              ///  mode.
  bool debugMode;             ///< When set, this shader should cause the trap handler to be executed after
                              ///  every instruction.  Only valid if trapPresent is set.
  bool enablePerformanceData; ///< Enables the compiler to generate extra instructions to gather
                              ///  various performance-related data.
  bool allowReZ;              ///< Allow the DB ReZ feature to be enabled.  This will cause an early-Z test
                              ///  to potentially kill PS waves before launch, and also issues a late-Z test
                              ///  in case the PS kills pixels.  Only valid for pixel shaders.
  /// Maximum VGPR limit for this shader. The actual limit used by back-end for shader compilation is the smaller
  /// of this value and whatever the target GPU supports. To effectively disable this limit, set this to UINT_MAX.
  unsigned vgprLimit;

  /// Maximum SGPR limit for this shader. The actual limit used by back-end for shader compilation is the smaller
  /// of this value and whatever the target GPU supports. To effectively disable this limit, set this to UINT_MAX.
  unsigned sgprLimit;

  /// Overrides the number of CS thread-groups which the GPU will launch per compute-unit. This throttles the
  /// shader, which can sometimes enable more graphics shader work to complete in parallel. A value of zero
  /// disables limiting the number of thread-groups to launch. This field is ignored for graphics shaders.
  unsigned maxThreadGroupsPerComputeUnit;

  unsigned subgroupSize;       ///< The number of invocations in each subgroup, it is a power-of-two. 0 means
                               ///  the size is unspecified, the current reasonable value should be 32 or 64.
  unsigned waveSize;           ///< Control the number of threads per wavefront (GFX10+)
  bool wgpMode;                ///< Whether to choose WGP mode or CU mode (GFX10+)
  WaveBreakSize waveBreakSize; ///< Size of region to force the end of a wavefront (GFX10+).
                               ///  Only valid for fragment shaders.

  /// Force loop unroll count. "0" means using default value; "1" means disabling loop unroll.
  unsigned forceLoopUnrollCount;

  /// Enable LLPC load scalarizer optimization.
  bool enableLoadScalarizer;
  /// If set, lets the pipeline vary the wave sizes.
  bool allowVaryWaveSize;
  /// Use the LLVM backend's SI scheduler instead of the default scheduler.
  bool useSiScheduler;

  /// Disable various LLVM IR code sinking passes.
  bool disableCodeSinking;

  /// Schedule for latency even if it reduces occupancy.
  bool favorLatencyHiding;

  // Whether update descriptor root offset in ELF
  bool updateDescInElf;

  /// Disable the LLVM backend's LICM pass (equivalent to disableLicmThreshold=1).
  bool disableLicm;

  /// Default unroll threshold for LLVM.
  unsigned unrollThreshold;

  /// The threshold for load scalarizer.
  unsigned scalarThreshold;

  /// Forcibly disable loop unrolling - overrides any explicit unroll directives
  bool disableLoopUnroll;

  /// Whether enable adjustment of the fragment shader depth import for the variable shading rate
  bool adjustDepthImportVrs;

  /// Override FP32 denormal handling.
  DenormalMode fp32DenormalMode;

  /// Threshold number of blocks in a loop for LICM pass to be disabled.
  unsigned disableLicmThreshold;

  /// Threshold to use for loops with "Unroll" hint (0 = use llvm.llop.unroll.full).
  unsigned unrollHintThreshold;

  /// Threshold to use for loops with "DontUnroll" hint (0 = use llvm.llop.unroll.disable).
  unsigned dontUnrollHintThreshold;

  /// Whether fastmath contract could be disabled
  bool noContract;

  /// The enabled fast math flags (0 = depends on input language).
  unsigned fastMathFlags;

  /// Disable fast math flags mask (0 = nothing disabled).
  unsigned disableFastMathFlags;

  /// Maximum amount of LDS space to be used for spilling.
  unsigned ldsSpillLimitDwords;

  /// Attempt to scalarize waterfall descriptor loads.
  bool scalarizeWaterfallLoads;

  /// Force rearranges threadId within group into blocks of 8*8 or 8*4
  bool overrideForceThreadIdSwizzling;

  /// Override value for ThreadGroupSizeX
  unsigned overrideShaderThreadGroupSizeX;

  /// Override value for ThreadGroupSizeY
  unsigned overrideShaderThreadGroupSizeY;

  /// Override value for ThreadGroupSizeZ
  unsigned overrideShaderThreadGroupSizeZ;

  /// When there is a valid "feedback loop" in renderpass, lateZ needs to be enabled
  /// In Vulkan a "feedback loop" is described as a subpass where there is at least
  /// one input attachment that is also a color or depth/stencil attachment
  /// Feedback loops are allowed and their behavior is well defined under certain conditions.
  /// When there is a feedback loop it is possible for the shaders to read
  /// the contents of the color and depth/stencil attachments
  /// from the shader during draw. Because of that possibility you have to use late-z
  bool forceLateZ;

  /// Minimum number of addresses to use NSA encoding on GFX10+ (0 = backend decides).
  unsigned nsaThreshold;

  /// Aggressively mark shader loads as invariant (where it is safe to do so).
  InvariantLoads aggressiveInvariantLoads;

  /// Disable an optimization that relies on trusting shaders to specify the correct image format to reduce the number
  /// of written channels.
  bool workaroundStorageImageFormats;

  /// Initialize outputs to zero if it is true
  bool workaroundInitializeOutputsToZero;

  /// Application workaround: Treat GLSL.ext fma instruction as OpFMul + OpFAdd
  bool disableFMA;
};

/// Represents YCbCr sampler meta data in resource descriptor
struct SamplerYCbCrConversionMetaData {
  union {
    struct {                     ///< e.g R12X4G12X4_UNORM_2PACK16
      unsigned channelBitsR : 5; ///< channelBitsR = 12
      unsigned channelBitsG : 5; ///< channelBitsG = 12
      unsigned channelBitsB : 5; ///< channelBitsB =  0
      unsigned : 17;
    } bitDepth;
    struct {
      unsigned : 15;         ///< VkComponentSwizzle, e.g
      unsigned swizzleR : 3; ///< swizzleR = VK_COMPONENT_SWIZZLE_R(3)
      unsigned swizzleG : 3; ///< swizzleG = VK_COMPONENT_SWIZZLE_G(4)
      unsigned swizzleB : 3; ///< swizzleB = VK_COMPONENT_SWIZZLE_B(5)
      unsigned swizzleA : 3; ///< swizzleA = VK_COMPONENT_SWIZZLE_A(6)
      unsigned : 5;
    } componentMapping;
    struct {
      unsigned : 27;
      unsigned yCbCrModel : 3;               ///< RGB_IDENTITY(0), ycbcr_identity(1),
                                             ///  _709(2),_601(3),_2020(4)
      unsigned yCbCrRange : 1;               ///< ITU_FULL(0), ITU_NARROW(0)
      unsigned forceExplicitReconstruct : 1; ///< Disable(0), Enable(1)
    };
    unsigned u32All;
  } word0;

  union {
    struct {
      unsigned planes : 2;        ///< Number of planes, normally from 1 to 3
      unsigned lumaFilter : 1;    ///< FILTER_NEAREST(0) or FILTER_LINEAR(1)
      unsigned chromaFilter : 1;  ///< FILTER_NEAREST(0) or FILTER_LINEAR(1)
      unsigned xChromaOffset : 1; ///< COSITED_EVEN(0) or MIDPOINT(1)
      unsigned yChromaOffset : 1; ///< COSITED_EVEN(0) or MIDPOINT(1)
      unsigned xSubSampled : 1;   ///< true(1) or false(0)
      unsigned : 1;               ///< Unused
      unsigned ySubSampled : 1;   ///< true(1) or false(0)
      unsigned dstSelXYZW : 12;   ///< dst selection Swizzle
      unsigned undefined : 11;
    };
    unsigned u32All;
  } word1;

  union {
    /// For YUV formats, bitCount may not equal to bitDepth, where bitCount >= bitDepth
    struct {
      unsigned xBitCount : 6; ///< Bit count for x channel
      unsigned yBitCount : 6; ///< Bit count for y channel
      unsigned zBitCount : 6; ///< Bit count for z channel
      unsigned wBitCount : 6; ///< Bit count for w channel
      unsigned undefined : 8;
    } bitCounts;
    unsigned u32All;
  } word2;

  union {
    struct {
      unsigned sqImgRsrcWord1 : 32; ///< Reconstructed sqImgRsrcWord1
    };
    unsigned u32All;
  } word3;

  union {
    struct {
      unsigned lumaWidth : 16;  ///< Actual width of luma plane
      unsigned lumaHeight : 16; ///< Actual height of luma plane
    };
    unsigned u32All;
  } word4;

  union {
    struct {
      unsigned lumaDepth : 16; ///< Actual array slices of luma plane
      unsigned : 16;
    };
    unsigned u32All;
  } word5;
};

/// Represents assistant info for each vertex attribute in uber fetch shader
struct UberFetchShaderAttribInfo {
  uint32_t binding : 8;       ///< Attribute binding in vertex buffer table
  uint32_t perInstance : 1;   ///< Whether vertex input rate is per-instance
  uint32_t isCurrent : 1;     ///< Whether it is a current attribute
  uint32_t isPacked : 1;      ///< Whether it is a packed format
  uint32_t isFixed : 1;       ///< Whether it is a fixed format
  uint32_t componentSize : 4; ///< Byte size per component
  uint32_t componentMask : 4; ///< Component mask of this attribute.
  uint32_t isBgra : 1;        ///< Whether is BGRA format
  uint32_t reserved : 11;     ///< reserved bits in DWORD 0
  uint32_t offset;            ///< Attribute offset
  uint32_t instanceDivisor;   ///< Reciprocal of instance divisor
  uint32_t bufferFormat;      ///< Buffer format info. it is a copy of buffer SRD DWORD3.
};

/// Represents the bit field info of struct BilUberFetchShaderAttribInfo
constexpr uint32_t UberFetchShaderAttribMaskBinding = 0x00000FFu;
constexpr uint32_t UberFetchShaderAttribMaskPerInstance = 0x0000100u;
constexpr uint32_t UberFetchShaderAttribMaskIsCurrent = 0x0000200u;
constexpr uint32_t UberFetchShaderAttribMaskIsPacked = 0x0000400u;
constexpr uint32_t UberFetchShaderAttribMaskIsFixed = 0x0000800u;
constexpr uint32_t UberFetchShaderAttribMaskComponentSize = 0x000F000u;
constexpr uint32_t UberFetchShaderAttribShiftComponentSize = 12u;
constexpr uint32_t UberFetchShaderAttribMaskComponent0 = 0x0010000u;
constexpr uint32_t UberFetchShaderAttribMaskComponent1 = 0x0020000u;
constexpr uint32_t UberFetchShaderAttribMaskComponent2 = 0x0040000u;
constexpr uint32_t UberFetchShaderAttribMaskComponent3 = 0x0080000u;
constexpr uint32_t UberFetchShaderAttribMaskIsBgra = 0x0100000u;

/// Represents info of a shader attached to a to-be-built pipeline.
struct PipelineShaderInfo {
  const void *pModuleData;                         ///< Shader module data used for pipeline building (opaque)
  const VkSpecializationInfo *pSpecializationInfo; ///< Specialization constant info
  const char *pEntryTarget;                        ///< Name of the target entry point (for multi-entry)
  ShaderStage entryStage;                          ///< Shader stage of the target entry point
  PipelineShaderOptions options;                   ///< Per shader stage tuning/debugging options
};

/// Represents color target info
struct ColorTarget {
  bool blendEnable;          ///< Blend will be enabled for this target at draw time
  bool blendSrcAlphaToColor; ///< Whether source alpha is blended to color channels for this target
                             ///  at draw time
  uint8_t channelWriteMask;  ///< Write mask to specify destination channels
  VkFormat format;           ///< Color attachment format
};

#if VKI_RAY_TRACING
// Maximum size of descriptor in dwords
static const unsigned MaxDescriptorSize = 8;

/// Represents BVH shader resource descriptor
struct BvhShaderResourceDescriptor {
  unsigned descriptorData[MaxDescriptorSize]; ///< BVH descriptor data
  unsigned dataSizeInDwords;                  ///< BVH buffer descriptor size in dword
};

// Corresponds to gl_RayFlags* in GLSL_EXT_ray_tracing.txt
enum RayTracingRayFlag : uint32_t {
  RayTracingRayFlagNone = 0x00,                       // gl_RayFlagsNoneEXT
  RayTracingRayFlagForceOpaque = 0x01,                // gl_RayFlagsOpaqueEXT
  RayTracingRayFlagForceNonOpaque = 0x02,             // gl_RayFlagsNoOpaqueEXT
  RayTracingRayFlagAcceptFirstHitAndEndSearch = 0x04, // gl_RayFlagsTerminateOnFirstHitEXT
  RayTracingRayFlagSkipClosestHitShader = 0x08,       // gl_RayFlagsSkipClosestHitShaderEXT
  RayTracingRayFlagCullBackFacingTriangles = 0x10,    // gl_RayFlagsCullBackFacingTrianglesEXT
  RayTracingRayFlagCullFrontFacingTriangles = 0x20,   // gl_RayFlagsCullFrontFacingTrianglesEXT
  RayTracingRayFlagCullOpaque = 0x40,                 // gl_RayFlagsCullOpaqueEXT
  RayTracingRayFlagCullNonOpaque = 0x80,              // gl_RayFlagsCullNoOpaqueEXT
  RayTracingRayFlagSkipTriangles = 0x100,             // gl_RayFlagsSkipTrianglesEXT
  RayTracingRayFlagSkipAabb = 0x200,                  // gl_RayFlagsSkipAABBEXT
};

// =====================================================================================================================
// Raytracing entry function indices
enum RAYTRACING_ENTRY_FUNC : unsigned {
  RT_ENTRY_TRACE_RAY,
  RT_ENTRY_TRACE_RAY_INLINE,
  RT_ENTRY_TRACE_RAY_HIT_TOKEN,
  RT_ENTRY_RAY_QUERY_PROCEED,
  RT_ENTRY_INSTANCE_INDEX,
  RT_ENTRY_INSTANCE_ID,
  RT_ENTRY_OBJECT_TO_WORLD_TRANSFORM,
  RT_ENTRY_WORLD_TO_OBJECT_TRANSFORM,
  RT_ENTRY_RESERVE1,
  RT_ENTRY_RESERVE2,
  RT_ENTRY_FETCH_HIT_TRIANGLE_FROM_NODE_POINTER,
  RT_ENTRY_FETCH_HIT_TRIANGLE_FROM_RAY_QUERY,
  RT_ENTRY_FUNC_COUNT,
};

// =====================================================================================================================
// raytracing system value usage flags
union RayTracingSystemValueUsage {
  struct {
    union {
      struct {
        uint16_t flags : 1;             // Shader calls gl_IncomingRayFlagsEXT
        uint16_t worldRayOrigin : 1;    // Shader calls gl_WorldRayOriginEXT
        uint16_t tMin : 1;              // Shader calls gl_RayTminEXT
        uint16_t worldRayDirection : 1; // Shader calls gl_WorldRayDirectionEXT
        uint16_t tCurrent : 1;          // Shader calls gl_HitTEXT
        uint16_t launchId : 1;          // Shader calls gl_LaunchIDEXT
        uint16_t launchSize : 1;        // Shader calls gl_LaunchSizeEXT
        uint16_t reserved : 9;          // Reserved
      };
      uint16_t u16All;
    } ray;

    union {
      struct {
        uint16_t hitKind : 1;             // Shader calls gl_HitKindEXT
        uint16_t instanceIndex : 1;       // Shader calls gl_InstanceCustomIndexEXT
        uint16_t instanceID : 1;          // Shader calls gl_InstanceID
        uint16_t primitiveIndex : 1;      // Shader calls gl_PrimitiveID
        uint16_t geometryIndex : 1;       // Shader calls gl_GeometryIndexEXT
        uint16_t objectToWorld : 1;       // Shader calls gl_ObjectToWorldEXT
        uint16_t objectRayOrigin : 1;     // Shader calls gl_ObjectRayOriginEXT
        uint16_t objectRayDirection : 1;  // Shader calls gl_ObjectRayDirectionEXT
        uint16_t worldToObject : 1;       // Shader calls gl_WorldToObjectEXT
        uint16_t hitTrianglePosition : 1; // Shader calls gl_HitTriangleVertexPositionsEXT
        uint16_t reserved : 6;            // Reserved
      };
      uint16_t u16All;
    } primitive;
  };
  uint32_t u32All;
};

/// Represents ray-tracing shader export configuration
struct RayTracingShaderExportConfig {
  unsigned indirectCallingConvention; ///< Indirect calling convention
  struct {
    unsigned raygen;         ///< Ray generation shader saved register
    unsigned miss;           ///< Miss shader saved register
    unsigned closestHit;     ///< Closest hit shader saved register
    unsigned anyHit;         ///< Any hit shader saved register
    unsigned intersection;   ///< Intersection shader saved register
    unsigned callable;       ///< Callable shader saved register
    unsigned traceRays;      ///< Trace ray shader saved register
  } indirectCalleeSavedRegs; ///< Indirect callee saved register

  bool enableUniformNoReturn;         // Enable flag indirect call as uniform-noreturn
  bool enableTraceRayArgsInLds;       // Enable TraceRay() call arguments in LDS
  bool enableReducedLinkageOpt;       // Enable reduced linkage across indirect call sites
  bool readsDispatchRaysIndex;        // Shader reads dispatchRaysIndex
  bool enableDynamicLaunch;           // Enable dynamic launch
  bool emitRaytracingShaderDataToken; // Emitting Raytracing ShaderData SQTT Token
};

/// Represents GPURT function table
struct GpurtFuncTable {
  char pFunc[RT_ENTRY_FUNC_COUNT][256]; ///< Function names
};

/// Enumerates the method of mapping from ray tracing launch ID to native thread ID
enum DispatchDimSwizzleMode : unsigned {
  Native,             ///< Native mapping (width -> x, height -> y, depth -> z)
  FlattenWidthHeight, ///< Flatten width and height to x, and depth to y
};

/// RayTracing state
struct RtState {
  unsigned nodeStrideShift;               ///< Ray tracing BVH node stride
  BvhShaderResourceDescriptor bvhResDesc; ///< Ray tracing BVH shader resource descriptor
  unsigned staticPipelineFlags;           ///< GPURT static pipeline flags constant
  unsigned triCompressMode;               ///< GPURT triangle compression mode constant
  unsigned boxSortHeuristicMode;          ///< GPURT box sort heuristic mode constant
  unsigned pipelineFlags;                 ///< Ray tracing pipeline flags
  unsigned counterMode;                   ///< Counter mode
  unsigned counterMask;                   ///< Traversal counter mask
  unsigned threadGroupSizeX;              ///< Thread group size for ray tracing shader
  unsigned threadGroupSizeY;
  unsigned threadGroupSizeZ;
  unsigned rayQueryCsSwizzle;                    ///< Swizzle for compute shader using ray query
  unsigned ldsStackSize;                         ///< LDS stack size
  unsigned dispatchRaysThreadGroupSize;          ///< Dispatch thread group size
  unsigned ldsSizePerThreadGroup;                ///< LDS size per thread group
  unsigned outerTileSize;                        ///< Size of outer tile about ray tracing shader thread group swizzling
  DispatchDimSwizzleMode dispatchDimSwizzleMode; ///< The method of mapping from ray tracing launch ID to native thread
                                                 ///  ID. Thread group size would be 1D and threadGroupSizeX would be
                                                 ///  the size of thread group in x-dim in FlattenWidthHeight mode.
                                                 ///  Shader may need to inverse the mapping if launch ID is used.
  RayTracingShaderExportConfig exportConfig;     ///< Ray tracing shader export config
  bool enableRayQueryCsSwizzle;                  ///< Determine if performs thread group swizzling
                                                 ///  for computer shaders use ray query feature
  bool enableDispatchRaysInnerSwizzle;           ///< Perform swizzling logic on the thread indices inside ray tracing
                                                 ///  thread groups
  bool enableDispatchRaysOuterSwizzle;           ///< Perform swizzling logic on the thread group indices used for ray
                                                 ///  tracing shaders
  bool forceInvalidAccelStruct;                  ///< Force ray tracing invalid acceleration structure
  bool enableRayTracingCounters;                 ///< Enable using ray tracing counters
#if VKI_BUILD_GFX11
  bool enableRayTracingHwTraversalStack; ///< Enable using hardware accelerated traversal stack
#endif
  bool enableOptimalLdsStackSizeForIndirect; ///< Enable optimal LDS stack size for indirect shaders
  bool enableOptimalLdsStackSizeForUnified;  ///< Enable optimal LDS stack size for unified shaders
  float maxRayLength;                        ///< Raytracing rayDesc.tMax override
  GpurtFuncTable gpurtFuncTable;             ///< GPURT function table
  RtIpVersion rtIpVersion;                   ///< RT IP version
};
#endif

/// Represents info to build a graphics pipeline.
struct GraphicsPipelineBuildInfo {
  void *pInstance;                ///< Vulkan instance object
  void *pUserData;                ///< User data
  OutputAllocFunc pfnOutputAlloc; ///< Output buffer allocator
  ICache *cache;                  ///< ICache, used to search for the compiled shader data
#if LLPC_ENABLE_SHADER_CACHE
  IShaderCache *pShaderCache; ///< Shader cache, used to search for the compiled shader data
#endif
  PipelineShaderInfo task; ///< Task shader
  PipelineShaderInfo vs;   ///< Vertex shader
  PipelineShaderInfo tcs;  ///< Tessellation control shader
  PipelineShaderInfo tes;  ///< Tessellation evaluation shader
  PipelineShaderInfo gs;   ///< Geometry shader
  PipelineShaderInfo mesh; ///< Mesh shader
  PipelineShaderInfo fs;   ///< Fragment shader

  ResourceMappingData resourceMapping; ///< Resource mapping graph and static descriptor values
  uint64_t pipelineLayoutApiHash;      ///< Pipeline Layout Api Hash

  /// Create info of vertex input state
  const VkPipelineVertexInputStateCreateInfo *pVertexInput;

  // Depth/stencil state
  VkPipelineDepthStencilStateCreateInfo dsState;

  struct {
    VkPrimitiveTopology topology; ///< Primitive topology
    unsigned patchControlPoints;  ///< Number of control points per patch (valid when the topology is
                                  ///  "patch")
    unsigned deviceIndex;         ///< Device index for device group
    bool disableVertexReuse;      ///< Disable reusing vertex shader output for indexed draws
    bool switchWinding;           ///< Whether to reverse vertex ordering for tessellation
    bool enableMultiView;         ///< Whether to enable multi-view support
  } iaState;                      ///< Input-assembly state

  struct {
    bool depthClipEnable; ///< Enable clipping based on Z coordinate
  } vpState;              ///< Viewport state

  struct {
    bool rasterizerDiscardEnable; ///< Kill all rasterized pixels. This is implicitly true if stream out
                                  ///  is enabled and no streams are rasterized
    bool innerCoverage;           ///< Related to conservative rasterization.  Must be false if
                                  ///  conservative rasterization is disabled.
    bool perSampleShading;        ///< Enable per sample shading
    uint8_t usrClipPlaneMask;     ///< Mask to indicate the enabled user defined clip planes
    unsigned numSamples;          ///< Number of coverage samples used when rendering with this pipeline
    unsigned pixelShaderSamples;  ///< Controls the pixel shader execution rate. Must be less than or equal to
                                  ///  coverageSamples. Valid values are 1, 2, 4, and 8.
    unsigned samplePatternIdx;    ///< Index into the currently bound MSAA sample pattern table that
                                  ///  matches the sample pattern used by the rasterizer when rendering
                                  ///  with this pipeline.

    VkProvokingVertexModeEXT provokingVertexMode; ///< Specifies which vertex of a primitive is the _provoking
                                                  ///  vertex_, this impacts which vertex's "flat" VS outputs
                                                  ///  are passed to the PS.
  } rsState;                                      ///< Rasterizer State
  struct {
    bool alphaToCoverageEnable; ///< Enable alpha to coverage
    bool dualSourceBlendEnable; ///< Blend state bound at draw time will use a dual source blend mode

    ColorTarget target[MaxColorTargets]; ///< Per-MRT color target info
  } cbState;                             ///< Color target state

  NggState nggState;          ///< NGG state used for tuning and debugging
  PipelineOptions options;    ///< Per pipeline tuning/debugging options
  bool unlinked;              ///< True to build an "unlinked" half-pipeline ELF
  bool dynamicVertexStride;   ///< Dynamic Vertex input Stride is enabled.
  bool enableUberFetchShader; ///< Use uber fetch shader
  bool enableEarlyCompile;    ///< Whether enable early compile
#if VKI_RAY_TRACING
  BinaryData shaderLibrary; ///< SPIR-V library binary data
  RtState rtState;          ///< Ray tracing state
#endif
  const void *pClientMetadata; ///< Pointer to (optional) client-defined data to be stored inside the ELF
  size_t clientMetadataSize;   ///< Size (in bytes) of the client-defined data
};

/// Represents info to build a compute pipeline.
struct ComputePipelineBuildInfo {
  void *pInstance;                ///< Vulkan instance object
  void *pUserData;                ///< User data
  OutputAllocFunc pfnOutputAlloc; ///< Output buffer allocator
  ICache *cache;                  ///< ICache, used to search for the compiled shader data
#if LLPC_ENABLE_SHADER_CACHE
  IShaderCache *pShaderCache; ///< Shader cache, used to search for the compiled shader data
#endif
  unsigned deviceIndex;                ///< Device index for device group
  PipelineShaderInfo cs;               ///< Compute shader
  ResourceMappingData resourceMapping; ///< Resource mapping graph and static descriptor values
  uint64_t pipelineLayoutApiHash;      ///< Pipeline Layout Api Hash
  PipelineOptions options;             ///< Per pipeline tuning options
  bool unlinked;                       ///< True to build an "unlinked" half-pipeline ELF
#if VKI_RAY_TRACING
  BinaryData shaderLibrary; ///< SPIR-V library binary data
  RtState rtState;          ///< Ray tracing state
#endif
  const void *pClientMetadata; ///< Pointer to (optional) client-defined data to be stored inside the ELF
  size_t clientMetadataSize;   ///< Size (in bytes) of the client-defined data
};

#if VKI_RAY_TRACING
/// Represents output of building a ray tracing pipeline.
struct RayTracingPipelineBuildInfo {
  void *pInstance;                                           ///< Vulkan instance object
  void *pUserData;                                           ///< User data
  OutputAllocFunc pfnOutputAlloc;                            ///< Output buffer allocator
  ICache *cache;                                             ///< ICache, used to search for the compiled shader data
  unsigned deviceIndex;                                      ///< Device index for device group
  unsigned deviceCount;                                      ///< Device count for device group
  unsigned shaderCount;                                      ///< Count of shader info
  PipelineShaderInfo *pShaders;                              ///< An array of shader info
  ResourceMappingData resourceMapping;                       ///< Resource mapping graph and static descriptor values
  uint64_t pipelineLayoutApiHash;                            ///< Pipeline Layout Api Hash
  unsigned shaderGroupCount;                                 ///< Count of shader group
  const VkRayTracingShaderGroupCreateInfoKHR *pShaderGroups; ///< An array of shader group
  BinaryData shaderTraceRay;                                 ///< Trace-ray SPIR-V binary data
  PipelineOptions options;                                   ///< Per pipeline tuning options
  unsigned maxRecursionDepth;                                ///< Ray tracing max recursion depth
  unsigned indirectStageMask;                                ///< Ray tracing indirect stage mask
  RtState rtState;                                           ///< Ray tracing state
  unsigned payloadSizeMaxInLib;                              ///< Pipeline library maxPayloadSize
  unsigned attributeSizeMaxInLib;                            ///< Pipeline library maxAttributeSize
  bool hasPipelineLibrary;                                   ///< Whether include pipeline library
  unsigned pipelineLibStageMask;                             ///< Pipeline library stage mask
  bool isReplay;                                             ///< Pipeline is created for replaying
  const void *pClientMetadata;                               ///< Pointer to (optional) client-defined data to be
                                                             ///  stored inside the ELF
  size_t clientMetadataSize;                                 ///< Size (in bytes) of the client-defined data
};

/// Ray tracing max shader name length
static constexpr unsigned RayTracingMaxShaderNameLength = 16;

/// Raytracing invalid shader ID
static constexpr uint64_t RayTracingInvalidShaderId = 0;

/// Represents the property for a single ray-tracing shader
struct RayTracingShaderProperty {
  uint64_t shaderId;                        ///< Ray tracing compiled shader ID
  char name[RayTracingMaxShaderNameLength]; ///< Ray tracing compiled shader name
  bool hasTraceRay;                         ///< Whether TraceRay() is used
};

/// Represents ray-tracing shader identifier, must be the same as RayTracingShaderIdentifier
struct RayTracingShaderIdentifier {
  uint64_t shaderId;       ///< Generic shader ID for RayGen, ClosestHit, Miss, and Callable
  uint64_t anyHitId;       ///< AnyHit ID for hit groups
  uint64_t intersectionId; ///< Intersection shader ID for hit groups
  uint64_t padding;        ///< Padding to meet 32-byte api requirement and 8-byte alignment for descriptor table offset
};

/// Represents ray-tracing capture replay GPU VA remapping table entry
struct RayTracingCaptureReplayVaMappingEntry {
  uint64_t capturedGpuVa; ///< GPU VA that is generated when capturing
  uint64_t replayGpuVa;   ///< GPU VA that is in used when replaying
};

/// Represents the handles of shader group for ray-tracing pipeline
struct RayTracingShaderGroupHandle {
  unsigned shaderHandleCount;                ///< Count of shader group handle array
  RayTracingShaderIdentifier *shaderHandles; ///< Shader group handle array
};

/// Represents a set of ray-tracing shaders referenced by a ray-tracing pipeline
struct RayTracingShaderPropertySet {
  unsigned shaderCount;                  ///< Shader count
  unsigned traceRayIndex;                ///< Index of TraceRay() shader in properties array
  RayTracingShaderProperty *shaderProps; ///< The bunch of shaders in a ray-tracing pipeline
};
#endif

// =====================================================================================================================
/// Represents the unified of a pipeline create info.
struct PipelineBuildInfo {
  const ComputePipelineBuildInfo *pComputeInfo;   // Compute pipeline create info
  const GraphicsPipelineBuildInfo *pGraphicsInfo; // Graphic pipeline create info
#if VKI_RAY_TRACING
  const RayTracingPipelineBuildInfo *pRayTracingInfo; // Ray tracing pipeline create info
#endif
};

// =====================================================================================================================
/// Represents the interfaces of a pipeline dumper.
class IPipelineDumper {
public:
  /// Dumps SPIR-V shader binary to external file.
  ///
  /// @param [in]  pDumpDir     Directory of pipeline dump
  /// @param [in]  pSpirvBin    SPIR-V binary
  static void VKAPI_CALL DumpSpirvBinary(const char *pDumpDir, const BinaryData *pSpirvBin);

  /// Begins to dump graphics/compute pipeline info.
  ///
  /// @param [in]  pDumpDir                 Directory of pipeline dump
  /// @param [in]  pipelineInfo             Info of the pipeline to be built
  ///
  /// @returns : The handle of pipeline dump file
  static void *VKAPI_CALL BeginPipelineDump(const PipelineDumpOptions *pDumpOptions, PipelineBuildInfo pipelineInfo);

  /// Begins to dump graphics/compute pipeline info.
  ///
  /// @param [in]  pDumpDir                 Directory of pipeline dump
  /// @param [in]  pipelineInfo             Info of the pipeline to be built
  /// @param hash64                         Hash code
  ///
  /// @returns : The handle of pipeline dump file
  static void *VKAPI_CALL BeginPipelineDump(const PipelineDumpOptions *pDumpOptions, PipelineBuildInfo pipelineInfo,
                                            uint64_t hash64);

  /// Ends to dump graphics/compute pipeline info.
  ///
  /// @param  [in]  pDumpFile         The handle of pipeline dump file
  static void VKAPI_CALL EndPipelineDump(void *pDumpFile);

  /// Disassembles pipeline binary and dumps it to pipeline info file.
  ///
  /// @param [in]  pDumpFile        The handle of pipeline dump file
  /// @param [in]  gfxIp            Graphics IP version info
  /// @param [in]  pPipelineBin     Pipeline binary (ELF)
  static void VKAPI_CALL DumpPipelineBinary(void *pDumpFile, GfxIpVersion gfxIp, const BinaryData *pPipelineBin);

  /// Dump extra info to pipeline file.
  ///
  /// @param [in]  pDumpFile        The handle of pipeline dump file
  /// @param [in]  pStr             Extra string info to dump
  static void VKAPI_CALL DumpPipelineExtraInfo(void *pDumpFile, const char *pStr);

  /// Gets shader module hash code.
  ///
  /// @param [in]  pModuleData   Pointer to the shader module data.
  ///
  /// @returns : Hash code associated this shader module.
  static uint64_t VKAPI_CALL GetShaderHash(const void *pModuleData);

  /// Calculates graphics shader binary hash code.
  ///
  /// @param [in]  pPipelineInfo  Info to build this partial graphics pipeline
  /// @param [in]  stage          The shader stage for which the code is calculated
  ///
  /// @returns : Hash code associated to this shader binary compilation
  static uint64_t VKAPI_CALL GetGraphicsShaderBinaryHash(const GraphicsPipelineBuildInfo *pPipelineInfo,
                                                         ShaderStage stage);

  /// Calculates graphics pipeline hash code.
  ///
  /// @param [in]  pPipelineInfo  Info to build this graphics pipeline
  ///
  /// @returns : Hash code associated this graphics pipeline.
  static uint64_t VKAPI_CALL GetPipelineHash(const GraphicsPipelineBuildInfo *pPipelineInfo);

  /// Calculates compute pipeline hash code.
  ///
  /// @param [in]  pPipelineInfo  Info to build this compute pipeline
  ///
  /// @returns : Hash code associated this compute pipeline.
  static uint64_t VKAPI_CALL GetPipelineHash(const ComputePipelineBuildInfo *pPipelineInfo);

  /// Gets graphics pipeline name.
  ///
  /// @param [in]  pPipelineInfo  Info to build this graphics pipeline
  /// @param [out] pPipeName : The full name of this graphics pipeline
  /// @param [in]  nameBufSize    Size of the buffer to store pipeline name
  static void VKAPI_CALL GetPipelineName(const GraphicsPipelineBuildInfo *pPipelineInfo, char *pPipeName,
                                         const size_t nameBufSize);

  /// Gets compute pipeline name.
  ///
  /// @param [in]  pPipelineInfo  Info to build this compute pipeline
  /// @param [out] pPipeName : The full name of this compute pipeline
  /// @param [in]  nameBufSize    Size of the buffer to store pipeline name
  static void VKAPI_CALL GetPipelineName(const ComputePipelineBuildInfo *pPipelineInfo, char *pPipeName,
                                         const size_t nameBufSize);

  /// Gets graphics pipeline name.
  ///
  /// @param [in]  pPipelineInfo   Info to build this graphics pipeline
  /// @param [out] pPipeName       The full name of this graphics pipeline
  /// @param [in]  nameBufSize     Size of the buffer to store pipeline name
  /// @param hashCode64            Precalculated Hash code of pipeline
  static void VKAPI_CALL GetPipelineName(const GraphicsPipelineBuildInfo *pPipelineInfo, char *pPipeName,
                                         const size_t nameBufSize, uint64_t hashCode64);

  /// Gets compute pipeline name.
  ///
  /// @param [in]  pPipelineInfo  Info to build this compute pipeline
  /// @param [out] pPipeName      The full name of this compute pipeline
  /// @param [in]  nameBufSize    Size of the buffer to store pipeline name
  /// @param hashCode64           Precalculated Hash code of pipeline
  static void VKAPI_CALL GetPipelineName(const ComputePipelineBuildInfo *pPipelineInfo, char *pPipeName,
                                         const size_t nameBufSize, uint64_t hashCode64);
#if VKI_RAY_TRACING
  /// Calculates ray tracing pipeline hash code.
  ///
  /// @param [in]  pPipelineInfo  Info to build this ray tracing pipeline
  ///
  /// @returns Hash code associated this ray tracing pipeline.
  static uint64_t VKAPI_CALL GetPipelineHash(const RayTracingPipelineBuildInfo *pPipelineInfo);

  /// Gets ray tracing pipeline name.
  ///
  /// @param [in]  pPipelineInfo  Info to build this ray tracing pipeline
  /// @param [out] pPipeName      The full name of this ray tracing pipeline
  /// @param [in]  nameBufSize    Size of the buffer to store pipeline name
  static void VKAPI_CALL GetPipelineName(const RayTracingPipelineBuildInfo *pPipelineInfo, char *pPipeName,
                                         const size_t nameBufSize);

  /// Gets ray tracing pipeline name.
  ///
  /// @param [in]  pPipelineInfo  Info to build this ray tracing pipeline
  /// @param [out] pPipeName      The full name of this ray tracing pipeline
  /// @param [in]  nameBufSize    Size of the buffer to store pipeline name
  /// @param hashCode64           Precalculated Hash code of pipeline
  static void VKAPI_CALL GetPipelineName(const RayTracingPipelineBuildInfo *pPipelineInfo, char *pPipeName,
                                         const size_t nameBufSize, uint64_t hashCode64);

  /// Dumps ray tracing pipeline metadata.
  ///
  /// @param [in]  dumpFile      The handle of pipeline dump file
  /// @param [in]  pipelineMeta   Ray tracing pipeline metadata binary
  static void VKAPI_CALL DumpRayTracingPipelineMetadata(void *dumpFile, BinaryData *pipelineMeta);
#endif
};

// =====================================================================================================================
/// Represents the interfaces of the utility.
class IUtil {
public:
  /// Gets the entry-point name from the SPIR-V binary.
  ///
  /// @param [in] spvBin   SPIR-V binary
  static const char *VKAPI_CALL GetEntryPointNameFromSpirvBinary(const BinaryData *spvBin);
};

/// 128-bit hash compatible structure
struct HashId {
  union {
    uint64_t qwords[2]; ///< Output hash in qwords.
    uint32_t dwords[4]; ///< Output hash in dwords.
    uint8_t bytes[16];  ///< Output hash in bytes.
  };
};

typedef void *RawEntryHandle;

// =====================================================================================================================
// Shader Cache interfaces, that client needs to inherit and implement it.
class ICache {
public:
  virtual ~ICache() = default;

  /// \brief Obtain a cache entry for the \p hash.
  ///
  /// The caller receives reference-counted ownership of the returned handle, if any, and must
  /// eventually call \ref PutEntry to release it.
  ///
  /// Valid handles are always non-null.
  ///
  /// @param hash : The hash key for the cache entry
  /// @param allocateOnMiss : If true, a new cache entry will be allocated when none is found
  /// @param pHandle : Will be filled with a handle to the cache entry on Success, NotReady and allocateOnMiss if
  /// NotFound
  /// @returns : Success code, possible values:
  ///   * Success: an existing, ready entry was found
  ///   * NotReady: an existing entry was found, but it is not ready yet because another thread
  ///               is working on filling it
  ///   * NotFound: no existing entry was found. If \p allocateOnMiss is set, a new entry was
  ///               allocated and the caller must populate it via SetValue
  ///   * ErrorXxx: some internal error has occurred, no handle is returned
  LLPC_NODISCARD virtual Result GetEntry(HashId hash, bool allocateOnMiss, EntryHandle *pHandle) = 0;

  /// \brief Release ownership of a handle to a cache entry.
  ///
  /// If the handle owner is responsible for populating the cache entry, it is an error to call this
  /// method without first calling SetValue.
  /// Put can be called multiple times if the Entry is empty.
  ///
  /// @param rawHandle : The handle to cache entry to be released
  virtual void ReleaseEntry(RawEntryHandle rawHandle) = 0;

  /// \brief Wait for a cache entry to become ready (populated by another thread).
  ///
  /// This block the current thread until the entry becomes ready.
  ///
  /// @param rawHandle : The handle to the cache entry to be wait.
  /// @returns : Success code, possible values:
  ///   * Success: the entry is now ready
  ///   * ErrorXxx: some internal error has occurred, or populating the cache was not successful
  ///               (e.g. due to a compiler error). The operation was semantically a no-op:
  ///               the entry is still not ready, and the caller must still release it via \ref PutEntry
  LLPC_NODISCARD virtual Result WaitForEntry(RawEntryHandle rawHandle) = 0;

  /// \brief Retrieve the value contents of a cache entry.
  ///
  /// @param rawHandle : The handle to the cache entry
  /// @param pData : If non-null, up to *pDataLen bytes of contents of the cache entry will be copied
  ///              into the memory pointed to by pData
  /// @param pDataLen : If \p pData is non-null, the caller must set *pDataLen to the space available
  ///                 in the memory that it points to. The method will store the total size of the
  ///                 cache entry in *pDataLen.
  /// @returns : Success code, possible values:
  ///   * Success: operation completed successfully
  ///   * NotReady: the entry is not ready yet (waiting to be populated by another thread)
  ///   * ErrorXxx: some internal error has occurred. The operation was semantically a no-op.
  LLPC_NODISCARD virtual Result GetValue(RawEntryHandle rawHandle, void *pData, size_t *pDataLen) = 0;

  /// \brief Zero-copy retrieval of the value contents of a cache entry.
  ///
  /// @param handle : The handle to the cache entry
  /// @param ppData : Will be set to a pointer to the cache value contents. The pointer remains
  ///               valid until the handle is released via \ref PutEntry.
  /// @param pDataLen : Will be set to the total size of the cache entry in *pDataLen.
  /// @returns : Success code, possible values:
  ///   * Success: operation completed successfully
  ///   * Unsupported: this implementation does not support zero-copy, the caller must use
  ///                  \ref GetValue instead
  ///   * NotReady: the entry is not ready yet (waiting to be populated by another thread)
  ///   * ErrorXxx: some internal error has occurred. The operation was semantically a no-op.
  LLPC_NODISCARD virtual Result GetValueZeroCopy(RawEntryHandle rawHandle, const void **ppData, size_t *pDataLen) = 0;

  /// \brief Populate the value contents of a cache entry.
  ///
  /// This method must be called exactly once when a cache entry is newly allocated by \ref GetEntry
  /// with allocateOnMiss set and a return value of NotFound.
  ///
  /// The handle must still be released using \ref PutEntry after calling this method.
  ///
  /// @param handle : The handle to be populated
  /// @param success : Whether computing the value contents was successful
  /// @param pData : Pointer to the value contents
  /// @param dataLen : Size of the value contents in bytes
  /// @returns : Success code, possible values:
  ///   * Success: operation completed successfully
  ///   * ErrorXxx: some internal error has occurred. The caller must not call SetValue again,
  ///               but it must still release the handle via \ref PutEntry.
  LLPC_NODISCARD virtual Result SetValue(RawEntryHandle rawHandle, bool success, const void *pData, size_t dataLen) = 0;

  /// \brief Populate the value contents of a cache entry and release the handle.
  ///
  /// Semantics are identical to SetValue, except that the handle is guaranteed to be released.
  /// Doing this atomically can sometimes allow a more efficient implementation; the default
  /// implementation is trivial.
  LLPC_NODISCARD virtual Result ReleaseWithValue(RawEntryHandle rawHandle, bool success, const void *pData,
                                                 size_t dataLen) {
    Result result = Result::ErrorUnknown;
    if (!rawHandle)
      return result;
    result = SetValue(rawHandle, success, pData, dataLen);
    ReleaseEntry(rawHandle);
    return result;
  }
};

// =====================================================================================================================
// A slight alternative using more C++ RAII safety:
// - make all methods of ICache other than GetEntry protected
// - use this class for the EntryHandle, providing more type safety and using ~EntryHandle
//   to ensure that PutEntry gets called etc.
class EntryHandle {
public:
  /// \brief Construct from a raw handle.
  EntryHandle(ICache *pCache, RawEntryHandle rawHandle, bool mustPopulate) {
    m_pCache = pCache;
    m_rawHandle = rawHandle;
    m_mustPopulate = mustPopulate;
  }

  EntryHandle() = default;
  ~EntryHandle() { Put(); }
  EntryHandle(const EntryHandle &) = delete;
  EntryHandle &operator=(const EntryHandle &) = delete;

  EntryHandle(EntryHandle &&rhs)
      : m_pCache(rhs.m_pCache), m_rawHandle(rhs.m_rawHandle), m_mustPopulate(rhs.m_mustPopulate) {
    rhs.m_pCache = nullptr;
    rhs.m_rawHandle = nullptr;
    rhs.m_mustPopulate = false;
  }

  EntryHandle &operator=(EntryHandle &&rhs) {
    if (this != &rhs) {
      m_pCache = rhs.m_pCache;
      m_rawHandle = rhs.m_rawHandle;
      m_mustPopulate = rhs.m_mustPopulate;

      rhs.m_pCache = nullptr;
      rhs.m_rawHandle = nullptr;
      rhs.m_mustPopulate = false;
    }

    return *this;
  }

  static void ReleaseHandle(EntryHandle &&rhs) {
    EntryHandle entryHandle;
    entryHandle.m_pCache = rhs.m_pCache;
    entryHandle.m_rawHandle = rhs.m_rawHandle;
    entryHandle.m_mustPopulate = rhs.m_mustPopulate;

    rhs.m_pCache = nullptr;
    rhs.m_rawHandle = nullptr;
    rhs.m_mustPopulate = false;

    entryHandle.Put();
  }
  bool IsEmpty() { return m_pCache == nullptr; }

  // semantics of these methods are largely analogous to the above in ICache,
  // their implementation simply forwards to the m_pCache.
  LLPC_NODISCARD Result WaitForEntry() const {
    assert(m_pCache);
    return m_pCache->WaitForEntry(m_rawHandle);
  }

  LLPC_NODISCARD Result GetValue(void *pData, size_t *pDataLen) const {
    assert(m_pCache);
    return m_pCache->GetValue(m_rawHandle, pData, pDataLen);
  }

  LLPC_NODISCARD Result GetValueZeroCopy(const void **ppData, size_t *pDataLen) const {
    assert(m_pCache);
    return m_pCache->GetValueZeroCopy(m_rawHandle, ppData, pDataLen);
  }

  LLPC_NODISCARD Result SetValue(bool success, const void *pData, size_t dataLen) {
    assert(m_pCache);
    assert(m_mustPopulate);
    m_mustPopulate = false;
    return m_pCache->SetValue(m_rawHandle, success, pData, dataLen);
  }

private:
  void Put() {
    if (!m_pCache)
      return;
    if (m_mustPopulate) {
      Result result = m_pCache->SetValue(m_rawHandle, false, nullptr, 0);
      assert(result == Result::Success);
      (void)result;
    }
    m_pCache->ReleaseEntry(m_rawHandle);
    m_pCache = nullptr;
    m_rawHandle = nullptr;
    m_mustPopulate = false;
  }

  ICache *m_pCache = nullptr;
  void *m_rawHandle = nullptr;
  bool m_mustPopulate = false;
};

} // namespace Vkgc<|MERGE_RESOLUTION|>--- conflicted
+++ resolved
@@ -82,13 +82,9 @@
 //  %Version History
 //  | %Version | Change Description                                                                                    |
 //  | -------- | ----------------------------------------------------------------------------------------------------- |
-<<<<<<< HEAD
+//  |     62.0 | Add enableImplicitInvariantExports to PipelineOptions                                                 |
 //  |     61.8 | Add useShadingRate and useSampleInfoto ShaderModuleUsage                                              |
 //  |     61.7 | Add disableFMA to PipelineShaderOptions                                                               |
-=======
-//  |     61.8 | Add enableImplicitInvariantExports to PipelineOptions                                                 |
-//  |     61.7 | Add disableFMA to PipelineOptions                                                                     |
->>>>>>> 298e95ed
 //  |     61.6 | Add workaroundInitializeOutputsToZero to PipelineShaderOptions                                        |
 //  |     61.5 | Add RtIpVersion (including its checkers) to represent RT IP                                           |
 //  |     61.4 | Add workaroundStorageImageFormats to PipelineShaderOptions                                            |
