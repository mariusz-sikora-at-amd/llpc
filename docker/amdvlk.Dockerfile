--- conflicted
+++ resolved
@@ -37,11 +37,7 @@
        build-essential pkg-config \
        gcc g++ ninja-build binutils-gold \
        clang-9 libclang-common-9-dev lld-9 \
-<<<<<<< HEAD
-       python python-distutils-extra python3 python3-distutils python3-pip \
-=======
        python3 python3-distutils python3-pip \
->>>>>>> 4ee4fb5a
        libssl-dev libx11-dev libxcb1-dev x11proto-dri2-dev libxcb-dri3-dev \
        libxcb-dri2-0-dev libxcb-present-dev libxshmfence-dev libxrandr-dev \
        libwayland-dev \
@@ -108,11 +104,7 @@
     && cmake --build . --target not
 
 # Run the lit test suite.
-<<<<<<< HEAD
-RUN cmake --build . --target check-amdllpc -- -v \
-=======
 RUN source /vulkandriver/env.sh \
     && cmake --build . --target check-amdllpc -- -v \
->>>>>>> 4ee4fb5a
     && cmake --build . --target check-lgc -- -v \
     && (echo "Base image built on $(date)" | tee /vulkandriver/build_info.txt)