/*
 ***********************************************************************************************************************
 *
 *  Copyright (c) 2019-2023 Advanced Micro Devices, Inc. All Rights Reserved.
 *
 *  Permission is hereby granted, free of charge, to any person obtaining a copy
 *  of this software and associated documentation files (the "Software"), to deal
 *  in the Software without restriction, including without limitation the rights
 *  to use, copy, modify, merge, publish, distribute, sublicense, and/or sell
 *  copies of the Software, and to permit persons to whom the Software is
 *  furnished to do so, subject to the following conditions:
 *
 *  The above copyright notice and this permission notice shall be included in all
 *  copies or substantial portions of the Software.
 *
 *  THE SOFTWARE IS PROVIDED "AS IS", WITHOUT WARRANTY OF ANY KIND, EXPRESS OR
 *  IMPLIED, INCLUDING BUT NOT LIMITED TO THE WARRANTIES OF MERCHANTABILITY,
 *  FITNESS FOR A PARTICULAR PURPOSE AND NONINFRINGEMENT. IN NO EVENT SHALL THE
 *  AUTHORS OR COPYRIGHT HOLDERS BE LIABLE FOR ANY CLAIM, DAMAGES OR OTHER
 *  LIABILITY, WHETHER IN AN ACTION OF CONTRACT, TORT OR OTHERWISE, ARISING FROM,
 *  OUT OF OR IN CONNECTION WITH THE SOFTWARE OR THE USE OR OTHER DEALINGS IN THE
 *  SOFTWARE.
 *
 **********************************************************************************************************************/
/**
 ***********************************************************************************************************************
 * @file  BuilderRecorder.cpp
 * @brief LLPC source file: BuilderRecorder implementation
 ***********************************************************************************************************************
 */
#include "BuilderRecorder.h"
#include "lgc/LgcContext.h"
#include "lgc/state/IntrinsDefs.h"
#include "lgc/state/PipelineState.h"
#include "lgc/state/ShaderModes.h"
#include "lgc/util/BuilderBase.h"
#include "lgc/util/Internal.h"

#define DEBUG_TYPE "lgc-builder-recorder"

using namespace lgc;
using namespace llvm;

// =====================================================================================================================
// Gets new matrix type after doing matrix transposing.
//
// @param matrixType : The matrix type to get the transposed type from.
static Type *getTransposedMatrixTy(Type *const matrixType) {
  assert(matrixType->isArrayTy());

  Type *const columnVectorType = matrixType->getArrayElementType();
  assert(columnVectorType->isVectorTy());

  const unsigned columnCount = matrixType->getArrayNumElements();
  const unsigned rowCount = cast<FixedVectorType>(columnVectorType)->getNumElements();

  return ArrayType::get(FixedVectorType::get(cast<VectorType>(columnVectorType)->getElementType(), columnCount),
                        rowCount);
}

// =====================================================================================================================
// Given an opcode, get the call name (without the "lgc.call." prefix)
//
// @param opcode : Opcode
StringRef BuilderRecorder::getCallName(BuilderOpcode opcode) {
  switch (opcode) {
  case BuilderOpcode::Nop:
    return "nop";
<<<<<<< HEAD
  case BuilderOpcode::DebugPrintf:
    return "debug.printf";
=======
>>>>>>> 6527fd70
  case BuilderOpcode::DotProduct:
    return "dot.product";
  case BuilderOpcode::IntegerDotProduct:
    return "integer.dot.product";
  case BuilderOpcode::CubeFaceCoord:
    return "cube.face.coord";
  case BuilderOpcode::CubeFaceIndex:
    return "cube.face.index";
  case BuilderOpcode::FpTruncWithRounding:
    return "fp.trunc.with.rounding";
  case BuilderOpcode::QuantizeToFp16:
    return "quantize.to.fp16";
  case BuilderOpcode::SMod:
    return "smod";
  case BuilderOpcode::FMod:
    return "fmod";
  case BuilderOpcode::Fma:
    return "fma";
  case BuilderOpcode::Tan:
    return "tan";
  case BuilderOpcode::ASin:
    return "asin";
  case BuilderOpcode::ACos:
    return "acos";
  case BuilderOpcode::ATan:
    return "atan";
  case BuilderOpcode::ATan2:
    return "atan2";
  case BuilderOpcode::Sinh:
    return "sinh";
  case BuilderOpcode::Cosh:
    return "cosh";
  case BuilderOpcode::Tanh:
    return "tanh";
  case BuilderOpcode::ASinh:
    return "asinh";
  case BuilderOpcode::ACosh:
    return "acosh";
  case BuilderOpcode::ATanh:
    return "atanh";
  case BuilderOpcode::Power:
    return "power";
  case BuilderOpcode::Exp:
    return "exp";
  case BuilderOpcode::Log:
    return "log";
  case BuilderOpcode::Sqrt:
    return "sqrt";
  case BuilderOpcode::InverseSqrt:
    return "inverse.sqrt";
  case BuilderOpcode::SAbs:
    return "sabs";
  case BuilderOpcode::FSign:
    return "fsign";
  case BuilderOpcode::SSign:
    return "ssign";
  case BuilderOpcode::Fract:
    return "fract";
  case BuilderOpcode::SmoothStep:
    return "smooth.step";
  case BuilderOpcode::Ldexp:
    return "ldexp";
  case BuilderOpcode::ExtractSignificand:
    return "extract.significand";
  case BuilderOpcode::ExtractExponent:
    return "extract.exponent";
  case BuilderOpcode::CrossProduct:
    return "cross.product";
  case BuilderOpcode::NormalizeVector:
    return "normalize.vector";
  case BuilderOpcode::FaceForward:
    return "face.forward";
  case BuilderOpcode::Reflect:
    return "reflect";
  case BuilderOpcode::Refract:
    return "refract";
  case BuilderOpcode::FClamp:
    return "fclamp";
  case BuilderOpcode::FMin:
    return "fmin";
  case BuilderOpcode::FMax:
    return "fmax";
  case BuilderOpcode::FMin3:
    return "fmin3";
  case BuilderOpcode::FMax3:
    return "fmax3";
  case BuilderOpcode::FMid3:
    return "fmid3";
  case BuilderOpcode::IsInf:
    return "isinf";
  case BuilderOpcode::IsNaN:
    return "isnan";
  case BuilderOpcode::InsertBitField:
    return "insert.bit.field";
  case BuilderOpcode::ExtractBitField:
    return "extract.bit.field";
  case BuilderOpcode::FindSMsb:
    return "find.smsb";
  case BuilderOpcode::FMix:
    return "fmix";
  case BuilderOpcode::LoadBufferDesc:
    return "load.buffer.desc";
  case BuilderOpcode::GetDescStride:
    return "get.desc.stride";
  case BuilderOpcode::GetDescPtr:
    return "get.desc.ptr";
  case BuilderOpcode::LoadPushConstantsPtr:
    return "load.push.constants.ptr";
  case BuilderOpcode::ReadGenericInput:
    return "read.generic.input";
  case BuilderOpcode::ReadPerVertexInput:
    return "read.per.vertex.input";
  case BuilderOpcode::ReadGenericOutput:
    return "read.generic.output";
  case BuilderOpcode::WriteGenericOutput:
    return "write.generic.output";
  case BuilderOpcode::WriteXfbOutput:
    return "write.xfb.output";
  case BuilderOpcode::ReadBaryCoord:
    return "read.bary.coord";
  case BuilderOpcode::ReadBuiltInInput:
    return "read.builtin.input";
  case BuilderOpcode::ReadBuiltInOutput:
    return "read.builtin.output";
  case BuilderOpcode::WriteBuiltInOutput:
    return "write.builtin.output";
  case BuilderOpcode::ReadTaskPayload:
    return "read.task.payload";
  case BuilderOpcode::WriteTaskPayload:
    return "write.task.payload";
  case BuilderOpcode::TaskPayloadAtomic:
    return "task.payload.atomic";
  case BuilderOpcode::TaskPayloadAtomicCompareSwap:
    return "task.payload.compare.swap";
  case BuilderOpcode::TransposeMatrix:
    return "transpose.matrix";
  case BuilderOpcode::MatrixTimesScalar:
    return "matrix.times.scalar";
  case BuilderOpcode::VectorTimesMatrix:
    return "vector.times.matrix";
  case BuilderOpcode::MatrixTimesVector:
    return "matrix.times.vector";
  case BuilderOpcode::MatrixTimesMatrix:
    return "matrix.times.matrix";
  case BuilderOpcode::OuterProduct:
    return "outer.product";
  case BuilderOpcode::Determinant:
    return "determinant";
  case BuilderOpcode::MatrixInverse:
    return "matrix.inverse";
  case BuilderOpcode::EmitVertex:
    return "emit.vertex";
  case BuilderOpcode::EndPrimitive:
    return "end.primitive";
  case BuilderOpcode::Barrier:
    return "barrier";
  case BuilderOpcode::Kill:
    return "kill";
  case BuilderOpcode::DebugBreak:
    return "debug.break";
  case BuilderOpcode::ReadClock:
    return "read.clock";
  case BuilderOpcode::Derivative:
    return "derivative";
  case BuilderOpcode::DemoteToHelperInvocation:
    return "demote.to.helper.invocation";
  case BuilderOpcode::IsHelperInvocation:
    return "is.helper.invocation";
  case BuilderOpcode::EmitMeshTasks:
    return "emit.mesh.tasks";
  case BuilderOpcode::SetMeshOutputs:
    return "set.mesh.outputs";
  case BuilderOpcode::ImageLoad:
    return "image.load";
  case BuilderOpcode::ImageLoadWithFmask:
    return "image.load.with.fmask";
  case BuilderOpcode::ImageStore:
    return "image.store";
  case BuilderOpcode::ImageSample:
    return "image.sample";
  case BuilderOpcode::ImageSampleConvert:
    return "image.sample.convert";
  case BuilderOpcode::ImageGather:
    return "image.gather";
  case BuilderOpcode::ImageAtomic:
    return "image.atomic";
  case BuilderOpcode::ImageAtomicCompareSwap:
    return "image.atomic.compare.swap";
  case BuilderOpcode::ImageQueryLevels:
    return "image.query.levels";
  case BuilderOpcode::ImageQuerySamples:
    return "image.query.samples";
  case BuilderOpcode::ImageQuerySize:
    return "image.query.size";
  case BuilderOpcode::ImageGetLod:
    return "image.get.lod";
#if VKI_RAY_TRACING
  case BuilderOpcode::ImageBvhIntersectRay:
    return "image.bvh.intersect.ray";
  case BuilderOpcode::Reserved2:
    return "reserved2";
#else
  case BuilderOpcode::Reserved2:
    return "reserved2";
  case BuilderOpcode::Reserved1:
    return "reserved1";
#endif
  case BuilderOpcode::GetWaveSize:
    return "get.wave.size";
  case BuilderOpcode::GetSubgroupSize:
    return "get.subgroup.size";
  case BuilderOpcode::SubgroupElect:
    return "subgroup.elect";
  case BuilderOpcode::SubgroupAll:
    return "subgroup.all";
  case BuilderOpcode::SubgroupAny:
    return "subgroup.any";
  case BuilderOpcode::SubgroupAllEqual:
    return "subgroup.all.equal";
  case BuilderOpcode::SubgroupBroadcast:
    return "subgroup.broadcast";
  case BuilderOpcode::SubgroupBroadcastWaterfall:
    return "subgroup.broadcast.waterfall";
  case BuilderOpcode::SubgroupBroadcastFirst:
    return "subgroup.broadcast.first";
  case BuilderOpcode::SubgroupBallot:
    return "subgroup.ballot";
  case BuilderOpcode::SubgroupInverseBallot:
    return "subgroup.inverse.ballot";
  case BuilderOpcode::SubgroupBallotBitExtract:
    return "subgroup.ballot.bit.extract";
  case BuilderOpcode::SubgroupBallotBitCount:
    return "subgroup.ballot.bit.count";
  case BuilderOpcode::SubgroupBallotInclusiveBitCount:
    return "subgroup.ballot.inclusive.bit.count";
  case BuilderOpcode::SubgroupBallotExclusiveBitCount:
    return "subgroup.ballot.exclusive.bit.count";
  case BuilderOpcode::SubgroupBallotFindLsb:
    return "subgroup.ballot.find.lsb";
  case BuilderOpcode::SubgroupBallotFindMsb:
    return "subgroup.ballot.find.msb";
  case BuilderOpcode::SubgroupShuffle:
    return "subgroup.shuffle";
  case BuilderOpcode::SubgroupShuffleXor:
    return "subgroup.shuffle.xor";
  case BuilderOpcode::SubgroupShuffleUp:
    return "subgroup.shuffle.up";
  case BuilderOpcode::SubgroupShuffleDown:
    return "subgroup.shuffle.down";
  case BuilderOpcode::SubgroupClusteredReduction:
    return "subgroup.clustered.reduction";
  case BuilderOpcode::SubgroupClusteredInclusive:
    return "subgroup.clustered.inclusive";
  case BuilderOpcode::SubgroupClusteredExclusive:
    return "subgroup.clustered.exclusive";
  case BuilderOpcode::SubgroupQuadBroadcast:
    return "subgroup.quad.broadcast";
  case BuilderOpcode::SubgroupQuadSwapHorizontal:
    return "subgroup.quad.swap.horizontal";
  case BuilderOpcode::SubgroupQuadSwapVertical:
    return "subgroup.quad.swap.vertical";
  case BuilderOpcode::SubgroupQuadSwapDiagonal:
    return "subgroup.quad.swap.diagonal";
  case BuilderOpcode::SubgroupSwizzleQuad:
    return "subgroup.swizzle.quad";
  case BuilderOpcode::SubgroupSwizzleMask:
    return "subgroup.swizzle.mask";
  case BuilderOpcode::SubgroupWriteInvocation:
    return "subgroup.write.invocation";
  case BuilderOpcode::SubgroupMbcnt:
    return "subgroup.mbcnt";
  case BuilderOpcode::Count:
    break;
  }
  llvm_unreachable("Should never be called!");
  return "";
}

// =====================================================================================================================
// Create scalar from dot product of vector
//
// @param vector1 : The vector 1
// @param vector2 : The vector 2
// @param instName : Name to give instruction(s)
Value *Builder::CreateDotProduct(Value *const vector1, Value *const vector2, const Twine &instName) {
  Type *const scalarType = cast<VectorType>(vector1->getType())->getElementType();
  return record(BuilderOpcode::DotProduct, scalarType, {vector1, vector2}, instName);
}

// =====================================================================================================================
// Create code to calculate the dot product of two integer vectors, with optional accumulator, using hardware support
// where available. The factor inputs are always <N x iM> of the same type, N can be arbitrary and M must be 4, 8, 16,
// 32, or 64 Use a value of 0 for no accumulation and the value type is consistent with the result type. The result is
// saturated if there is an accumulator. Only the final addition to the accumulator needs to be saturated.
// Intermediate overflows of the dot product can lead to an undefined result.
//
// @param vector1 : The integer Vector 1
// @param vector2 : The integer Vector 2
// @param accumulator : The accumulator to the scalar of dot product
// @param flags : The first bit marks whether Vector 1 is signed and the second bit marks whether Vector 2 is signed
// @param instName : Name to give instruction(s)
Value *Builder::CreateIntegerDotProduct(Value *vector1, Value *vector2, Value *accumulator, unsigned flags,
                                        const Twine &instName) {
  return record(BuilderOpcode::IntegerDotProduct, accumulator->getType(),
                {vector1, vector2, accumulator, getInt32(flags)}, instName);
}

// =====================================================================================================================
// In the GS, emit the current values of outputs (as written by CreateWriteBuiltIn and CreateWriteOutput) to
// the current output primitive in the specified output-primitive stream number.
//
// @param streamId : Stream number, 0 if only one stream is present
Instruction *Builder::CreateEmitVertex(unsigned streamId) {
  return record(BuilderOpcode::EmitVertex, nullptr, getInt32(streamId), "");
}

// =====================================================================================================================
// In the GS, finish the current primitive and start a new one in the specified output-primitive stream.
//
// @param streamId : Stream number, 0 if only one stream is present
Instruction *Builder::CreateEndPrimitive(unsigned streamId) {
  return record(BuilderOpcode::EndPrimitive, nullptr, getInt32(streamId), "");
}

// =====================================================================================================================
// Create a workgroup control barrier.
Instruction *Builder::CreateBarrier() {
  return record(BuilderOpcode::Barrier, nullptr, {}, "");
}

// =====================================================================================================================
// Create a "kill". Only allowed in a fragment shader.
//
// @param instName : Name to give final instruction
Instruction *Builder::CreateKill(const Twine &instName) {
  return record(BuilderOpcode::Kill, nullptr, {}, instName);
}

// =====================================================================================================================
// Create a matrix transpose.
//
// @param matrix : Matrix to transpose.
// @param instName : Name to give final instruction
Value *Builder::CreateTransposeMatrix(Value *const matrix, const Twine &instName) {
  return record(BuilderOpcode::TransposeMatrix, getTransposedMatrixTy(matrix->getType()), {matrix}, instName);
}

// =====================================================================================================================
// Create matrix from matrix times scalar
//
// @param matrix : The matrix
// @param scalar : The scalar
// @param instName : Name to give instruction(s)
Value *Builder::CreateMatrixTimesScalar(Value *const matrix, Value *const scalar, const Twine &instName) {
  return record(BuilderOpcode::MatrixTimesScalar, matrix->getType(), {matrix, scalar}, instName);
}

// =====================================================================================================================
// Create vector from vector times matrix
//
// @param vector : The vector
// @param matrix : The matrix
// @param instName : Name to give instruction(s)
Value *Builder::CreateVectorTimesMatrix(Value *const vector, Value *const matrix, const Twine &instName) {
  Type *const matrixType = matrix->getType();
  Type *const compType = cast<VectorType>(cast<ArrayType>(matrixType)->getElementType())->getElementType();
  const unsigned columnCount = matrixType->getArrayNumElements();
  Type *const resultTy = FixedVectorType::get(compType, columnCount);
  return record(BuilderOpcode::VectorTimesMatrix, resultTy, {vector, matrix}, instName);
}

// =====================================================================================================================
// Create vector from matrix times vector
//
// @param matrix : The matrix
// @param vector : The vector
// @param instName : Name to give instruction(s)
Value *Builder::CreateMatrixTimesVector(Value *const matrix, Value *const vector, const Twine &instName) {
  Type *const columnType = matrix->getType()->getArrayElementType();
  Type *const compType = cast<VectorType>(columnType)->getElementType();
  const unsigned rowCount = cast<FixedVectorType>(columnType)->getNumElements();
  Type *const vectorType = FixedVectorType::get(compType, rowCount);
  return record(BuilderOpcode::MatrixTimesVector, vectorType, {matrix, vector}, instName);
}

// =====================================================================================================================
// Create matrix from matrix times matrix
//
// @param matrix1 : The matrix 1
// @param matrix2 : The matrix 2
// @param instName : Name to give instruction(s)
Value *Builder::CreateMatrixTimesMatrix(Value *const matrix1, Value *const matrix2, const Twine &instName) {
  Type *const mat1ColumnType = matrix1->getType()->getArrayElementType();
  const unsigned mat2ColCount = matrix2->getType()->getArrayNumElements();
  Type *const resultTy = ArrayType::get(mat1ColumnType, mat2ColCount);
  return record(BuilderOpcode::MatrixTimesMatrix, resultTy, {matrix1, matrix2}, instName);
}

// =====================================================================================================================
// Create matrix from outer product of vector
//
// @param vector1 : The vector 1
// @param vector2 : The vector 2
// @param instName : Name to give instruction(s)
Value *Builder::CreateOuterProduct(Value *const vector1, Value *const vector2, const Twine &instName) {
  const unsigned colCount = cast<FixedVectorType>(vector2->getType())->getNumElements();
  Type *const resultTy = ArrayType::get(vector1->getType(), colCount);
  return record(BuilderOpcode::OuterProduct, resultTy, {vector1, vector2}, instName);
}

// =====================================================================================================================
// Create calculation of matrix determinant
//
// @param matrix : Matrix
// @param instName : Name to give instruction(s)
Value *Builder::CreateDeterminant(Value *const matrix, const Twine &instName) {
  return record(BuilderOpcode::Determinant,
                cast<VectorType>(cast<ArrayType>(matrix->getType())->getElementType())->getElementType(), matrix,
                instName);
}

// =====================================================================================================================
// Create calculation of matrix inverse
//
// @param matrix : Matrix
// @param instName : Name to give instruction(s)
Value *Builder::CreateMatrixInverse(Value *const matrix, const Twine &instName) {
  return record(BuilderOpcode::MatrixInverse, matrix->getType(), matrix, instName);
}

// =====================================================================================================================
// Create a "readclock".
//
// @param realtime : Whether to read real-time clock counter
// @param instName : Name to give final instruction
Instruction *Builder::CreateReadClock(bool realtime, const Twine &instName) {
  return record(BuilderOpcode::ReadClock, getInt64Ty(), getInt1(realtime), instName);
}

// =====================================================================================================================
// Create a "debug break halt"
//
// @param instName : Name to give final instruction
Instruction *Builder::CreateDebugBreak(const Twine &instName) {
  return record(BuilderOpcode::DebugBreak, getVoidTy(), {}, instName);
}

// =====================================================================================================================
// Create tan operation
//
// @param x : Input value X
// @param instName : Name to give final instruction)
Value *Builder::CreateTan(Value *x, const Twine &instName) {
  return record(BuilderOpcode::Tan, x->getType(), x, instName);
}

// =====================================================================================================================
// Create arc sin operation
//
// @param x : Input value X
// @param instName : Name to give final instruction)
Value *Builder::CreateASin(Value *x, const Twine &instName) {
  return record(BuilderOpcode::ASin, x->getType(), x, instName);
}

// =====================================================================================================================
// Create arc cos operation
//
// @param x : Input value X
// @param instName : Name to give final instruction)
Value *Builder::CreateACos(Value *x, const Twine &instName) {
  return record(BuilderOpcode::ACos, x->getType(), x, instName);
}

// =====================================================================================================================
// Create arc tan operation
//
// @param yOverX : Input value Y/X
// @param instName : Name to give final instruction
Value *Builder::CreateATan(Value *yOverX, const Twine &instName) {
  return record(BuilderOpcode::ATan, yOverX->getType(), yOverX, instName);
}

// =====================================================================================================================
// Create arc tan operation with result in the correct quadrant for the signs of the inputs
//
// @param y : Input value Y
// @param x : Input value X
// @param instName : Name to give final instruction
Value *Builder::CreateATan2(Value *y, Value *x, const Twine &instName) {
  return record(BuilderOpcode::ATan2, y->getType(), {y, x}, instName);
}

// =====================================================================================================================
// Create hyperbolic sin operation
//
// @param x : Input value X
// @param instName : Name to give final instruction
Value *Builder::CreateSinh(Value *x, const Twine &instName) {
  return record(BuilderOpcode::Sinh, x->getType(), x, instName);
}

// =====================================================================================================================
// Create hyperbolic cos operation
//
// @param x : Input value X
// @param instName : Name to give final instruction
Value *Builder::CreateCosh(Value *x, const Twine &instName) {
  return record(BuilderOpcode::Cosh, x->getType(), x, instName);
}

// =====================================================================================================================
// Create hyperbolic tan operation
//
// @param x : Input value X
// @param instName : Name to give final instruction
Value *Builder::CreateTanh(Value *x, const Twine &instName) {
  return record(BuilderOpcode::Tanh, x->getType(), x, instName);
}

// =====================================================================================================================
// Create hyperbolic arc sin operation
//
// @param x : Input value X
// @param instName : Name to give final instruction
Value *Builder::CreateASinh(Value *x, const Twine &instName) {
  return record(BuilderOpcode::ASinh, x->getType(), x, instName);
}

// =====================================================================================================================
// Create hyperbolic arc cos operation
//
// @param x : Input value X
// @param instName : Name to give final instruction
Value *Builder::CreateACosh(Value *x, const Twine &instName) {
  return record(BuilderOpcode::ACosh, x->getType(), x, instName);
}

// =====================================================================================================================
// Create hyperbolic arc tan operation
//
// @param x : Input value X
// @param instName : Name to give final instruction
Value *Builder::CreateATanh(Value *x, const Twine &instName) {
  return record(BuilderOpcode::ATanh, x->getType(), x, instName);
}

// =====================================================================================================================
// Create power operation
//
// @param x : Input value X
// @param y : Input value Y
// @param instName : Name to give final instruction
Value *Builder::CreatePower(Value *x, Value *y, const Twine &instName) {
  return record(BuilderOpcode::Power, x->getType(), {x, y}, instName);
}

// =====================================================================================================================
// Create exp operation
//
// @param x : Input value X
// @param instName : Name to give final instruction
Value *Builder::CreateExp(Value *x, const Twine &instName) {
  return record(BuilderOpcode::Exp, x->getType(), x, instName);
}

// =====================================================================================================================
// Create natural log operation
//
// @param x : Input value X
// @param instName : Name to give final instruction
Value *Builder::CreateLog(Value *x, const Twine &instName) {
  return record(BuilderOpcode::Log, x->getType(), x, instName);
}

// =====================================================================================================================
// Create square root operation
//
// @param x : Input value X
// @param instName : Name to give final instruction
Value *Builder::CreateSqrt(Value *x, const Twine &instName) {
  return record(BuilderOpcode::Sqrt, x->getType(), x, instName);
}

// =====================================================================================================================
// Create inverse square root operation
//
// @param x : Input value X
// @param instName : Name to give final instruction
Value *Builder::CreateInverseSqrt(Value *x, const Twine &instName) {
  return record(BuilderOpcode::InverseSqrt, x->getType(), x, instName);
}

// =====================================================================================================================
// Create calculation of 2D texture coordinates that would be used for accessing the selected cube map face for
// the given cube map texture coordinates. Returns <2 x float>.
//
// @param coord : Input coordinate <3 x float>
// @param instName : Name to give instruction(s)
Value *Builder::CreateCubeFaceCoord(Value *coord, const Twine &instName) {
  return record(BuilderOpcode::CubeFaceCoord, FixedVectorType::get(coord->getType()->getScalarType(), 2), coord,
                instName);
}

// =====================================================================================================================
// Create calculation of the index of the cube map face that would be accessed by a texture lookup function for
// the given cube map texture coordinates.
//
// @param coord : Input coordinate <3 x float>
// @param instName : Name to give instruction(s)
Value *Builder::CreateCubeFaceIndex(Value *coord, const Twine &instName) {
  return record(BuilderOpcode::CubeFaceIndex, coord->getType()->getScalarType(), coord, instName);
}

// =====================================================================================================================
// Create "signed integer abs" operation for a scalar or vector integer value.
//
// @param x : Input value
// @param instName : Name to give instruction(s)
Value *Builder::CreateSAbs(Value *x, const Twine &instName) {
  return record(BuilderOpcode::SAbs, x->getType(), x, instName);
}

// =====================================================================================================================
// Create "fsign" operation for a scalar or vector floating-point type, returning -1.0, 0.0 or +1.0 if the input
// value is negative, zero or positive.
//
// @param x : Input value
// @param instName : Name to give instruction(s)
Value *Builder::CreateFSign(Value *x, const Twine &instName) {
  return record(BuilderOpcode::FSign, x->getType(), x, instName);
}

// =====================================================================================================================
// Create "ssign" operation for a scalar or vector integer type, returning -1, 0 or +1 if the input
// value is negative, zero or positive.
//
// @param x : Input value
// @param instName : Name to give instruction(s)
Value *Builder::CreateSSign(Value *x, const Twine &instName) {
  return record(BuilderOpcode::SSign, x->getType(), x, instName);
}

// =====================================================================================================================
// Create "fract" operation for a scalar or vector floating-point type, returning x - floor(x).
//
// @param x : Input value
// @param instName : Name to give instruction(s)
Value *Builder::CreateFract(Value *x, const Twine &instName) {
  return record(BuilderOpcode::Fract, x->getType(), x, instName);
}

// =====================================================================================================================
// Create "smoothStep" operation. Result is 0.0 if x <= edge0 and 1.0 if x >= edge1 and performs smooth Hermite
// interpolation between 0 and 1 when edge0 < x < edge1. This is equivalent to:
// t * t * (3 - 2 * t), where t = clamp ((x - edge0) / (edge1 - edge0), 0, 1)
// Result is undefined if edge0 >= edge1.
//
// @param edge0 : Edge0 value
// @param edge1 : Edge1 value
// @param x : X (input) value
// @param instName : Name to give instruction(s)
Value *Builder::CreateSmoothStep(Value *edge0, Value *edge1, Value *x, const Twine &instName) {
  return record(BuilderOpcode::SmoothStep, x->getType(), {edge0, edge1, x}, instName);
}

// =====================================================================================================================
// Create "ldexp" operation: given an FP mantissa and int exponent, build an FP value
//
// @param x : Mantissa
// @param exp : Exponent
// @param instName : Name to give instruction(s)
Value *Builder::CreateLdexp(Value *x, Value *exp, const Twine &instName) {
  return record(BuilderOpcode::Ldexp, x->getType(), {x, exp}, instName);
}

// =====================================================================================================================
// Create "extract significand" operation: given an FP scalar or vector value, return the significand in the range
// [0.5,1.0), of the same type as the input. If the input is 0, the result is 0. If the input is infinite or NaN,
// the result is undefined.
//
// @param value : Input value
// @param instName : Name to give instruction(s)
Value *Builder::CreateExtractSignificand(Value *value, const Twine &instName) {
  return record(BuilderOpcode::ExtractSignificand, value->getType(), value, instName);
}

// =====================================================================================================================
// Create "extract exponent" operation: given an FP scalar or vector value, return the exponent as a signed integer.
// If the input is (vector of) half, the result type is (vector of) i16, otherwise it is (vector of) i32.
// If the input is 0, the result is 0. If the input is infinite or NaN, the result is undefined.
//
// @param value : Input value
// @param instName : Name to give instruction(s)
Value *Builder::CreateExtractExponent(Value *value, const Twine &instName) {
  Type *resultTy = getInt32Ty();
  if (value->getType()->getScalarType()->isHalfTy())
    resultTy = getInt16Ty();
  resultTy = BuilderBase::getConditionallyVectorizedTy(resultTy, value->getType());
  return record(BuilderOpcode::ExtractExponent, resultTy, value, instName);
}

// =====================================================================================================================
// Create vector cross product operation. Inputs must be <3 x FP>
//
// @param x : Input value X
// @param y : Input value Y
// @param instName : Name to give instruction(s)
Value *Builder::CreateCrossProduct(Value *x, Value *y, const Twine &instName) {
  return record(BuilderOpcode::CrossProduct, x->getType(), {x, y}, instName);
}

// =====================================================================================================================
// Create FP scalar/vector normalize operation: returns a scalar/vector with the same direction and magnitude 1.
//
// @param x : Input value
// @param instName : Name to give instruction(s)
Value *Builder::CreateNormalizeVector(Value *x, const Twine &instName) {
  return record(BuilderOpcode::NormalizeVector, x->getType(), x, instName);
}

// =====================================================================================================================
// Create "face forward" operation: given three FP scalars/vectors {N, I, Nref}, if the dot product of
// Nref and I is negative, the result is N, otherwise it is -N
//
// @param n : Input value "N"
// @param i : Input value "I"
// @param nref : Input value "Nref"
// @param instName : Name to give instruction(s)
Value *Builder::CreateFaceForward(Value *n, Value *i, Value *nref, const Twine &instName) {
  return record(BuilderOpcode::FaceForward, n->getType(), {n, i, nref}, instName);
}

// =====================================================================================================================
// Create "reflect" operation. For the incident vector I and normalized surface orientation N, the result is
// the reflection direction:
// I - 2 * dot(N, I) * N
//
// @param i : Input value "I"
// @param n : Input value "N"
// @param instName : Name to give instruction(s)
Value *Builder::CreateReflect(Value *i, Value *n, const Twine &instName) {
  return record(BuilderOpcode::Reflect, n->getType(), {i, n}, instName);
}

// =====================================================================================================================
// Create "refract" operation. For the normalized incident vector I, normalized surface orientation N and ratio
// of indices of refraction eta, the result is the refraction vector:
// k = 1.0 - eta * eta * (1.0 - dot(N,I) * dot(N,I))
// If k < 0.0 the result is 0.0.
// Otherwise, the result is eta * I - (eta * dot(N,I) + sqrt(k)) * N
//
// @param i : Input value "I"
// @param n : Input value "N"
// @param eta : Input value "eta"
// @param instName : Name to give instruction(s)
Value *Builder::CreateRefract(Value *i, Value *n, Value *eta, const Twine &instName) {
  return record(BuilderOpcode::Refract, n->getType(), {i, n, eta}, instName);
}

// =====================================================================================================================
// Create scalar or vector FP truncate operation with the given rounding mode.
// Currently only implemented for float/double -> half conversion.
//
// @param value : Input value
// @param destTy : Type to convert to
// @param roundingMode : Rounding mode
// @param instName : Name to give instruction(s)
Value *Builder::CreateFpTruncWithRounding(Value *value, Type *destTy, RoundingMode roundingMode,
                                          const Twine &instName) {
  return record(BuilderOpcode::FpTruncWithRounding, destTy, {value, getInt32(static_cast<unsigned>(roundingMode))},
                instName);
}

// =====================================================================================================================
// Create quantize operation.
//
// @param value : Input value (float or float vector)
// @param instName : Name to give instruction(s)
Value *Builder::CreateQuantizeToFp16(Value *value, const Twine &instName) {
  return record(BuilderOpcode::QuantizeToFp16, value->getType(), value, instName);
}

// =====================================================================================================================
// Create signed integer modulo operation, where the sign of the result (if not zero) is the same as the sign
// of the divisor.
//
// @param dividend : Dividend value
// @param divisor : Divisor value
// @param instName : Name to give instruction(s)
Value *Builder::CreateSMod(Value *dividend, Value *divisor, const Twine &instName) {
  return record(BuilderOpcode::SMod, dividend->getType(), {dividend, divisor}, instName);
}

// =====================================================================================================================
// Create FP modulo operation, where the sign of the result (if not zero) is the same as the sign
// of the divisor.
//
// @param dividend : Dividend value
// @param divisor : Divisor value
// @param instName : Name to give instruction(s)
Value *Builder::CreateFMod(Value *dividend, Value *divisor, const Twine &instName) {
  return record(BuilderOpcode::FMod, dividend->getType(), {dividend, divisor}, instName);
}

// =====================================================================================================================
// Create scalar/vector float/half fused multiply-and-add, to compute a * b + c
//
// @param a : One value to multiply
// @param b : The other value to multiply
// @param c : The value to add to the product of A and B
// @param instName : Name to give instruction(s)
Value *Builder::CreateFma(Value *a, Value *b, Value *c, const Twine &instName) {
  return record(BuilderOpcode::Fma, a->getType(), {a, b, c}, instName);
}

// =====================================================================================================================
// Create derivative calculation on float or vector of float or half
//
// @param value : Input value
// @param isDirectionY : False for derivative in X direction, true for Y direction
// @param isFine : True for "fine" calculation, false for "coarse" calculation.
// @param instName : Name to give instruction(s)
Value *Builder::CreateDerivative(Value *value, bool isDirectionY, bool isFine, const Twine &instName) {
  return record(BuilderOpcode::Derivative, value->getType(), {value, getInt1(isDirectionY), getInt1(isFine)}, instName);
}

// =====================================================================================================================
// Create a demote to helper invocation.
//
// @param instName : Name to give final instruction
Instruction *Builder::CreateDemoteToHelperInvocation(const Twine &instName) {
  return record(BuilderOpcode::DemoteToHelperInvocation, nullptr, {}, instName);
}

// =====================================================================================================================
// Create a helper invocation query.
//
// @param instName : Name to give final instruction
Value *Builder::CreateIsHelperInvocation(const Twine &instName) {
  return record(BuilderOpcode::IsHelperInvocation, getInt1Ty(), {}, instName);
}

// =====================================================================================================================
// In the task shader, emit the current values of all per-task output variables to the current task output by
// specifying the group count XYZ of the launched child mesh tasks.
//
// @param groupCountX : X dimension of the launched child mesh tasks
// @param groupCountY : Y dimension of the launched child mesh tasks
// @param groupCountZ : Z dimension of the launched child mesh tasks
// @param instName : Name to give final instruction
// @returns Instruction to emit mesh tasks
Instruction *Builder::CreateEmitMeshTasks(Value *groupCountX, Value *groupCountY, Value *groupCountZ,
                                          const Twine &instName) {
  return record(BuilderOpcode::EmitMeshTasks, nullptr, {groupCountX, groupCountY, groupCountZ}, instName);
}

// =====================================================================================================================
// In the mesh shader, set the actual output size of the primitives and vertices that the mesh shader workgroup will
// emit upon completion.
//
// @param vertexCount : Actual output size of the vertices
// @param primitiveCount : Actual output size of the primitives
// @param instName : Name to give final instruction
// @returns Instruction to set the actual size of mesh outputs
Instruction *Builder::CreateSetMeshOutputs(Value *vertexCount, Value *primitiveCount, const Twine &instName) {
  return record(BuilderOpcode::SetMeshOutputs, nullptr, {vertexCount, primitiveCount}, instName);
}

// =====================================================================================================================
// Create "fclamp" operation.
//
// @param x : Value to clamp
// @param minVal : Minimum of clamp range
// @param maxVal : Maximum of clamp range
// @param instName : Name to give instruction(s)
Value *Builder::CreateFClamp(Value *x, Value *minVal, Value *maxVal, const Twine &instName) {
  return record(BuilderOpcode::FClamp, x->getType(), {x, minVal, maxVal}, instName);
}

// =====================================================================================================================
// Create "fmin" operation, returning the minimum of two scalar or vector FP values.
//
// @param value1 : First value
// @param value2 : Second value
// @param instName : Name to give instruction(s)
Value *Builder::CreateFMin(Value *value1, Value *value2, const Twine &instName) {
  return record(BuilderOpcode::FMin, value1->getType(), {value1, value2}, instName);
}

// =====================================================================================================================
// Create "fmax" operation, returning the maximum of three scalar or vector FP values.
//
// @param value1 : First value
// @param value2 : Second value
// @param instName : Name to give instruction(s)
Value *Builder::CreateFMax(Value *value1, Value *value2, const Twine &instName) {
  return record(BuilderOpcode::FMax, value1->getType(), {value1, value2}, instName);
}

// =====================================================================================================================
// Create "fmin3" operation, returning the minimum of three scalar or vector float or half values.
//
// @param value1 : First value
// @param value2 : Second value
// @param value3 : Third value
// @param instName : Name to give instruction(s)
Value *Builder::CreateFMin3(Value *value1, Value *value2, Value *value3, const Twine &instName) {
  return record(BuilderOpcode::FMin3, value1->getType(), {value1, value2, value3}, instName);
}

// =====================================================================================================================
// Create "fmax3" operation, returning the maximum of three scalar or vector float or half values.
//
// @param value1 : First value
// @param value2 : Second value
// @param value3 : Third value
// @param instName : Name to give instruction(s)
Value *Builder::CreateFMax3(Value *value1, Value *value2, Value *value3, const Twine &instName) {
  return record(BuilderOpcode::FMax3, value1->getType(), {value1, value2, value3}, instName);
}

// =====================================================================================================================
// Create "fmid3" operation, returning the middle one of three float values.
//
// @param value1 : First value
// @param value2 : Second value
// @param value3 : Third value
// @param instName : Name to give instruction(s)
Value *Builder::CreateFMid3(Value *value1, Value *value2, Value *value3, const Twine &instName) {
  return record(BuilderOpcode::FMid3, value1->getType(), {value1, value2, value3}, instName);
}

// =====================================================================================================================
// Create "isInf" operation: return true if the supplied FP (or vector) value is infinity
//
// @param x : Input value X
// @param instName : Name to give instruction(s)
Value *Builder::CreateIsInf(Value *x, const Twine &instName) {
  return record(BuilderOpcode::IsInf, BuilderBase::getConditionallyVectorizedTy(getInt1Ty(), x->getType()), x,
                instName);
}

// =====================================================================================================================
// Create "isNaN" operation: return true if the supplied FP (or vector) value is NaN
//
// @param x : Input value X
// @param instName : Name to give instruction(s)
Value *Builder::CreateIsNaN(Value *x, const Twine &instName) {
  return record(BuilderOpcode::IsNaN, BuilderBase::getConditionallyVectorizedTy(getInt1Ty(), x->getType()), x,
                instName);
}

// =====================================================================================================================
// Create an "insert bitfield" operation for a (vector of) integer type.
// Returns a value where the "count" bits starting at bit "offset" come from the least significant "count"
// bits in "insert", and remaining bits come from "base". The result is undefined if "count"+"offset" is
// more than the number of bits (per vector element) in "base" and "insert".
// If "base" and "insert" are vectors, "offset" and "count" can be either scalar or vector of the same
// width.
//
// @param base : Base value
// @param insert : Value to insert (same type as base)
// @param offset : Bit number of least-significant end of bitfield
// @param count : Count of bits in bitfield
// @param instName : Name to give instruction(s)
Value *Builder::CreateInsertBitField(Value *base, Value *insert, Value *offset, Value *count, const Twine &instName) {
  return record(BuilderOpcode::InsertBitField, base->getType(), {base, insert, offset, count}, instName);
}

// =====================================================================================================================
// Create an "extract bitfield " operation for a (vector of) i32.
// Returns a value where the least significant "count" bits come from the "count" bits starting at bit
// "offset" in "base", and that is zero- or sign-extended (depending on "isSigned") to the rest of the value.
// If "base" and "insert" are vectors, "offset" and "count" can be either scalar or vector of the same
// width.
//
// @param base : Base value
// @param offset : Bit number of least-significant end of bitfield
// @param count : Count of bits in bitfield
// @param isSigned : True for a signed int bitfield extract, false for unsigned
// @param instName : Name to give instruction(s)
Value *Builder::CreateExtractBitField(Value *base, Value *offset, Value *count, bool isSigned, const Twine &instName) {
  return record(BuilderOpcode::ExtractBitField, base->getType(), {base, offset, count, getInt1(isSigned)}, instName);
}

// =====================================================================================================================
// Create "find MSB" operation for a (vector of) signed int.
//
// @param value : Input value
// @param instName : Name to give instruction(s)
Value *Builder::CreateFindSMsb(Value *value, const Twine &instName) {
  return record(BuilderOpcode::FindSMsb, value->getType(), value, instName);
}

// =====================================================================================================================
// Create a load of a buffer descriptor.
//
// @param descSet : Descriptor set
// @param binding : Descriptor binding
// @param descIndex : Descriptor index
// @param flags : BufferFlag* bit settings
// @param instName : Name to give instruction(s)
Value *Builder::CreateLoadBufferDesc(unsigned descSet, unsigned binding, Value *descIndex, unsigned flags,
                                     const Twine &instName) {
  return record(BuilderOpcode::LoadBufferDesc, getBufferDescTy(),
                {
                    getInt32(descSet),
                    getInt32(binding),
                    descIndex,
                    getInt32(flags),
                },
                instName);
}

// =====================================================================================================================
// Create a get of the stride (in bytes) of a descriptor. Returns an i32 value.
//
// @param concreteType : Descriptor type, one of ResourceNodeType::DescriptorSampler, DescriptorResource,
//                   DescriptorTexelBuffer, DescriptorFmask.
// @param abstractType : Descriptor type, one of ResourceNodeType::DescriptorSampler, DescriptorResource,
//                   DescriptorTexelBuffer, DescriptorFmask.
// @param descSet : Descriptor set
// @param binding : Descriptor binding
// @param instName : Name to give instruction(s)
Value *Builder::CreateGetDescStride(ResourceNodeType concreteType, ResourceNodeType abstractType, unsigned descSet,
                                    unsigned binding, const Twine &instName) {
  return record(BuilderOpcode::GetDescStride, getInt32Ty(),
                {getInt32(static_cast<unsigned>(concreteType)), getInt32(static_cast<unsigned>(abstractType)),
                 getInt32(descSet), getInt32(binding)},
                instName);
}

// =====================================================================================================================
// Create a pointer to a descriptor. Returns a value of the type returned by GetSamplerDescPtrTy, GetImageDescPtrTy,
// GetTexelBufferDescPtrTy or GetFmaskDescPtrTy, depending on descType.
//
// @param concreteType : Descriptor type, one of ResourceNodeType::DescriptorSampler, DescriptorResource,
//                   DescriptorTexelBuffer, DescriptorFmask.
// @param abstractType : Descriptor type to find user resource nodes;
// @param descSet : Descriptor set
// @param binding : Descriptor binding
// @param instName : Name to give instruction(s)
Value *Builder::CreateGetDescPtr(ResourceNodeType concreteType, ResourceNodeType abstractType, unsigned descSet,
                                 unsigned binding, const Twine &instName) {
  return record(BuilderOpcode::GetDescPtr, getDescPtrTy(concreteType),
                {getInt32(static_cast<unsigned>(concreteType)), getInt32(static_cast<unsigned>(abstractType)),
                 getInt32(descSet), getInt32(binding)},
                instName);
}

// =====================================================================================================================
// Create a load of the spill table pointer for push constants.
//
// @param returnTy : Return type of the load
// @param instName : Name to give instruction(s)
Value *Builder::CreateLoadPushConstantsPtr(Type *returnTy, const Twine &instName) {
  return record(BuilderOpcode::LoadPushConstantsPtr, returnTy, {}, instName);
}

// =====================================================================================================================
// Create an image load.
//
// @param resultTy : Result type
// @param dim : Image dimension
// @param flags : ImageFlag* flags
// @param imageDesc : Image descriptor
// @param coord : Coordinates: scalar or vector i32
// @param mipLevel : Mipmap level if doing load_mip, otherwise nullptr
// @param instName : Name to give instruction(s)
Value *Builder::CreateImageLoad(Type *resultTy, unsigned dim, unsigned flags, Value *imageDesc, Value *coord,
                                Value *mipLevel, const Twine &instName) {
  SmallVector<Value *, 5> args;
  args.push_back(getInt32(dim));
  args.push_back(getInt32(flags));
  args.push_back(imageDesc);
  args.push_back(coord);
  if (mipLevel)
    args.push_back(mipLevel);
  return record(BuilderOpcode::ImageLoad, resultTy, args, instName);
}

// =====================================================================================================================
// Create an image load with F-mask.
//
// @param resultTy : Result type
// @param dim : Image dimension
// @param flags : ImageFlag* flags
// @param imageDesc : Image descriptor
// @param fmaskDesc : Fmask descriptor
// @param coord : Coordinates: scalar or vector i32, exactly right width for given dimension excluding sample
// @param sampleNum : Sample number, i32
// @param instName : Name to give instruction(s)
Value *Builder::CreateImageLoadWithFmask(Type *resultTy, unsigned dim, unsigned flags, Value *imageDesc,
                                         Value *fmaskDesc, Value *coord, Value *sampleNum, const Twine &instName) {
  return record(BuilderOpcode::ImageLoadWithFmask, resultTy,
                {getInt32(dim), getInt32(flags), imageDesc, fmaskDesc, coord, sampleNum}, instName);
}

// =====================================================================================================================
// Create an image store.
//
// @param texel : Texel value to store; v4f16 or v4f32
// @param dim : Image dimension
// @param flags : ImageFlag* flags
// @param imageDesc : Image descriptor
// @param coord : Coordinates: scalar or vector i32
// @param mipLevel : Mipmap level if doing load_mip, otherwise nullptr
// @param instName : Name to give instruction(s)
Value *Builder::CreateImageStore(Value *texel, unsigned dim, unsigned flags, Value *imageDesc, Value *coord,
                                 Value *mipLevel, const Twine &instName) {
  SmallVector<Value *, 6> args;
  args.push_back(texel);
  args.push_back(getInt32(dim));
  args.push_back(getInt32(flags));
  args.push_back(imageDesc);
  args.push_back(coord);
  if (mipLevel)
    args.push_back(mipLevel);
  return record(BuilderOpcode::ImageStore, nullptr, args, instName);
}

// =====================================================================================================================
// Create an image sample.
//
// @param resultTy : Result type
// @param dim : Image dimension
// @param flags : ImageFlag* flags
// @param imageDesc : Image descriptor
// @param samplerDesc : Sampler descriptor
// @param address : Address and other arguments
// @param instName : Name to give instruction(s)
Value *Builder::CreateImageSample(Type *resultTy, unsigned dim, unsigned flags, Value *imageDesc, Value *samplerDesc,
                                  ArrayRef<Value *> address, const Twine &instName) {
  // Gather a mask of address elements that are not nullptr.
  unsigned addressMask = 0;
  for (unsigned i = 0; i != address.size(); ++i) {
    if (address[i])
      addressMask |= 1U << i;
  }

  SmallVector<Value *, 8> args;
  args.push_back(getInt32(dim));
  args.push_back(getInt32(flags));
  args.push_back(imageDesc);
  args.push_back(samplerDesc);
  args.push_back(getInt32(addressMask));
  for (unsigned i = 0; i != address.size(); ++i) {
    if (address[i])
      args.push_back(address[i]);
  }
  return record(BuilderOpcode::ImageSample, resultTy, args, instName);
}

// =====================================================================================================================
// Create an image sample with a converting sampler.
//
// @param resultTy : Result type
// @param dim : Image dimension
// @param flags : ImageFlag* flags
// @param imageDescArray : Image descriptor, or array of up to three descriptors for multi-plane
// @param convertingSamplerDesc : Converting sampler descriptor (constant v10i32)
// @param address : Address and other arguments
// @param instName : Name to give instruction(s)
Value *Builder::CreateImageSampleConvert(Type *resultTy, unsigned dim, unsigned flags, Value *imageDescArray,
                                         Value *convertingSamplerDesc, ArrayRef<Value *> address,
                                         const Twine &instName) {
  // Gather a mask of address elements that are not nullptr.
  unsigned addressMask = 0;
  for (unsigned i = 0; i != address.size(); ++i) {
    if (address[i])
      addressMask |= 1U << i;
  }

  SmallVector<Value *, 8> args;
  args.push_back(getInt32(dim));
  args.push_back(getInt32(flags));
  args.push_back(imageDescArray);
  args.push_back(convertingSamplerDesc);
  args.push_back(getInt32(addressMask));
  for (unsigned i = 0; i != address.size(); ++i) {
    if (address[i])
      args.push_back(address[i]);
  }
  return record(BuilderOpcode::ImageSampleConvert, resultTy, args, instName);
}

// =====================================================================================================================
// Create an image gather.
//
// @param resultTy : Result type
// @param dim : Image dimension
// @param flags : ImageFlag* flags
// @param imageDesc : Image descriptor
// @param samplerDesc : Sampler descriptor
// @param address : Address and other arguments
// @param instName : Name to give instruction(s)
Value *Builder::CreateImageGather(Type *resultTy, unsigned dim, unsigned flags, Value *imageDesc, Value *samplerDesc,
                                  ArrayRef<Value *> address, const Twine &instName) {
  // Gather a mask of address elements that are not nullptr.
  unsigned addressMask = 0;
  for (unsigned i = 0; i != address.size(); ++i) {
    if (address[i])
      addressMask |= 1U << i;
  }

  SmallVector<Value *, 8> args;
  args.push_back(getInt32(dim));
  args.push_back(getInt32(flags));
  args.push_back(imageDesc);
  args.push_back(samplerDesc);
  args.push_back(getInt32(addressMask));
  for (unsigned i = 0; i != address.size(); ++i) {
    if (address[i])
      args.push_back(address[i]);
  }
  return record(BuilderOpcode::ImageGather, resultTy, args, instName);
}

// =====================================================================================================================
// Create an image atomic operation other than compare-and-swap.
//
// @param atomicOp : Atomic op to create
// @param dim : Image dimension
// @param flags : ImageFlag* flags
// @param ordering : Atomic ordering
// @param imageDesc : Image descriptor
// @param coord : Coordinates: scalar or vector i32
// @param inputValue : Input value: i32
// @param instName : Name to give instruction(s)
Value *Builder::CreateImageAtomic(unsigned atomicOp, unsigned dim, unsigned flags, AtomicOrdering ordering,
                                  Value *imageDesc, Value *coord, Value *inputValue, const Twine &instName) {
  return record(BuilderOpcode::ImageAtomic, inputValue->getType(),
                {getInt32(atomicOp), getInt32(dim), getInt32(flags), getInt32(static_cast<unsigned>(ordering)),
                 imageDesc, coord, inputValue},
                instName);
}

// =====================================================================================================================
// Create an image atomic compare-and-swap.
//
// @param dim : Image dimension
// @param flags : ImageFlag* flags
// @param ordering : Atomic ordering
// @param imageDesc : Image descriptor
// @param coord : Coordinates: scalar or vector i32
// @param inputValue : Input value: i32
// @param comparatorValue : Value to compare against: i32
// @param instName : Name to give instruction(s)
Value *Builder::CreateImageAtomicCompareSwap(unsigned dim, unsigned flags, AtomicOrdering ordering, Value *imageDesc,
                                             Value *coord, Value *inputValue, Value *comparatorValue,
                                             const Twine &instName) {
  return record(BuilderOpcode::ImageAtomicCompareSwap, inputValue->getType(),
                {getInt32(dim), getInt32(flags), getInt32(static_cast<unsigned>(ordering)), imageDesc, coord,
                 inputValue, comparatorValue},
                instName);
}

// =====================================================================================================================
// Create a query of the number of mipmap levels in an image. Returns an i32 value.
//
// @param dim : Image dimension
// @param flags : ImageFlag* flags
// @param imageDesc : Image descriptor or texel buffer descriptor
// @param instName : Name to give instruction(s)
Value *Builder::CreateImageQueryLevels(unsigned dim, unsigned flags, Value *imageDesc, const Twine &instName) {
  return record(BuilderOpcode::ImageQueryLevels, getInt32Ty(), {getInt32(dim), getInt32(flags), imageDesc}, instName);
}

// =====================================================================================================================
// Create a query of the number of samples in an image. Returns an i32 value.
//
// @param dim : Image dimension
// @param flags : ImageFlag* flags
// @param imageDesc : Image descriptor or texel buffer descriptor
// @param instName : Name to give instruction(s)
Value *Builder::CreateImageQuerySamples(unsigned dim, unsigned flags, Value *imageDesc, const Twine &instName) {
  return record(BuilderOpcode::ImageQuerySamples, getInt32Ty(), {getInt32(dim), getInt32(flags), imageDesc}, instName);
}

// =====================================================================================================================
// Create a query of size of an image.
// Returns an i32 scalar or vector of the width given by GetImageQuerySizeComponentCount.
//
// @param dim : Image dimension
// @param flags : ImageFlag* flags
// @param imageDesc : Image descriptor or texel buffer descriptor
// @param lod : LOD
// @param instName : Name to give instruction(s)
Value *Builder::CreateImageQuerySize(unsigned dim, unsigned flags, Value *imageDesc, Value *lod,
                                     const Twine &instName) {
  unsigned compCount = getImageQuerySizeComponentCount(dim);
  Type *resultTy = getInt32Ty();
  if (compCount > 1)
    resultTy = FixedVectorType::get(resultTy, compCount);
  return record(BuilderOpcode::ImageQuerySize, resultTy, {getInt32(dim), getInt32(flags), imageDesc, lod}, instName);
}

// =====================================================================================================================
// Create a get of the LOD that would be used for an image sample with the given coordinates
// and implicit LOD. Returns a v2f32 containing the layer number and the implicit level of
// detail relative to the base level.
//
// @param dim : Image dimension
// @param flags : ImageFlag* flags
// @param imageDesc : Image descriptor
// @param samplerDesc : Sampler descriptor
// @param coord : Coordinates
// @param instName : Name to give instruction(s)
Value *Builder::CreateImageGetLod(unsigned dim, unsigned flags, Value *imageDesc, Value *samplerDesc, Value *coord,
                                  const Twine &instName) {
  return record(BuilderOpcode::ImageGetLod, FixedVectorType::get(getFloatTy(), 2),
                {getInt32(dim), getInt32(flags), imageDesc, samplerDesc, coord}, instName);
}

// =====================================================================================================================
// Create a read of (part of) a user input value, passed from the previous shader stage.
//
// @param resultTy : Type of value to read
// @param location : Base location (row) of input
// @param locationOffset : Variable location offset; must be within locationCount
// @param elemIdx : Vector index
// @param locationCount : Count of locations taken by the input
// @param inputInfo : Extra input info (FS interp info)
// @param vertexIndex : For TCS/TES/GS per-vertex input: vertex index, else nullptr
// @param instName : Name to give instruction(s)
Value *Builder::CreateReadGenericInput(Type *resultTy, unsigned location, Value *locationOffset, Value *elemIdx,
                                       unsigned locationCount, InOutInfo inputInfo, Value *vertexIndex,
                                       const Twine &instName) {
  return record(BuilderOpcode::ReadGenericInput, resultTy,
                {
                    getInt32(location),
                    locationOffset,
                    elemIdx,
                    getInt32(locationCount),
                    getInt32(inputInfo.getData()),
                    vertexIndex ? vertexIndex : UndefValue::get(getInt32Ty()),
                },
                instName);
}

// =====================================================================================================================
// Create a read of (part of) a perVertex input value, passed from the previous shader stage.
//
// @param resultTy : Type of value to read
// @param location : Base location (row) of input
// @param locationOffset : Variable location offset; must be within locationCount
// @param elemIdx : Element index in vector. (This is the SPIR-V "component", except that it is half the component for
// 64-bit elements.)
// @param locationCount : Count of locations taken by the input
// @param inputInfo : Extra input info (FS interp info)
// @param vertexIndex : Vertex index, for each vertex, it is unique. the range is 0-2, up to three vertices per
// primitive; for FS custom interpolated input: auxiliary interpolation value;
// @param instName : Name to give instruction(s)
// @returns Value of input
Value *Builder::CreateReadPerVertexInput(Type *resultTy, unsigned location, Value *locationOffset, Value *elemIdx,
                                         unsigned locationCount, InOutInfo inputInfo, Value *vertexIndex,
                                         const Twine &instName) {
  return record(BuilderOpcode::ReadPerVertexInput, resultTy,
                {
                    getInt32(location),
                    locationOffset,
                    elemIdx,
                    getInt32(locationCount),
                    getInt32(inputInfo.getData()),
                    vertexIndex,
                },
                instName);
}

// =====================================================================================================================
// Create a read of (part of) a user output value, the last written value in the same shader stage.
//
// @param resultTy : Type of value to read
// @param location : Base location (row) of input
// @param locationOffset : Variable location offset; must be within locationCount
// @param elemIdx : Vector index
// @param locationCount : Count of locations taken by the input
// @param outputInfo : Extra output info
// @param vertexIndex : For TCS per-vertex output: vertex index, else nullptr
// @param instName : Name to give instruction(s)
Value *Builder::CreateReadGenericOutput(Type *resultTy, unsigned location, Value *locationOffset, Value *elemIdx,
                                        unsigned locationCount, InOutInfo outputInfo, Value *vertexIndex,
                                        const Twine &instName) {
  return record(BuilderOpcode::ReadGenericOutput, resultTy,
                {
                    getInt32(location),
                    locationOffset,
                    elemIdx,
                    getInt32(locationCount),
                    getInt32(outputInfo.getData()),
                    vertexIndex ? vertexIndex : UndefValue::get(getInt32Ty()),
                },
                instName);
}

// =====================================================================================================================
// Create a write of (part of) a user output value, setting the value to pass to the next shader stage.
// The value to write must be a scalar or vector type with no more than four elements.
// A "location" can contain up to a 4-vector of 16- or 32-bit components, or up to a 2-vector of
// 64-bit components. Two locations together can contain up to a 4-vector of 64-bit components.
// A non-constant locationOffset is currently only supported for TCS.
//
// @param valueToWrite : Value to write
// @param location : Base location (row) of output
// @param locationOffset : Location offset; must be within locationCount if variable
// @param elemIdx : Element index in vector. (This is the SPIR-V "component", except that it is half the component for
// 64-bit elements.)
// @param locationCount : Count of locations taken by the output. Ignored if locationOffset is const
// @param outputInfo : Extra output info (GS stream ID, FS integer signedness)
// @param vertexOrPrimitiveIndex : For TCS/mesh shader per-vertex output: vertex index; for mesh shader per-primitive
//                                 output: primitive index; else nullptr
Instruction *Builder::CreateWriteGenericOutput(Value *valueToWrite, unsigned location, Value *locationOffset,
                                               Value *elemIdx, unsigned locationCount, InOutInfo outputInfo,
                                               Value *vertexOrPrimitiveIndex) {
  return record(BuilderOpcode::WriteGenericOutput, nullptr,
                {
                    valueToWrite,
                    getInt32(location),
                    locationOffset,
                    elemIdx,
                    getInt32(locationCount),
                    getInt32(outputInfo.getData()),
                    vertexOrPrimitiveIndex ? vertexOrPrimitiveIndex : UndefValue::get(getInt32Ty()),
                },
                "");
}

// =====================================================================================================================
// Create a write to an XFB (transform feedback / streamout) buffer.
//
// @param valueToWrite : Value to write
// @param isBuiltIn : True for built-in, false for user output
// @param location : Location (row) or built-in kind of output
// @param component : Component offset of inputs and outputs (ignored if built-in)
// @param xfbBuffer : XFB buffer ID
// @param xfbStride : XFB stride
// @param xfbOffset : XFB byte offset
// @param outputInfo : Extra output info (GS stream ID)
Instruction *Builder::CreateWriteXfbOutput(Value *valueToWrite, bool isBuiltIn, unsigned location, unsigned component,
                                           unsigned xfbBuffer, unsigned xfbStride, Value *xfbOffset,
                                           InOutInfo outputInfo) {
  return record(BuilderOpcode::WriteXfbOutput, nullptr,
                {valueToWrite, getInt1(isBuiltIn), getInt32(location), getInt32(component), getInt32(xfbBuffer),
                 getInt32(xfbStride), xfbOffset, getInt32(outputInfo.getData())},
                "");
}

// =====================================================================================================================
// Create a read of barycoord input value.
// The type of the returned value is the fixed type of the specified built-in (see BuiltInDefs.h),
//
// @param builtIn : Built-in kind, BuiltInBaryCoord or BuiltInBaryCoordNoPerspKHR
// @param inputInfo : Extra input info
// @param auxInterpValue : Auxiliary value of interpolation
// @param instName : Name to give instruction(s)
llvm::Value *Builder::CreateReadBaryCoord(BuiltInKind builtIn, InOutInfo inputInfo, llvm::Value *auxInterpValue,
                                          const llvm::Twine &instName) {
  Type *resultTy = getBuiltInTy(builtIn, inputInfo);
  return record(BuilderOpcode::ReadBaryCoord, resultTy,
                {
                    getInt32(builtIn),
                    getInt32(inputInfo.getData()),
                    auxInterpValue ? auxInterpValue : PoisonValue::get(getInt32Ty()),
                },
                instName);
}

// =====================================================================================================================
// Create a read of (part of) a built-in input value.
// The type of the returned value is the fixed type of the specified built-in (see BuiltInDefs.h),
// or the element type if index is not nullptr.
//
// @param builtIn : Built-in kind, one of the BuiltIn* constants
// @param inputInfo : Extra input info (shader-defined array length)
// @param vertexIndex : For TCS/TES/GS per-vertex input: vertex index, else nullptr
// @param index : Array or vector index to access part of an input, else nullptr
// @param instName : Name to give instruction(s)
Value *Builder::CreateReadBuiltInInput(BuiltInKind builtIn, InOutInfo inputInfo, Value *vertexIndex, Value *index,
                                       const Twine &instName) {
  Type *resultTy = getBuiltInTy(builtIn, inputInfo);
  if (index) {
    if (isa<ArrayType>(resultTy))
      resultTy = cast<ArrayType>(resultTy)->getElementType();
    else
      resultTy = cast<VectorType>(resultTy)->getElementType();
  }
  return record(BuilderOpcode::ReadBuiltInInput, resultTy,
                {
                    getInt32(builtIn),
                    getInt32(inputInfo.getData()),
                    vertexIndex ? vertexIndex : UndefValue::get(getInt32Ty()),
                    index ? index : UndefValue::get(getInt32Ty()),
                },
                instName);
}

// =====================================================================================================================
// Create a read of (part of) a built-in output value.
// The type of the returned value is the fixed type of the specified built-in (see BuiltInDefs.h),
// or the element type if index is not nullptr.
//
// @param builtIn : Built-in kind, one of the BuiltIn* constants
// @param outputInfo : Extra output info (shader-defined array length)
// @param vertexIndex : For TCS per-vertex output: vertex index, else nullptr
// @param index : Array or vector index to access part of an input, else nullptr
// @param instName : Name to give instruction(s)
Value *Builder::CreateReadBuiltInOutput(BuiltInKind builtIn, InOutInfo outputInfo, Value *vertexIndex, Value *index,
                                        const Twine &instName) {
  Type *resultTy = getBuiltInTy(builtIn, outputInfo);
  if (index) {
    if (isa<ArrayType>(resultTy))
      resultTy = cast<ArrayType>(resultTy)->getElementType();
    else
      resultTy = cast<VectorType>(resultTy)->getElementType();
  }
  return record(BuilderOpcode::ReadBuiltInOutput, resultTy,
                {
                    getInt32(builtIn),
                    getInt32(outputInfo.getData()),
                    vertexIndex ? vertexIndex : UndefValue::get(getInt32Ty()),
                    index ? index : UndefValue::get(getInt32Ty()),
                },
                instName);
}

// =====================================================================================================================
// Create a write of (part of) a built-in output value.
//
// @param valueToWrite : Value to write
// @param builtIn : Built-in kind, one of the BuiltIn* constants
// @param outputInfo : Extra output info (shader-defined array length; GS stream id)
// @param vertexOrPrimitiveIndex : For TCS/mesh shader per-vertex output: vertex index; for mesh shader per-primitive
//                                 output: primitive index; else nullptr
// @param index : Array or vector index to access part of an input, else nullptr
Instruction *Builder::CreateWriteBuiltInOutput(Value *valueToWrite, BuiltInKind builtIn, InOutInfo outputInfo,
                                               Value *vertexOrPrimitiveIndex, Value *index) {
  return record(BuilderOpcode::WriteBuiltInOutput, nullptr,
                {
                    valueToWrite,
                    getInt32(builtIn),
                    getInt32(outputInfo.getData()),
                    vertexOrPrimitiveIndex ? vertexOrPrimitiveIndex : UndefValue::get(getInt32Ty()),
                    index ? index : UndefValue::get(getInt32Ty()),
                },
                "");
}

#if VKI_RAY_TRACING
// =====================================================================================================================
// Create a ray intersect result with specified node in BVH buffer
//
// @param nodePtr : BVH node pointer
// @param extent : The valid range on which intersections can occur
// @param origin : Intersect ray origin
// @param direction : Intersect ray direction
// @param invDirection : The inverse of direction
// @param imageDesc : Image descriptor
// @param instName : Name to give instruction(s)
Value *Builder::CreateImageBvhIntersectRay(Value *nodePtr, Value *extent, Value *origin, Value *direction,
                                           Value *invDirection, Value *imageDesc, const Twine &instName) {
  return record(BuilderOpcode::ImageBvhIntersectRay, FixedVectorType::get(getInt32Ty(), 4),
                {nodePtr, extent, origin, direction, invDirection, imageDesc}, instName);
}
#endif

// =====================================================================================================================
// Create a read from (part of) a task payload.
// The result type is as specified by resultTy, a scalar or vector type with no more than four elements.
//
// @param resultTy : Type of value to read
// @param byteOffset : Byte offset within the payload structure
// @param instName : Name to give instruction(s)
// @returns : Value read from the task payload
Value *Builder::CreateReadTaskPayload(Type *resultTy, Value *byteOffset, const Twine &instName) {
  return record(BuilderOpcode::ReadTaskPayload, resultTy, byteOffset, instName);
}

// =====================================================================================================================
// Create a write to (part of) a task payload.
//
// @param valueToWrite : Value to write
// @param byteOffset : Byte offset within the payload structure
// @param instName : Name to give instruction(s)
// @returns : Instruction to write value to task payload
Instruction *Builder::CreateWriteTaskPayload(Value *valueToWrite, Value *byteOffset, const Twine &instName) {
  return record(BuilderOpcode::WriteTaskPayload, nullptr, {valueToWrite, byteOffset}, instName);
}

// =====================================================================================================================
// Create a task payload atomic operation other than compare-and-swap. An add of +1 or -1, or a sub
// of -1 or +1, is generated as inc or dec. Result type is the same as the input value type.
//
// @param atomicOp : Atomic op to create
// @param ordering : Atomic ordering
// @param inputValue : Input value
// @param byteOffset : Byte offset within the payload structure
// @param instName : Name to give instruction(s)
// @returns : Original value read from the task payload
Value *Builder::CreateTaskPayloadAtomic(unsigned atomicOp, AtomicOrdering ordering, Value *inputValue,
                                        Value *byteOffset, const Twine &instName) {
  return record(BuilderOpcode::TaskPayloadAtomic, inputValue->getType(),
                {getInt32(atomicOp), getInt32(static_cast<unsigned>(ordering)), inputValue, byteOffset}, instName);
}

// =====================================================================================================================
// Create a task payload atomic compare-and-swap.
//
// @param ordering : Atomic ordering
// @param inputValue : Input value
// @param comparatorValue : Value to compare against
// @param byteOffset : Byte offset within the payload structure
// @param instName : Name to give instruction(s)
// @returns : Original value read from the task payload
Value *Builder::CreateTaskPayloadAtomicCompareSwap(AtomicOrdering ordering, Value *inputValue, Value *comparatorValue,
                                                   Value *byteOffset, const Twine &instName) {
  return record(BuilderOpcode::TaskPayloadAtomicCompareSwap, inputValue->getType(),
                {getInt32(static_cast<unsigned>(ordering)), inputValue, comparatorValue, byteOffset}, instName);
}

// =====================================================================================================================
// Create a get wave size query.
//
// @param instName : Name to give instruction(s)
Value *Builder::CreateGetWaveSize(const Twine &instName) {
  return record(BuilderOpcode::GetWaveSize, getInt32Ty(), {}, instName);
}

// =====================================================================================================================
// Create a get subgroup size query.
//
// @param instName : Name to give instruction(s)
Value *Builder::CreateGetSubgroupSize(const Twine &instName) {
  return record(BuilderOpcode::GetSubgroupSize, getInt32Ty(), {}, instName);
}

// =====================================================================================================================
// Create a subgroup elect.
//
// @param instName : Name to give instruction(s)
Value *Builder::CreateSubgroupElect(const Twine &instName) {
  return record(BuilderOpcode::SubgroupElect, getInt1Ty(), {}, instName);
}

// =====================================================================================================================
// Create a subgroup all.
//
// @param value : The value to compare
// @param instName : Name to give instruction(s)
Value *Builder::CreateSubgroupAll(Value *const value, const Twine &instName) {
  return record(BuilderOpcode::SubgroupAll, getInt1Ty(), {value}, instName);
}

// =====================================================================================================================
// Create a subgroup any
//
// @param value : The value to compare
// @param instName : Name to give instruction(s)
Value *Builder::CreateSubgroupAny(Value *const value, const Twine &instName) {
  return record(BuilderOpcode::SubgroupAny, getInt1Ty(), {value}, instName);
}

// =====================================================================================================================
// Create a subgroup all equal.
//
// @param value : The value to compare
// @param instName : Name to give instruction(s)
Value *Builder::CreateSubgroupAllEqual(Value *const value, const Twine &instName) {
  return record(BuilderOpcode::SubgroupAllEqual, getInt1Ty(), {value}, instName);
}

// =====================================================================================================================
// Create a subgroup broadcast.
//
// @param value : The value to broadcast
// @param index : The index to broadcast from
// @param instName : Name to give instruction(s)
Value *Builder::CreateSubgroupBroadcast(Value *const value, Value *const index, const Twine &instName) {
  return record(BuilderOpcode::SubgroupBroadcast, value->getType(), {value, index}, instName);
}

// =====================================================================================================================
// Create a subgroup broadcast that may have a non-uniform index.
//
// @param value : The value to broadcast
// @param index : The index to broadcast from
// @param instName : Name to give instruction(s)
Value *Builder::CreateSubgroupBroadcastWaterfall(Value *const value, Value *const index, const Twine &instName) {
  return record(BuilderOpcode::SubgroupBroadcastWaterfall, value->getType(), {value, index}, instName);
}

// =====================================================================================================================
// Create a subgroup broadcast first.
//
// @param value : The value to broadcast
// @param instName : Name to give instruction(s)
Value *Builder::CreateSubgroupBroadcastFirst(Value *const value, const Twine &instName) {
  return record(BuilderOpcode::SubgroupBroadcastFirst, value->getType(), value, instName);
}

// =====================================================================================================================
// Create a subgroup ballot.
//
// @param value : The value to contribute
// @param instName : Name to give instruction(s)
Value *Builder::CreateSubgroupBallot(Value *const value, const Twine &instName) {
  return record(BuilderOpcode::SubgroupBallot, FixedVectorType::get(getInt32Ty(), 4), value, instName);
}

// =====================================================================================================================
// Create a subgroup inverse ballot.
//
// @param value : The ballot value
// @param instName : Name to give instruction(s)
Value *Builder::CreateSubgroupInverseBallot(Value *const value, const Twine &instName) {
  return record(BuilderOpcode::SubgroupInverseBallot, getInt1Ty(), value, instName);
}

// =====================================================================================================================
// Create a subgroup ballot bit extract.
//
// @param value : The ballot value
// @param index : The index to extract from the ballot
// @param instName : Name to give instruction(s)
Value *Builder::CreateSubgroupBallotBitExtract(Value *const value, Value *const index, const Twine &instName) {
  return record(BuilderOpcode::SubgroupBallotBitExtract, getInt1Ty(), {value, index}, instName);
}

// =====================================================================================================================
// Create a subgroup ballot bit count.
//
// @param value : The ballot value
// @param instName : Name to give instruction(s)
Value *Builder::CreateSubgroupBallotBitCount(Value *const value, const Twine &instName) {
  return record(BuilderOpcode::SubgroupBallotBitCount, getInt32Ty(), value, instName);
}

// Create a subgroup ballot inclusive bit count.
//
// @param value : The ballot value
// @param instName : Name to give instruction(s)
Value *Builder::CreateSubgroupBallotInclusiveBitCount(Value *const value, const Twine &instName) {
  return record(BuilderOpcode::SubgroupBallotInclusiveBitCount, getInt32Ty(), value, instName);
}

// =====================================================================================================================
// Create a subgroup ballot exclusive bit count.
//
// @param value : The ballot value
// @param instName : Name to give instruction(s)
Value *Builder::CreateSubgroupBallotExclusiveBitCount(Value *const value, const Twine &instName) {
  return record(BuilderOpcode::SubgroupBallotExclusiveBitCount, getInt32Ty(), value, instName);
}

// =====================================================================================================================
// Create a subgroup ballot find least significant bit.
//
// @param value : The ballot value
// @param instName : Name to give instruction(s)
Value *Builder::CreateSubgroupBallotFindLsb(Value *const value, const Twine &instName) {
  return record(BuilderOpcode::SubgroupBallotFindLsb, getInt32Ty(), value, instName);
}

// =====================================================================================================================
// Create a subgroup ballot find most significant bit.
//
// @param value : The ballot value
// @param instName : Name to give instruction(s)
Value *Builder::CreateSubgroupBallotFindMsb(Value *const value, const Twine &instName) {
  return record(BuilderOpcode::SubgroupBallotFindMsb, getInt32Ty(), value, instName);
}

// =====================================================================================================================
// Create "fmix" operation, returning ( 1 - A ) * X + A * Y. Result would be FP scalar or vector.
//
// @param x : Left Value
// @param y : Right Value
// @param a : Wight Value
// @param instName : Name to give instruction(s)
Value *Builder::createFMix(Value *x, Value *y, Value *a, const Twine &instName) {
  return record(BuilderOpcode::FMix, x->getType(), {x, y, a}, instName);
<<<<<<< HEAD
}

// =====================================================================================================================
// Create debug printf operation, and write to the output debug buffer
// @vars: Printf variable parameters
// @instName : Instance Name
Value *Builder::CreateDebugPrintf(ArrayRef<Value *> vars, const Twine &instName) {
  return record(BuilderOpcode::DebugPrintf, getInt64Ty(), vars, instName);
=======
>>>>>>> 6527fd70
}

// =====================================================================================================================
// Create a subgroup shuffle.
//
// @param value : The value to shuffle
// @param index : The index to shuffle from
// @param instName : Name to give instruction(s)
Value *Builder::CreateSubgroupShuffle(Value *const value, Value *const index, const Twine &instName) {
  return record(BuilderOpcode::SubgroupShuffle, value->getType(), {value, index}, instName);
}

// =====================================================================================================================
// Create a subgroup shuffle xor.
//
// @param value : The value to shuffle
// @param mask : The mask to shuffle with
// @param instName : Name to give instruction(s)
Value *Builder::CreateSubgroupShuffleXor(Value *const value, Value *const mask, const Twine &instName) {
  return record(BuilderOpcode::SubgroupShuffleXor, value->getType(), {value, mask}, instName);
}

// =====================================================================================================================
// Create a subgroup shuffle up.
//
// @param value : The value to shuffle
// @param offset : The offset to shuffle up to
// @param instName : Name to give instruction(s)
Value *Builder::CreateSubgroupShuffleUp(Value *const value, Value *const offset, const Twine &instName) {
  return record(BuilderOpcode::SubgroupShuffleUp, value->getType(), {value, offset}, instName);
}

// =====================================================================================================================
// Create a subgroup shuffle down.
//
// @param value : The value to shuffle
// @param offset : The offset to shuffle down to
// @param instName : Name to give instruction(s)
Value *Builder::CreateSubgroupShuffleDown(Value *const value, Value *const offset, const Twine &instName) {
  return record(BuilderOpcode::SubgroupShuffleDown, value->getType(), {value, offset}, instName);
}

// =====================================================================================================================
// Create a subgroup clustered reduction.
//
// @param groupArithOp : The group operation to perform
// @param value : The value to perform on
// @param clusterSize : The cluster size
// @param instName : Name to give instruction(s)
Value *Builder::CreateSubgroupClusteredReduction(GroupArithOp groupArithOp, Value *const value,
                                                 Value *const clusterSize, const Twine &instName) {
  return record(BuilderOpcode::SubgroupClusteredReduction, value->getType(),
                {getInt32(groupArithOp), value, clusterSize}, instName);
}

// =====================================================================================================================
// Create a subgroup clustered inclusive scan.
//
// @param groupArithOp : The group operation to perform
// @param value : The value to perform on
// @param clusterSize : The cluster size
// @param instName : Name to give instruction(s)
Value *Builder::CreateSubgroupClusteredInclusive(GroupArithOp groupArithOp, Value *const value,
                                                 Value *const clusterSize, const Twine &instName) {
  return record(BuilderOpcode::SubgroupClusteredInclusive, value->getType(),
                {getInt32(groupArithOp), value, clusterSize}, instName);
}

// =====================================================================================================================
// Create a subgroup clustered exclusive scan.
//
// @param groupArithOp : The group operation to perform
// @param value : The value to perform on
// @param clusterSize : The cluster size
// @param instName : Name to give instruction(s)
Value *Builder::CreateSubgroupClusteredExclusive(GroupArithOp groupArithOp, Value *const value,
                                                 Value *const clusterSize, const Twine &instName) {
  return record(BuilderOpcode::SubgroupClusteredExclusive, value->getType(),
                {getInt32(groupArithOp), value, clusterSize}, instName);
}

// =====================================================================================================================
// Create a subgroup quad broadcast.
//
// @param value : The value to broadcast
// @param index : The index within the quad to broadcast from
// @param instName : Name to give instruction(s)
Value *Builder::CreateSubgroupQuadBroadcast(Value *const value, Value *const index, const Twine &instName) {
  return record(BuilderOpcode::SubgroupQuadBroadcast, value->getType(), {value, index}, instName);
}

// =====================================================================================================================
// Create a subgroup quad swap horizontal.
//
// @param value : The value to swap
// @param instName : Name to give instruction(s)
Value *Builder::CreateSubgroupQuadSwapHorizontal(Value *const value, const Twine &instName) {
  return record(BuilderOpcode::SubgroupQuadSwapHorizontal, value->getType(), value, instName);
}

// =====================================================================================================================
// Create a subgroup quad swap vertical.
//
// @param value : The value to swap
// @param instName : Name to give instruction(s)
Value *Builder::CreateSubgroupQuadSwapVertical(Value *const value, const Twine &instName) {
  return record(BuilderOpcode::SubgroupQuadSwapVertical, value->getType(), value, instName);
}

// =====================================================================================================================
// Create a subgroup quad swap diagonal.
//
// @param value : The value to swap
// @param instName : Name to give instruction(s)
Value *Builder::CreateSubgroupQuadSwapDiagonal(Value *const value, const Twine &instName) {
  return record(BuilderOpcode::SubgroupQuadSwapDiagonal, value->getType(), value, instName);
}

// =====================================================================================================================
// Create a subgroup swizzle quad.
//
// @param value : The value to swizzle.
// @param offset : The value to specify the swizzle offsets.
// @param instName : Name to give instruction(s)
Value *Builder::CreateSubgroupSwizzleQuad(Value *const value, Value *const offset, const Twine &instName) {
  return record(BuilderOpcode::SubgroupSwizzleQuad, value->getType(), {value, offset}, instName);
}

// =====================================================================================================================
// Create a subgroup swizzle mask.
//
// @param value : The value to swizzle.
// @param mask : The value to specify the swizzle masks.
// @param instName : Name to give instruction(s)
Value *Builder::CreateSubgroupSwizzleMask(Value *const value, Value *const mask, const Twine &instName) {
  return record(BuilderOpcode::SubgroupSwizzleMask, value->getType(), {value, mask}, instName);
}

// =====================================================================================================================
// Create a subgroup write invocation.
//
// @param inputValue : The value to return for all but one invocations.
// @param writeValue : The value to return for one invocation.
// @param index : The index of the invocation that gets the write value.
// @param instName : Name to give instruction(s)
Value *Builder::CreateSubgroupWriteInvocation(Value *const inputValue, Value *const writeValue, Value *const index,
                                              const Twine &instName) {
  return record(BuilderOpcode::SubgroupWriteInvocation, inputValue->getType(), {inputValue, writeValue, index},
                instName);
}

// =====================================================================================================================
// Create a subgroup mbcnt.
//
// @param mask : The mask to mbcnt with.
// @param instName : Name to give instruction(s)
Value *Builder::CreateSubgroupMbcnt(Value *const mask, const Twine &instName) {
  return record(BuilderOpcode::SubgroupMbcnt, getInt32Ty(), mask, instName);
}

// =====================================================================================================================
// Record one Builder call
//
// @param opcode : Opcode of Builder method call being recorded
// @param resultTy : Return type (can be nullptr for void)
// @param args : Arguments
// @param instName : Name to give instruction
Instruction *Builder::record(BuilderOpcode opcode, Type *resultTy, ArrayRef<Value *> args, const Twine &instName) {
  // Create mangled name of builder call. This only needs to be mangled on return type.
  std::string mangledName;
  {
    raw_string_ostream mangledNameStream(mangledName);
    mangledNameStream << BuilderCallPrefix;
    mangledNameStream << BuilderRecorder::getCallName(opcode);
    if (resultTy) {
      mangledNameStream << ".";
      getTypeName(resultTy, mangledNameStream);
    } else
      resultTy = Type::getVoidTy(getContext());
  }

  // See if the declaration already exists in the module.
  Module *const module = GetInsertBlock()->getModule();
  Function *func = dyn_cast_or_null<Function>(module->getFunction(mangledName));
  if (!func) {
    // Does not exist. Create it as a varargs function.
    auto funcTy = FunctionType::get(resultTy, {}, true);
    func = Function::Create(funcTy, GlobalValue::ExternalLinkage, mangledName, module);

    // Add opcode metadata to the function, so that BuilderReplayer does not need to do a string comparison.
    // We do not add that metadata if doing -emit-lgc, so that a test constructed with -emit-lgc will rely
    // on the more stable lgc.create.* name rather than the less stable opcode.
    if (!LgcContext::getEmitLgc()) {
      if (m_opcodeMetaKindId == 0)
        m_opcodeMetaKindId = getContext().getMDKindID(BuilderCallOpcodeMetadataName);
      MDNode *const funcMeta = MDNode::get(getContext(), ConstantAsMetadata::get(getInt32(opcode)));
      func->setMetadata(m_opcodeMetaKindId, funcMeta);
    }

    // Add attributes.
    func->addFnAttr(Attribute::NoUnwind);
    switch (opcode) {
    case BuilderOpcode::ACos:
    case BuilderOpcode::ACosh:
    case BuilderOpcode::ASin:
    case BuilderOpcode::ASinh:
    case BuilderOpcode::ATan:
    case BuilderOpcode::ATan2:
    case BuilderOpcode::ATanh:
    case BuilderOpcode::Cosh:
    case BuilderOpcode::Determinant:
    case BuilderOpcode::Exp:
    case BuilderOpcode::Sqrt:
    case BuilderOpcode::InverseSqrt:
    case BuilderOpcode::Log:
    case BuilderOpcode::MatrixInverse:
    case BuilderOpcode::CrossProduct:
    case BuilderOpcode::CubeFaceCoord:
    case BuilderOpcode::CubeFaceIndex:
<<<<<<< HEAD
    case BuilderOpcode::DebugPrintf:
=======
>>>>>>> 6527fd70
    case BuilderOpcode::Derivative:
    case BuilderOpcode::DotProduct:
    case BuilderOpcode::IntegerDotProduct:
    case BuilderOpcode::ExtractBitField:
    case BuilderOpcode::ExtractExponent:
    case BuilderOpcode::ExtractSignificand:
    case BuilderOpcode::FClamp:
    case BuilderOpcode::FMax:
    case BuilderOpcode::FMax3:
    case BuilderOpcode::FMid3:
    case BuilderOpcode::FMin:
    case BuilderOpcode::FMin3:
    case BuilderOpcode::FMix:
    case BuilderOpcode::FMod:
    case BuilderOpcode::FSign:
    case BuilderOpcode::FaceForward:
    case BuilderOpcode::FindSMsb:
    case BuilderOpcode::Fma:
    case BuilderOpcode::FpTruncWithRounding:
    case BuilderOpcode::Fract:
    case BuilderOpcode::GetDescPtr:
    case BuilderOpcode::GetDescStride:
    case BuilderOpcode::GetWaveSize:
    case BuilderOpcode::GetSubgroupSize:
    case BuilderOpcode::InsertBitField:
    case BuilderOpcode::IsInf:
    case BuilderOpcode::IsNaN:
    case BuilderOpcode::Ldexp:
    case BuilderOpcode::MatrixTimesMatrix:
    case BuilderOpcode::MatrixTimesScalar:
    case BuilderOpcode::MatrixTimesVector:
    case BuilderOpcode::NormalizeVector:
    case BuilderOpcode::OuterProduct:
    case BuilderOpcode::QuantizeToFp16:
    case BuilderOpcode::Reflect:
    case BuilderOpcode::Refract:
    case BuilderOpcode::SAbs:
    case BuilderOpcode::SMod:
    case BuilderOpcode::SSign:
    case BuilderOpcode::SmoothStep:
    case BuilderOpcode::TransposeMatrix:
    case BuilderOpcode::VectorTimesMatrix:
    case BuilderOpcode::Power:
    case BuilderOpcode::Sinh:
    case BuilderOpcode::Tan:
    case BuilderOpcode::Tanh:
    case BuilderOpcode::SubgroupBallotBitCount:
    case BuilderOpcode::SubgroupBallotBitExtract:
    case BuilderOpcode::SubgroupBallotExclusiveBitCount:
    case BuilderOpcode::SubgroupBallotFindLsb:
    case BuilderOpcode::SubgroupBallotFindMsb:
    case BuilderOpcode::SubgroupBallotInclusiveBitCount:
      // Functions that don't access memory.
      func->setDoesNotAccessMemory();
      break;
    case BuilderOpcode::ImageGather:
    case BuilderOpcode::ImageLoad:
    case BuilderOpcode::ImageLoadWithFmask:
    case BuilderOpcode::ImageSample:
    case BuilderOpcode::ImageSampleConvert:
    case BuilderOpcode::LoadBufferDesc:
    case BuilderOpcode::LoadPushConstantsPtr:
    case BuilderOpcode::ReadBaryCoord:
    case BuilderOpcode::ReadBuiltInInput:
    case BuilderOpcode::ReadBuiltInOutput:
    case BuilderOpcode::ReadGenericInput:
    case BuilderOpcode::ReadGenericOutput:
    case BuilderOpcode::ReadPerVertexInput:
    case BuilderOpcode::ReadTaskPayload:
      // Functions that only read memory.
      func->setOnlyReadsMemory();
      // Must be marked as returning for DCE.
      func->addFnAttr(Attribute::WillReturn);
      break;
    case BuilderOpcode::ImageStore:
      // Functions that only write memory.
      func->setOnlyWritesMemory();
      break;
    case BuilderOpcode::ImageAtomic:
    case BuilderOpcode::ImageAtomicCompareSwap:
    case BuilderOpcode::WriteXfbOutput:
    case BuilderOpcode::WriteTaskPayload:
    case BuilderOpcode::TaskPayloadAtomic:
    case BuilderOpcode::TaskPayloadAtomicCompareSwap:
      // Functions that read and write memory.
      break;
    case BuilderOpcode::SubgroupAll:
    case BuilderOpcode::SubgroupAllEqual:
    case BuilderOpcode::SubgroupAny:
    case BuilderOpcode::SubgroupBallot:
    case BuilderOpcode::SubgroupBroadcast:
    case BuilderOpcode::SubgroupBroadcastWaterfall:
    case BuilderOpcode::SubgroupBroadcastFirst:
    case BuilderOpcode::SubgroupClusteredExclusive:
    case BuilderOpcode::SubgroupClusteredInclusive:
    case BuilderOpcode::SubgroupClusteredReduction:
    case BuilderOpcode::SubgroupElect:
    case BuilderOpcode::SubgroupInverseBallot:
    case BuilderOpcode::SubgroupMbcnt:
    case BuilderOpcode::SubgroupQuadBroadcast:
    case BuilderOpcode::SubgroupQuadSwapDiagonal:
    case BuilderOpcode::SubgroupQuadSwapHorizontal:
    case BuilderOpcode::SubgroupQuadSwapVertical:
    case BuilderOpcode::SubgroupShuffle:
    case BuilderOpcode::SubgroupShuffleDown:
    case BuilderOpcode::SubgroupShuffleUp:
    case BuilderOpcode::SubgroupShuffleXor:
    case BuilderOpcode::SubgroupSwizzleMask:
    case BuilderOpcode::SubgroupSwizzleQuad:
    case BuilderOpcode::Barrier:
      // TODO: we should mark these functions 'ReadNone' in theory, but that need to wait until we fix all convergent
      // issues in LLVM optimizations.
      func->addFnAttr(Attribute::Convergent);
      break;
    case BuilderOpcode::SubgroupWriteInvocation:
    case BuilderOpcode::DemoteToHelperInvocation:
    case BuilderOpcode::EmitVertex:
    case BuilderOpcode::EndPrimitive:
    case BuilderOpcode::ImageGetLod:
    case BuilderOpcode::ImageQueryLevels:
    case BuilderOpcode::ImageQuerySamples:
    case BuilderOpcode::ImageQuerySize:
    case BuilderOpcode::IsHelperInvocation:
    case BuilderOpcode::EmitMeshTasks:
    case BuilderOpcode::SetMeshOutputs:
    case BuilderOpcode::Kill:
    case BuilderOpcode::ReadClock:
    case BuilderOpcode::DebugBreak:
    case BuilderOpcode::WriteBuiltInOutput:
    case BuilderOpcode::WriteGenericOutput:
#if VKI_RAY_TRACING
    case BuilderOpcode::ImageBvhIntersectRay:
#endif
      // TODO: These functions have not been classified yet.
      break;
    default:
      llvm_unreachable("Should never be called!");
      break;
    }
  }

  // Create the call.
  auto call = CreateCall(func, args, instName);

  return call;
}

// =====================================================================================================================
// Get the recorded call opcode from the function name. Asserts if not found.
// This does not have to be particularly efficient, as it is only used with the lgc command-line utility.
//
// @param name : Name of function declaration
// @returns : Opcode
BuilderOpcode BuilderRecorder::getOpcodeFromName(StringRef name) {
  assert(name.startswith(BuilderCallPrefix));
  name = name.drop_front(strlen(BuilderCallPrefix));
  unsigned bestOpcode = 0;
  unsigned bestLength = 0;
  for (unsigned opcode = 0; opcode != BuilderOpcode::Count; ++opcode) {
    StringRef opcodeName = getCallName(static_cast<BuilderOpcode>(opcode));
    if (name.startswith(opcodeName)) {
      if (opcodeName.size() > bestLength) {
        bestLength = opcodeName.size();
        bestOpcode = opcode;
      }
    }
  }
  assert(bestLength != 0 && "No matching lgc.create.* name found!");
  return static_cast<BuilderOpcode>(bestOpcode);
}<|MERGE_RESOLUTION|>--- conflicted
+++ resolved
@@ -66,11 +66,8 @@
   switch (opcode) {
   case BuilderOpcode::Nop:
     return "nop";
-<<<<<<< HEAD
   case BuilderOpcode::DebugPrintf:
     return "debug.printf";
-=======
->>>>>>> 6527fd70
   case BuilderOpcode::DotProduct:
     return "dot.product";
   case BuilderOpcode::IntegerDotProduct:
@@ -1852,7 +1849,6 @@
 // @param instName : Name to give instruction(s)
 Value *Builder::createFMix(Value *x, Value *y, Value *a, const Twine &instName) {
   return record(BuilderOpcode::FMix, x->getType(), {x, y, a}, instName);
-<<<<<<< HEAD
 }
 
 // =====================================================================================================================
@@ -1861,8 +1857,6 @@
 // @instName : Instance Name
 Value *Builder::CreateDebugPrintf(ArrayRef<Value *> vars, const Twine &instName) {
   return record(BuilderOpcode::DebugPrintf, getInt64Ty(), vars, instName);
-=======
->>>>>>> 6527fd70
 }
 
 // =====================================================================================================================
@@ -2082,10 +2076,7 @@
     case BuilderOpcode::CrossProduct:
     case BuilderOpcode::CubeFaceCoord:
     case BuilderOpcode::CubeFaceIndex:
-<<<<<<< HEAD
     case BuilderOpcode::DebugPrintf:
-=======
->>>>>>> 6527fd70
     case BuilderOpcode::Derivative:
     case BuilderOpcode::DotProduct:
     case BuilderOpcode::IntegerDotProduct:
