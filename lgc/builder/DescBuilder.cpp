--- conflicted
+++ resolved
@@ -188,7 +188,6 @@
     if (!node) {
       // We did not find the resource node. Return an undef value.
       return UndefValue::get(getDescPtrTy(descType));
-<<<<<<< HEAD
     }
   }
 
@@ -205,36 +204,12 @@
       descPtr = new GlobalVariable(*module, node->immutableValue->getType(),
                                    /*isConstant=*/true, GlobalValue::InternalLinkage, node->immutableValue, globalName,
                                    nullptr, GlobalValue::NotThreadLocal, ADDR_SPACE_CONST);
-=======
->>>>>>> 4ee4fb5a
     }
   } else {
     // Get a pointer to the descriptor.
     descPtr = getDescPtr(descType, descSet, binding, topNode, node, shadow);
   }
 
-<<<<<<< HEAD
-=======
-  Value *descPtr = nullptr;
-  if (node && node->immutableValue && descType == ResourceNodeType::DescriptorSampler) {
-    // This is an immutable sampler. Put the immutable value into a static variable and return a pointer
-    // to that. For a simple non-variably-indexed immutable sampler not passed through a function call
-    // or phi node, we rely on subsequent LLVM optimizations promoting the value back to a constant.
-    StringRef startGlobalName = lgcName::ImmutableSamplerGlobal;
-    std::string globalName = (startGlobalName + Twine(node->set) + "_" + Twine(node->binding)).str();
-    Module *module = GetInsertPoint()->getModule();
-    descPtr = module->getGlobalVariable(globalName, /*AllowInternal=*/true);
-    if (!descPtr) {
-      descPtr = new GlobalVariable(*module, node->immutableValue->getType(),
-                                   /*isConstant=*/true, GlobalValue::InternalLinkage, node->immutableValue, globalName,
-                                   nullptr, GlobalValue::NotThreadLocal, ADDR_SPACE_CONST);
-    }
-  } else {
-    // Get a pointer to the descriptor.
-    descPtr = getDescPtr(descType, descSet, binding, topNode, node, shadow);
-  }
-
->>>>>>> 4ee4fb5a
   // Cast to the right pointer type.
   return CreateBitCast(descPtr, getDescPtrTy(descType));
 }
@@ -269,27 +244,16 @@
     // This is an immutable sampler. Because we put the immutable value into a static variable, the stride is
     // always the size of the descriptor.
     return getInt32(DescriptorSizeSampler);
-<<<<<<< HEAD
-=======
   }
 
   if (m_pipelineState->isUnlinked() && m_pipelineState->getUserDataNodes().empty()) {
     // Shader compilation: Get byte stride using a reloc.
     return CreateRelocationConstant(reloc::DescriptorStride + Twine(descSet) + "_" + Twine(binding));
->>>>>>> 4ee4fb5a
   }
   // Pipeline compilation: Get the stride from the node.
   return getInt32(node->stride * sizeof(uint32_t));
 }
 
-<<<<<<< HEAD
-  if (m_pipelineState->isUnlinked() && m_pipelineState->getUserDataNodes().empty()) {
-    // Shader compilation: Get byte stride using a reloc.
-    return CreateRelocationConstant(reloc::DescriptorStride + Twine(descSet) + "_" + Twine(binding));
-  }
-  // Pipeline compilation: Get the stride from the node.
-  return getInt32(node->stride * sizeof(uint32_t));
-=======
 // =====================================================================================================================
 // Returns the reloc string suffix for the given resource type.
 // This is used with `reloc::DescriptorOffset` and must match the parsing logic in RelocHandler.cpp.
@@ -309,7 +273,6 @@
   default:
     return "_x";
   }
->>>>>>> 4ee4fb5a
 }
 
 // =====================================================================================================================
@@ -369,30 +332,8 @@
     // Shader compilation with no user data layout. Get the offset for the descriptor using a reloc. The
     // reloc symbol name needs to contain the descriptor set and binding, and, for image, fmask or sampler,
     // whether it is a sampler.
-<<<<<<< HEAD
-    StringRef relocNameSuffix = "";
-    switch (resType) {
-    case ResourceNodeType::DescriptorSampler:
-      relocNameSuffix = "_s";
-      break;
-    case ResourceNodeType::DescriptorResource:
-      relocNameSuffix = "_r";
-      break;
-    case ResourceNodeType::DescriptorBuffer:
-    case ResourceNodeType::DescriptorBufferCompact:
-    case ResourceNodeType::DescriptorTexelBuffer:
-      relocNameSuffix = "_b";
-      break;
-    default:
-      relocNameSuffix = "_x";
-      break;
-    }
-    offset =
-        CreateRelocationConstant(reloc::DescriptorOffset + Twine(descSet) + "_" + Twine(binding) + relocNameSuffix);
-=======
     offset = CreateRelocationConstant(reloc::DescriptorOffset + Twine(descSet) + "_" + Twine(binding) +
                                       GetRelocTypeSuffix(resType));
->>>>>>> 4ee4fb5a
   } else {
     // Get the offset for the descriptor. Where we are getting the second part of a combined resource,
     // add on the size of the first part.
