/*
 ***********************************************************************************************************************
 *
 *  Copyright (c) 2019 Advanced Micro Devices, Inc. All Rights Reserved.
 *
 *  Permission is hereby granted, free of charge, to any person obtaining a copy
 *  of this software and associated documentation files (the "Software"), to deal
 *  in the Software without restriction, including without limitation the rights
 *  to use, copy, modify, merge, publish, distribute, sublicense, and/or sell
 *  copies of the Software, and to permit persons to whom the Software is
 *  furnished to do so, subject to the following conditions:
 *
 *  The above copyright notice and this permission notice shall be included in all
 *  copies or substantial portions of the Software.
 *
 *  THE SOFTWARE IS PROVIDED "AS IS", WITHOUT WARRANTY OF ANY KIND, EXPRESS OR
 *  IMPLIED, INCLUDING BUT NOT LIMITED TO THE WARRANTIES OF MERCHANTABILITY,
 *  FITNESS FOR A PARTICULAR PURPOSE AND NONINFRINGEMENT. IN NO EVENT SHALL THE
 *  AUTHORS OR COPYRIGHT HOLDERS BE LIABLE FOR ANY CLAIM, DAMAGES OR OTHER
 *  LIABILITY, WHETHER IN AN ACTION OF CONTRACT, TORT OR OTHERWISE, ARISING FROM,
 *  OUT OF OR IN CONNECTION WITH THE SOFTWARE OR THE USE OR OTHER DEALINGS IN THE
 *  SOFTWARE.
 *
 **********************************************************************************************************************/
/**
 ***********************************************************************************************************************
 * @file  llpcBuilderRecorder.cpp
 * @brief LLPC source file: BuilderRecorder implementation
 ***********************************************************************************************************************
 */
#include "llpcBuilderRecorder.h"
#include "llpcContext.h"
#include "llpcInternal.h"
#include "llpcIntrinsDefs.h"

#define DEBUG_TYPE "llpc-builder-recorder"

using namespace Llpc;
using namespace llvm;

// =====================================================================================================================
// Given an opcode, get the call name (without the "llpc.call." prefix)
StringRef BuilderRecorder::GetCallName(
    Opcode opcode)    // Opcode
{
    switch (opcode)
    {
    case Opcode::Nop:
        return "nop";
    case Opcode::DescLoadBuffer:
        return "desc.load.buffer";
    case Opcode::DescLoadSampler:
        return "desc.load.sampler";
    case Opcode::DescLoadResource:
        return "desc.load.resource";
    case Opcode::DescLoadTexelBuffer:
        return "desc.load.texel.buffer";
    case Opcode::DescLoadFmask:
        return "desc.load.fmask";
    case Opcode::DescLoadSpillTablePtr:
        return "desc.load.spill.table.ptr";
    case Opcode::DescBufferLength:
        return "desc.buffer.length";
    case Opcode::MatrixTranspose:
        return "matrix.transpose";
    case Opcode::MiscKill:
        return "misc.kill";
    case Opcode::MiscReadClock:
        return "misc.read.clock";
    case Opcode::DescWaterfallLoop:
        return "desc.waterfall.loop";
    case Opcode::DescWaterfallStoreLoop:
        return "desc.waterfall.store.loop";
    case SubgroupGetSubgroupSize:
        return "subgroup.get.subgroup.size";
    case SubgroupElect:
        return "subgroup.elect";
    case SubgroupAll:
        return "subgroup.all";
    case SubgroupAny:
        return "subgroup.any";
    case SubgroupAllEqual:
        return "subgroup.all.equal";
    case SubgroupBroadcast:
        return "subgroup.broadcast";
    case SubgroupBroadcastFirst:
        return "subgroup.broadcast.first";
    case SubgroupBallot:
        return "subgroup.ballot";
    case SubgroupInverseBallot:
        return "subgroup.inverse.ballot";
    case SubgroupBallotBitExtract:
        return "subgroup.ballot.bit.extract";
    case SubgroupBallotBitCount:
        return "subgroup.ballot.bit.count";
    case SubgroupBallotInclusiveBitCount:
        return "subgroup.ballot.inclusive.bit.count";
    case SubgroupBallotExclusiveBitCount:
        return "subgroup.ballot.exclusive.bit.count";
    case SubgroupBallotFindLsb:
        return "subgroup.ballot.find.lsb";
    case SubgroupBallotFindMsb:
        return "subgroup.ballot.find.msb";
    case SubgroupShuffle:
        return "subgroup.shuffle";
    case SubgroupShuffleXor:
        return "subgroup.shuffle.xor";
    case SubgroupShuffleUp:
        return "subgroup.shuffle.up";
    case SubgroupShuffleDown:
        return "subgroup.shuffle.down";
    case SubgroupClusteredReduction:
        return "subgroup.clustered.reduction";
    case SubgroupClusteredInclusive:
        return "subgroup.clustered.inclusive";
    case SubgroupClusteredExclusive:
        return "subgroup.clustered.exclusive";
    case SubgroupQuadBroadcast:
        return "subgroup.quad.broadcast";
    case SubgroupQuadSwapHorizontal:
        return "subgroup.quad.swap.horizontal";
    case SubgroupQuadSwapVertical:
        return "subgroup.quad.swap.vertical";
    case SubgroupQuadSwapDiagonal:
        return "subgroup.quad.swap.diagonal";
    }
    LLPC_NEVER_CALLED();
    return "";
}

// =====================================================================================================================
// BuilderRecordedMetadataKinds constructor : get the metadata kind IDs
BuilderRecorderMetadataKinds::BuilderRecorderMetadataKinds(
    llvm::LLVMContext& context)   // [in] LLVM context
{
    m_opcodeMetaKindId = context.getMDKindID(BuilderCallOpcodeMetadataName);
}

// =====================================================================================================================
// Create a BuilderRecorder
Builder* Builder::CreateBuilderRecorder(
    LLVMContext&  context,    // [in] LLVM context
    bool          wantReplay) // TRUE to make CreateBuilderReplayer return a replayer pass
{
    return new BuilderRecorder(context, wantReplay);
}

#ifndef NDEBUG
// =====================================================================================================================
// Link the individual shader modules into a single pipeline module.
// This is overridden by BuilderRecorder only on a debug build so it can check that the frontend
// set shader stage consistently.
Module* BuilderRecorder::Link(
    ArrayRef<Module*> modules)    // Shader stage modules to link
{
    for (uint32_t stage = 0; stage != ShaderStageCount; ++stage)
    {
        if (Module* pModule = modules[stage])
        {
            for (auto& func : *pModule)
            {
                if (func.isDeclaration() == false)
                {
                    CheckFuncShaderStage(&func, static_cast<ShaderStage>(stage));
                }
            }
        }
    }
    return Builder::Link(modules);
}
#endif

// =====================================================================================================================
// Create a "kill". Only allowed in a fragment shader.
Instruction* BuilderRecorder::CreateKill(
    const Twine& instName)  // [in] Name to give final instruction
{
    return Record(Opcode::MiscKill, nullptr, {}, instName);
}

// =====================================================================================================================
// Create a matrix transpose.
Value* BuilderRecorder::CreateMatrixTranspose(
    Value* const pMatrix,      // [in] Matrix to transpose.
    const Twine& instName)     // [in] Name to give final instruction
{
    return Record(Opcode::MatrixTranspose, GetTransposedMatrixTy(pMatrix->getType()), { pMatrix }, instName);
}

// =====================================================================================================================
// Create a "readclock".
Instruction* BuilderRecorder::CreateReadClock(
    bool         realtime,   // Whether to read real-time clock counter
    const Twine& instName)   // [in] Name to give final instruction
{
    return Record(Opcode::MiscReadClock, getInt64Ty(), getInt1(realtime), instName);
}

// =====================================================================================================================
// Create a waterfall loop containing the specified instruction.
Instruction* BuilderRecorder::CreateWaterfallLoop(
    Instruction*        pNonUniformInst,    // [in] The instruction to put in a waterfall loop
    ArrayRef<uint32_t>  operandIdxs,        // The operand index/indices for non-uniform inputs that need to be uniform
    const Twine&        instName)           // [in] Name to give instruction(s)
{
    LLPC_ASSERT(operandIdxs.empty() == false);
    LLPC_ASSERT(pNonUniformInst->use_empty());

    // This method is specified to ignore the insert point, and to put the waterfall loop around pNonUniformInst.
    // For this recording implementation, put the call after pNonUniformInst, unless it is a store.
    //auto savedInsertPoint = saveIP();
    SetInsertPoint(pNonUniformInst->getNextNode());
    SetCurrentDebugLocation(pNonUniformInst->getDebugLoc());

    SmallVector<Value*, 3> args;
    args.push_back(pNonUniformInst);
    for (uint32_t operandIdx : operandIdxs)
    {
        args.push_back(getInt32(operandIdx));
    }

    Instruction *pWaterfallLoop = nullptr;
    if (pNonUniformInst->getType()->isVoidTy() == false)
    {
        // Normal case that pNonUniformInst is not a store so has a return type.
        pWaterfallLoop = Record(Opcode::DescWaterfallLoop, pNonUniformInst->getType(), args, instName);
    }
    else
    {
        // pNonUniformInst is a store with void return type, so we cannot pass its result through
        // llpc.call.waterfall.loop. Instead we pass one of its non-uniform inputs through
        // llpc.call.waterfall.store.loop. This situation needs to be specially handled in llpcBuilderReplayer.
        SetInsertPoint(pNonUniformInst);
        args[0] = pNonUniformInst->getOperand(operandIdxs[0]);
        auto pWaterfallStoreLoop = Record(Opcode::DescWaterfallStoreLoop, args[0]->getType(), args, instName);
        pNonUniformInst->setOperand(operandIdxs[0], pWaterfallStoreLoop);
    }

    // TODO: While almost nothing uses the Builder, we run the risk of the saved insertion
    // point being invalid and this restoreIP crashing. So, for now, we just clear the insertion point.
    //restoreIP(savedInsertPoint);
    ClearInsertionPoint();

    return pWaterfallLoop;
}

// =====================================================================================================================
// Create a load of a buffer descriptor.
Value* BuilderRecorder::CreateLoadBufferDesc(
    uint32_t      descSet,          // Descriptor set
    uint32_t      binding,          // Descriptor binding
    Value*        pDescIndex,       // [in] Descriptor index
    bool          isNonUniform,     // Whether the descriptor index is non-uniform
    Type*         pPointeeTy,       // [in] Type that the returned pointer should point to
    const Twine&  instName)         // [in] Name to give instruction(s)
{
    return Record(Opcode::DescLoadBuffer,
                  PointerType::get(pPointeeTy, ADDR_SPACE_BUFFER_FAT_POINTER),
                  {
                      getInt32(descSet),
                      getInt32(binding),
                      pDescIndex,
                      getInt1(isNonUniform),
                  },
                  instName);
}

// =====================================================================================================================
// Create a load of a sampler descriptor. Returns a <4 x i32> descriptor.
Value* BuilderRecorder::CreateLoadSamplerDesc(
    uint32_t      descSet,          // Descriptor set
    uint32_t      binding,          // Descriptor binding
    Value*        pDescIndex,       // [in] Descriptor index
    bool          isNonUniform,     // Whether the descriptor index is non-uniform
    const Twine&  instName)         // [in] Name to give instruction(s)
{
    return Record(Opcode::DescLoadSampler,
                  VectorType::get(getInt32Ty(), 4),
                  {
                      getInt32(descSet),
                      getInt32(binding),
                      pDescIndex,
                      getInt1(isNonUniform),
                  },
                  instName);
}

// =====================================================================================================================
// Create a load of a resource descriptor. Returns a <8 x i32> descriptor.
Value* BuilderRecorder::CreateLoadResourceDesc(
    uint32_t      descSet,          // Descriptor set
    uint32_t      binding,          // Descriptor binding
    Value*        pDescIndex,       // [in] Descriptor index
    bool          isNonUniform,     // Whether the descriptor index is non-uniform
    const Twine&  instName)         // [in] Name to give instruction(s)
{
    return Record(Opcode::DescLoadResource,
                  VectorType::get(getInt32Ty(), 8),
                  {
                      getInt32(descSet),
                      getInt32(binding),
                      pDescIndex,
                      getInt1(isNonUniform),
                  },
                  instName);
}

// =====================================================================================================================
// Create a load of a texel buffer descriptor. Returns a <4 x i32> descriptor.
Value* BuilderRecorder::CreateLoadTexelBufferDesc(
    uint32_t      descSet,          // Descriptor set
    uint32_t      binding,          // Descriptor binding
    Value*        pDescIndex,       // [in] Descriptor index
    bool          isNonUniform,     // Whether the descriptor index is non-uniform
    const Twine&  instName)         // [in] Name to give instruction(s)
{
    return Record(Opcode::DescLoadTexelBuffer,
                  VectorType::get(getInt32Ty(), 4),
                  {
                      getInt32(descSet),
                      getInt32(binding),
                      pDescIndex,
                      getInt1(isNonUniform),
                  },
                  instName);
}

// =====================================================================================================================
// Create a load of a F-mask descriptor. Returns a <8 x i32> descriptor.
Value* BuilderRecorder::CreateLoadFmaskDesc(
    uint32_t      descSet,          // Descriptor set
    uint32_t      binding,          // Descriptor binding
    Value*        pDescIndex,       // [in] Descriptor index
    bool          isNonUniform,     // Whether the descriptor index is non-uniform
    const Twine&  instName)         // [in] Name to give instruction(s)
{
    return Record(Opcode::DescLoadFmask,
                  VectorType::get(getInt32Ty(), 8),
                  {
                      getInt32(descSet),
                      getInt32(binding),
                      pDescIndex,
                      getInt1(isNonUniform),
                  },
                  instName);
}

// =====================================================================================================================
// Create a load of the spill table pointer for push constants.
Value* BuilderRecorder::CreateLoadSpillTablePtr(
    Type*         pSpillTableTy,    // [in] Type of the spill table that the returned pointer will point to
    const Twine&  instName)         // [in] Name to give instruction(s)
{
    Type* pRetTy = PointerType::get(pSpillTableTy, ADDR_SPACE_CONST);
    return Record(Opcode::DescLoadSpillTablePtr, pRetTy, {}, instName);
}

// =====================================================================================================================
<<<<<<< HEAD
// Create a get subgroup size query.
Value* BuilderRecorder::CreateGetSubgroupSize(
    const Twine& instName) // [in] Name to give instruction(s)
{
    return Record(Opcode::SubgroupGetSubgroupSize, getInt32Ty(), {}, instName);
}

// =====================================================================================================================
// Create a subgroup elect.
Value* BuilderRecorder::CreateSubgroupElect(
    const Twine& instName) // [in] Name to give instruction(s)
{
    return Record(Opcode::SubgroupElect, getInt1Ty(), {}, instName);
}

// =====================================================================================================================
// Create a subgroup all.
Value* BuilderRecorder::CreateSubgroupAll(
    Value* const pValue,   // [in] The value to compare
    const Twine& instName) // [in] Name to give instruction(s)
{
    return Record(Opcode::SubgroupAll, getInt1Ty(), pValue, instName);
}

// =====================================================================================================================
// Create a subgroup any
Value* BuilderRecorder::CreateSubgroupAny(
    Value* const pValue,   // [in] The value to compare
    const Twine& instName) // [in] Name to give instruction(s)
{
    return Record(Opcode::SubgroupAny, getInt1Ty(), pValue, instName);
}

// =====================================================================================================================
// Create a subgroup all equal.
Value* BuilderRecorder::CreateSubgroupAllEqual(
    Value* const pValue,   // [in] The value to compare
    const Twine& instName) // [in] Name to give instruction(s)
{
    return Record(Opcode::SubgroupAllEqual, getInt1Ty(), pValue, instName);
}

// =====================================================================================================================
// Create a subgroup broadcast.
Value* BuilderRecorder::CreateSubgroupBroadcast(
    Value* const pValue,   // [in] The value to broadcast
    Value* const pIndex,   // [in] The index to broadcast from
    const Twine& instName) // [in] Name to give instruction(s)
{
    return Record(Opcode::SubgroupBroadcast, pValue->getType(), { pValue, pIndex }, instName);
}

// =====================================================================================================================
// Create a subgroup broadcast first.
Value* BuilderRecorder::CreateSubgroupBroadcastFirst(
    Value* const pValue,   // [in] The value to broadcast
    const Twine& instName) // [in] Name to give instruction(s)
{
    return Record(Opcode::SubgroupBroadcastFirst, pValue->getType(), pValue, instName);
}

// =====================================================================================================================
// Create a subgroup ballot.
Value* BuilderRecorder::CreateSubgroupBallot(
    Value* const pValue,   // [in] The value to contribute
    const Twine& instName) // [in] Name to give instruction(s)
{
    return Record(Opcode::SubgroupBallot, VectorType::get(getInt32Ty(), 4), pValue, instName);
}

// =====================================================================================================================
// Create a subgroup inverse ballot.
Value* BuilderRecorder::CreateSubgroupInverseBallot(
    Value* const pValue,   // [in] The ballot value
    const Twine& instName) // [in] Name to give instruction(s)
{
    return Record(Opcode::SubgroupInverseBallot, getInt1Ty(), pValue, instName);
}

// =====================================================================================================================
// Create a subgroup ballot bit extract.
Value* BuilderRecorder::CreateSubgroupBallotBitExtract(
    Value* const pValue,   // [in] The ballot value
    Value* const pIndex,   // [in] The index to extract from the ballot
    const Twine& instName) // [in] Name to give instruction(s)
{
    return Record(Opcode::SubgroupBallotBitExtract, getInt1Ty(), { pValue, pIndex }, instName);
}

// =====================================================================================================================
// Create a subgroup ballot bit count.
Value* BuilderRecorder::CreateSubgroupBallotBitCount(
    Value* const pValue,   // [in] The ballot value
    const Twine& instName) // [in] Name to give instruction(s)
{
    return Record(Opcode::SubgroupBallotBitCount, getInt32Ty(), pValue, instName);
}

// Create a subgroup ballot inclusive bit count.
Value* BuilderRecorder::CreateSubgroupBallotInclusiveBitCount(
    Value* const pValue,   // [in] The ballot value
    const Twine& instName) // [in] Name to give instruction(s)
{
    return Record(Opcode::SubgroupBallotInclusiveBitCount, getInt32Ty(), pValue, instName);
}

// =====================================================================================================================
// Create a subgroup ballot exclusive bit count.
Value* BuilderRecorder::CreateSubgroupBallotExclusiveBitCount(
    Value* const pValue,   // [in] The ballot value
    const Twine& instName) // [in] Name to give instruction(s)
{
    return Record(Opcode::SubgroupBallotExclusiveBitCount, getInt32Ty(), pValue, instName);
}

// =====================================================================================================================
// Create a subgroup ballot find least significant bit.
Value* BuilderRecorder::CreateSubgroupBallotFindLsb(
    Value* const pValue,   // [in] The ballot value
    const Twine& instName) // [in] Name to give instruction(s)
{
    return Record(Opcode::SubgroupBallotFindLsb, getInt32Ty(), pValue, instName);
}

// =====================================================================================================================
// Create a subgroup ballot find most significant bit.
Value* BuilderRecorder::CreateSubgroupBallotFindMsb(
    Value* const pValue,   // [in] The ballot value
    const Twine& instName) // [in] Name to give instruction(s)
{
    return Record(Opcode::SubgroupBallotFindMsb, getInt32Ty(), pValue, instName);
}

// =====================================================================================================================
// Create a subgroup shuffle.
Value* BuilderRecorder::CreateSubgroupShuffle(
    Value* const pValue,   // [in] The value to shuffle
    Value* const pIndex,   // [in] The index to shuffle from
    const Twine& instName) // [in] Name to give instruction(s)
{
    return Record(Opcode::SubgroupShuffle, pValue->getType(), { pValue, pIndex }, instName);
}

// =====================================================================================================================
// Create a subgroup shuffle xor.
Value* BuilderRecorder::CreateSubgroupShuffleXor(
    Value* const pValue,   // [in] The value to shuffle
    Value* const pMask,    // [in] The mask to shuffle with
    const Twine& instName) // [in] Name to give instruction(s)
{
    return Record(Opcode::SubgroupShuffleXor, pValue->getType(), { pValue, pMask }, instName);
}

// =====================================================================================================================
// Create a subgroup shuffle up.
Value* BuilderRecorder::CreateSubgroupShuffleUp(
    Value* const pValue,   // [in] The value to shuffle
    Value* const pOffset,  // [in] The offset to shuffle up to
    const Twine& instName) // [in] Name to give instruction(s)
{
    return Record(Opcode::SubgroupShuffleUp, pValue->getType(), { pValue, pOffset }, instName);
}

// =====================================================================================================================
// Create a subgroup shuffle down.
Value* BuilderRecorder::CreateSubgroupShuffleDown(
    Value* const pValue,   // [in] The value to shuffle
    Value* const pOffset,  // [in] The offset to shuffle down to
    const Twine& instName) // [in] Name to give instruction(s)
{
    return Record(Opcode::SubgroupShuffleDown, pValue->getType(), { pValue, pOffset }, instName);
}

// =====================================================================================================================
// Create a subgroup clustered reduction.
Value* BuilderRecorder::CreateSubgroupClusteredReduction(
    GroupArithOp groupArithOp, // The group operation to perform
    Value* const pValue,       // [in] The value to perform on
    Value* const pClusterSize, // [in] The cluster size
    const Twine& instName)     // [in] Name to give instruction(s)
{
    return Record(Opcode::SubgroupClusteredReduction,
                  pValue->getType(),
                  {
                      getInt32(groupArithOp),
                      pValue,
                      pClusterSize
                  },
                  instName);
}

// =====================================================================================================================
// Create a subgroup clustered inclusive scan.
Value* BuilderRecorder::CreateSubgroupClusteredInclusive(
    GroupArithOp groupArithOp, // The group operation to perform
    Value* const pValue,       // [in] The value to perform on
    Value* const pClusterSize, // [in] The cluster size
    const Twine& instName)     // [in] Name to give instruction(s)
{
    return Record(Opcode::SubgroupClusteredInclusive,
                  pValue->getType(),
                  {
                      getInt32(groupArithOp),
                      pValue,
                      pClusterSize
                  },
                  instName);
}

// =====================================================================================================================
// Create a subgroup clustered exclusive scan.
Value* BuilderRecorder::CreateSubgroupClusteredExclusive(
    GroupArithOp groupArithOp, // The group operation to perform
    Value* const pValue,       // [in] The value to perform on
    Value* const pClusterSize, // [in] The cluster size
    const Twine& instName)     // [in] Name to give instruction(s)
{
    return Record(Opcode::SubgroupClusteredExclusive,
                  pValue->getType(),
                  {
                      getInt32(groupArithOp),
                      pValue,
                      pClusterSize
                  },
                  instName);
}

// =====================================================================================================================
// Create a subgroup quad broadcast.
Value* BuilderRecorder::CreateSubgroupQuadBroadcast(
    Value* const pValue,   // [in] The value to broadcast
    Value* const pIndex,   // [in] The index within the quad to broadcast from
    const Twine& instName) // [in] Name to give instruction(s)
{
    return Record(Opcode::SubgroupQuadBroadcast, pValue->getType(), { pValue, pIndex }, instName);
}

// =====================================================================================================================
// Create a subgroup quad swap horizontal.
Value* BuilderRecorder::CreateSubgroupQuadSwapHorizontal(
    Value* const pValue,   // [in] The value to swap
    const Twine& instName) // [in] Name to give instruction(s)
{
    return Record(Opcode::SubgroupQuadSwapHorizontal, pValue->getType(), pValue, instName);
}

// =====================================================================================================================
// Create a subgroup quad swap vertical.
Value* BuilderRecorder::CreateSubgroupQuadSwapVertical(
    Value* const pValue,   // [in] The value to swap
    const Twine& instName) // [in] Name to give instruction(s)
{
    return Record(Opcode::SubgroupQuadSwapVertical, pValue->getType(), pValue, instName);
}

// =====================================================================================================================
// Create a subgroup quad swap diagonal.
Value* BuilderRecorder::CreateSubgroupQuadSwapDiagonal(
    Value* const pValue,   // [in] The value to swap
    const Twine& instName) // [in] Name to give instruction(s)
{
    return Record(Opcode::SubgroupQuadSwapDiagonal, pValue->getType(), pValue, instName);
=======
// Create a buffer length query based on the specified descriptor.
Value* BuilderRecorder::CreateBufferLength(
    Value* const  pBufferDesc,      // [in] The buffer descriptor to query.
    const Twine&  instName)         // [in] Name to give instruction(s).
{
    return Record(Opcode::DescBufferLength, getInt32Ty(), { pBufferDesc }, instName);
>>>>>>> fdd5e24b
}

// =====================================================================================================================
// This is a BuilderRecorder. If it was created with wantReplay=true, create the BuilderReplayer pass.
ModulePass* BuilderRecorder::CreateBuilderReplayer()
{
    if (m_wantReplay)
    {
        // Create a new BuilderImpl to replay the recorded Builder calls in.
        return ::CreateBuilderReplayer(Builder::CreateBuilderImpl(getContext()));
    }
    return nullptr;
}

// =====================================================================================================================
// Record one Builder call
Instruction* BuilderRecorder::Record(
    BuilderRecorder::Opcode opcode,       // Opcode of Builder method call being recorded
    Type*                   pRetTy,       // [in] Return type (can be nullptr for void)
    ArrayRef<Value*>        args,         // Arguments
    const Twine&            instName)     // [in] Name to give instruction
{
#ifndef NDEBUG
    // In a debug build, check that each enclosing function is consistently in the same shader stage.
    CheckFuncShaderStage(GetInsertBlock()->getParent(), m_shaderStage);
#endif

    // Create mangled name of builder call. This only needs to be mangled on return type.
    std::string mangledName;
    {
        raw_string_ostream mangledNameStream(mangledName);
        mangledNameStream << BuilderCallPrefix;
        mangledNameStream << GetCallName(opcode);
        if (pRetTy != nullptr)
        {
            mangledNameStream << ".";
            GetTypeName(pRetTy, mangledNameStream);
        }
        else
        {
            pRetTy = Type::getVoidTy(getContext());
        }
    }

    // See if the declaration already exists in the module.
    Module* const pModule = GetInsertBlock()->getModule();
    Function* pFunc = dyn_cast_or_null<Function>(pModule->getFunction(mangledName));
    if (pFunc == nullptr)
    {
        // Does not exist. Create it as a varargs function.
        auto pFuncTy = FunctionType::get(pRetTy, {}, true);
        pFunc = Function::Create(pFuncTy, GlobalValue::ExternalLinkage, mangledName, pModule);

        MDNode* const pFuncMeta = MDNode::get(getContext(), ConstantAsMetadata::get(getInt32(opcode)));

        pFunc->setMetadata(m_opcodeMetaKindId, pFuncMeta);
    }

    // Create the call.
    auto pCall = CreateCall(pFunc, args, instName);

    return pCall;
}

#ifndef NDEBUG
// =====================================================================================================================
// Check that the frontend is consistently telling us which shader stage a function is in.
void BuilderRecorder::CheckFuncShaderStage(
    Function*   pFunc,        // [in] Function to check
    ShaderStage shaderStage)  // Shader stage frontend says it is in
{
    LLPC_ASSERT(shaderStage < ShaderStageCount);
    if (pFunc != m_pEnclosingFunc)
    {
        auto mapIt = m_funcShaderStageMap.find(pFunc);
        if (mapIt != m_funcShaderStageMap.end())
        {
            LLPC_ASSERT((mapIt->second == shaderStage) && "Inconsistent use of Builder::SetShaderStage");
        }
        else
        {
            m_funcShaderStageMap[pFunc] = shaderStage;
        }
    }
    m_pEnclosingFunc = pFunc;
}
#endif
<|MERGE_RESOLUTION|>--- conflicted
+++ resolved
@@ -356,7 +356,6 @@
 }
 
 // =====================================================================================================================
-<<<<<<< HEAD
 // Create a get subgroup size query.
 Value* BuilderRecorder::CreateGetSubgroupSize(
     const Twine& instName) // [in] Name to give instruction(s)
@@ -619,14 +618,14 @@
     const Twine& instName) // [in] Name to give instruction(s)
 {
     return Record(Opcode::SubgroupQuadSwapDiagonal, pValue->getType(), pValue, instName);
-=======
+}
+
 // Create a buffer length query based on the specified descriptor.
 Value* BuilderRecorder::CreateBufferLength(
     Value* const  pBufferDesc,      // [in] The buffer descriptor to query.
     const Twine&  instName)         // [in] Name to give instruction(s).
 {
     return Record(Opcode::DescBufferLength, getInt32Ty(), { pBufferDesc }, instName);
->>>>>>> fdd5e24b
 }
 
 // =====================================================================================================================
