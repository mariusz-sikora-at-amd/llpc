--- conflicted
+++ resolved
@@ -42,7 +42,6 @@
 public:
     BuilderImplBase(llvm::LLVMContext& context) : Builder(context) {}
 
-<<<<<<< HEAD
     // Get the LLPC context. This overrides the IRBuilder method that gets the LLVM context.
     Llpc::Context& getContext() const;
 
@@ -50,8 +49,6 @@
     // Get whether the context we are building in supports DPP operations.
     bool SupportDpp() const;
 
-=======
->>>>>>> fdd5e24b
 private:
     LLPC_DISALLOW_DEFAULT_CTOR(BuilderImplBase)
     LLPC_DISALLOW_COPY_AND_ASSIGN(BuilderImplBase)
@@ -344,22 +341,14 @@
 
 // =====================================================================================================================
 // The Builder implementation, encompassing all the individual builder implementation subclasses
-<<<<<<< HEAD
-class BuilderImpl final : public BuilderImplDesc, BuilderImplMisc, BuilderImplSubgroup
-=======
-class BuilderImpl final : public BuilderImplDesc, public BuilderImplMatrix, public BuilderImplMisc
->>>>>>> fdd5e24b
+class BuilderImpl final : public BuilderImplDesc, public BuilderImplMatrix, public BuilderImplMisc, BuilderImplSubgroup
 {
 public:
     BuilderImpl(llvm::LLVMContext& context) : BuilderImplBase(context),
                                               BuilderImplDesc(context),
-<<<<<<< HEAD
+                                              BuilderImplMatrix(context),
                                               BuilderImplMisc(context),
                                               BuilderImplSubgroup(context)
-=======
-                                              BuilderImplMatrix(context),
-                                              BuilderImplMisc(context)
->>>>>>> fdd5e24b
     {}
     ~BuilderImpl() {}
 
